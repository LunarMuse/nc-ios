//
//  FileProviderEnumerator.swift
//  Files
//
//  Created by Marino Faggiana on 26/03/18.
//  Copyright © 2018 Marino Faggiana. All rights reserved.
//
//  Author Marino Faggiana <marino.faggiana@nextcloud.com>
//
//  This program is free software: you can redistribute it and/or modify
//  it under the terms of the GNU General Public License as published by
//  the Free Software Foundation, either version 3 of the License, or
//  (at your option) any later version.
//
//  This program is distributed in the hope that it will be useful,
//  but WITHOUT ANY WARRANTY; without even the implied warranty of
//  MERCHANTABILITY or FITNESS FOR A PARTICULAR PURPOSE.  See the
//  GNU General Public License for more details.
//
//  You should have received a copy of the GNU General Public License
//  along with this program.  If not, see <http://www.gnu.org/licenses/>.
//

import UIKit
import FileProvider
import NCCommunication

class FileProviderEnumerator: NSObject, NSFileProviderEnumerator {
    
    var enumeratedItemIdentifier: NSFileProviderItemIdentifier
    var serverUrl: String?
    
    init(enumeratedItemIdentifier: NSFileProviderItemIdentifier) {
        
        self.enumeratedItemIdentifier = enumeratedItemIdentifier
        
        // Select ServerUrl
        if (enumeratedItemIdentifier == .rootContainer) {
            serverUrl = fileProviderData.shared.homeServerUrl
        } else {
            
            let metadata = fileProviderUtility.shared.getTableMetadataFromItemIdentifier(enumeratedItemIdentifier)
            if metadata != nil  {
                if let directorySource = NCManageDatabase.shared.getTableDirectory(predicate: NSPredicate(format: "account == %@ AND serverUrl == %@", metadata!.account, metadata!.serverUrl))  {
                    serverUrl = directorySource.serverUrl + "/" + metadata!.fileName
                }
            }
        }
        
        super.init()
    }

    func invalidate() {
       
    }

    func enumerateItems(for observer: NSFileProviderEnumerationObserver, startingAt page: NSFileProviderPage) {
        
        var items: [NSFileProviderItemProtocol] = []
        
        /*** WorkingSet ***/
        if enumeratedItemIdentifier == .workingSet {
            
            var itemIdentifierMetadata: [NSFileProviderItemIdentifier: tableMetadata] = [:]
            
            // ***** Tags *****
            let tags = NCManageDatabase.shared.getTags(predicate: NSPredicate(format: "account == %@", fileProviderData.shared.account))
            for tag in tags {
                
                guard let metadata = NCManageDatabase.shared.getMetadataFromOcId(tag.ocId)  else { continue }
                fileProviderUtility.shared.createocIdentifierOnFileSystem(metadata: metadata)
                itemIdentifierMetadata[fileProviderUtility.shared.getItemIdentifier(metadata: metadata)] = metadata
            }
            
            // ***** Favorite *****
            fileProviderData.shared.listFavoriteIdentifierRank = NCManageDatabase.shared.getTableMetadatasDirectoryFavoriteIdentifierRank(account: fileProviderData.shared.account)
            for (identifier, _) in fileProviderData.shared.listFavoriteIdentifierRank {
                
                guard let metadata = NCManageDatabase.shared.getMetadataFromOcId(identifier) else { continue }
                itemIdentifierMetadata[fileProviderUtility.shared.getItemIdentifier(metadata: metadata)] = metadata
            }
            
            // create items
            for (_, metadata) in itemIdentifierMetadata {
                let parentItemIdentifier = fileProviderUtility.shared.getParentItemIdentifier(metadata: metadata)
                if parentItemIdentifier != nil {
                    let item = FileProviderItem(metadata: metadata, parentItemIdentifier: parentItemIdentifier!)
                    items.append(item)
                }
            }
            
            observer.didEnumerate(items)
            observer.finishEnumerating(upTo: nil)
            
        } else {
        
        /*** ServerUrl ***/
                
            guard let serverUrl = serverUrl else {
                observer.finishEnumerating(upTo: nil)
                return
            }
            
            if (page == NSFileProviderPage.initialPageSortedByDate as NSFileProviderPage || page == NSFileProviderPage.initialPageSortedByName as NSFileProviderPage) {
                
                self.readFileOrFolder(serverUrl: serverUrl) { (metadatas) in
                    self.completeObserver(observer, numPage: 1, metadatas: metadatas)
                }
                
            } else {
                
                let numPage = Int(String(data: page.rawValue, encoding: .utf8)!)!
                completeObserver(observer, numPage: numPage, metadatas: nil)
            }
        }
    }
    
    func enumerateChanges(for observer: NSFileProviderChangeObserver, from anchor: NSFileProviderSyncAnchor) {
        
        var itemsDelete: [NSFileProviderItemIdentifier] = []
        var itemsUpdate: [FileProviderItem] = []
        
        // Report the deleted items
        //
        if self.enumeratedItemIdentifier == .workingSet {
            for (itemIdentifier, _) in fileProviderData.shared.fileProviderSignalDeleteWorkingSetItemIdentifier {
                itemsDelete.append(itemIdentifier)
            }
            fileProviderData.shared.fileProviderSignalDeleteWorkingSetItemIdentifier.removeAll()
        } else {
            for (itemIdentifier, _) in fileProviderData.shared.fileProviderSignalDeleteContainerItemIdentifier {
                itemsDelete.append(itemIdentifier)
            }
            fileProviderData.shared.fileProviderSignalDeleteContainerItemIdentifier.removeAll()
        }
        
        // Report the updated items
        //
        if self.enumeratedItemIdentifier == .workingSet {
            for (_, item) in fileProviderData.shared.fileProviderSignalUpdateWorkingSetItem {
                itemsUpdate.append(item)
            }
            fileProviderData.shared.fileProviderSignalUpdateWorkingSetItem.removeAll()
        } else {
            for (_, item) in fileProviderData.shared.fileProviderSignalUpdateContainerItem {
                itemsUpdate.append(item)
            }
            fileProviderData.shared.fileProviderSignalUpdateContainerItem.removeAll()
        }
        
        observer.didDeleteItems(withIdentifiers: itemsDelete)
        observer.didUpdate(itemsUpdate)
        
        let data = "\(fileProviderData.shared.currentAnchor)".data(using: .utf8)
        observer.finishEnumeratingChanges(upTo: NSFileProviderSyncAnchor(data!), moreComing: false)
    }
    
    func currentSyncAnchor(completionHandler: @escaping (NSFileProviderSyncAnchor?) -> Void) {
        let data = "\(fileProviderData.shared.currentAnchor)".data(using: .utf8)
        completionHandler(NSFileProviderSyncAnchor(data!))
    }
    
    // --------------------------------------------------------------------------------------------
    //  MARK: - User Function + Network
    // --------------------------------------------------------------------------------------------

    func completeObserver(_ observer: NSFileProviderEnumerationObserver, numPage: Int, metadatas: [tableMetadata]?) {
            
        var numPage = numPage
        var items: [NSFileProviderItemProtocol] = []

        if (metadatas != nil) {
            
            for metadata in metadatas! {
                    
                if metadata.e2eEncrypted || (metadata.session != "" && metadata.session != NCNetworking.shared.sessionIdentifierBackgroundExtension) { continue }
                    
                fileProviderUtility.shared.createocIdentifierOnFileSystem(metadata: metadata)
                        
                let parentItemIdentifier = fileProviderUtility.shared.getParentItemIdentifier(metadata: metadata)
                if parentItemIdentifier != nil {
                    let item = FileProviderItem(metadata: metadata, parentItemIdentifier: parentItemIdentifier!)
                    items.append(item)
                }
            }
            observer.didEnumerate(items)
        }
        
        if (items.count == fileProviderData.shared.itemForPage) {
            numPage += 1
            let providerPage = NSFileProviderPage("\(numPage)".data(using: .utf8)!)
            observer.finishEnumerating(upTo: providerPage)
        } else {
            observer.finishEnumerating(upTo: nil)
        }
    }
        
    func readFileOrFolder(serverUrl: String, completionHandler: @escaping (_ metadatas: [tableMetadata]?) -> Void) {
        
        var directoryEtag: String?
        
        if let tableDirectory = NCManageDatabase.shared.getTableDirectory(predicate: NSPredicate(format: "account == %@ AND serverUrl == %@", fileProviderData.shared.account, serverUrl)) {
            directoryEtag = tableDirectory.etag
        }
            
        NCCommunication.shared.readFileOrFolder(serverUrlFileName: serverUrl, depth: "0", showHiddenFiles: CCUtility.getShowHiddenFiles()) { (account, files, responseData, errorCode, errorDescription) in
        
            if directoryEtag != files.first?.etag {
            
                NCCommunication.shared.readFileOrFolder(serverUrlFileName: serverUrl, depth: "1", showHiddenFiles: CCUtility.getShowHiddenFiles()) { (account, files, responseData, errorCode, errorDescription) in
                    
                    if errorCode == 0 {
                        DispatchQueue.global().async {
                            NCManageDatabase.shared.convertNCCommunicationFilesToMetadatas(files, useMetadataFolder: true, account: account) { (metadataFolder, metadatasFolder, metadatas) in
                                let metadatasResult = NCManageDatabase.shared.getMetadatas(predicate: NSPredicate(format: "account == %@ AND serverUrl == %@ AND status == %d", account, serverUrl, NCGlobal.shared.metadataStatusNormal))
                                NCManageDatabase.shared.updateMetadatas(metadatas, metadatasResult: metadatasResult)
                                for metadata in metadatasFolder {
                                    let serverUrl = metadata.serverUrl + "/" + metadata.fileNameView
                                    NCManageDatabase.shared.addDirectory(encrypted: metadata.e2eEncrypted, favorite: metadata.favorite, ocId: metadata.ocId, fileId: metadata.fileId, etag: nil, permissions: metadata.permissions, serverUrl: serverUrl, account: metadata.account)
                                }
                                let metadatas = NCManageDatabase.shared.getAdvancedMetadatas(predicate: NSPredicate(format: "account == %@ AND serverUrl == %@", fileProviderData.shared.account, serverUrl), sorted: "fileName", ascending: true)
                                completionHandler(metadatas)
                            }
                        }
                    } else {
                        let metadatas = NCManageDatabase.shared.getAdvancedMetadatas(predicate: NSPredicate(format: "account == %@ AND serverUrl == %@", fileProviderData.shared.account, serverUrl), sorted: "fileName", ascending: true)
                        completionHandler(metadatas)
                    }
                }
            } else {
                let metadatas = NCManageDatabase.shared.getAdvancedMetadatas(predicate: NSPredicate(format: "account == %@ AND serverUrl == %@", fileProviderData.shared.account, serverUrl), sorted: "fileName", ascending: true)
                completionHandler(metadatas)
            }
        }
    }
<<<<<<< HEAD
    
    func getPagination(endpoint:String, serverUrl: String, page: Int, limit: Int, completionHandler: @escaping (_ metadatas: [tableMetadata]?) -> Void) {
        
        let offset = (page - 1) * limit
        var fileNamePath = CCUtility.returnPathfromServerUrl(serverUrl, urlBase: fileProviderData.shared.accountUrlBase, account: fileProviderData.shared.account)!
        if fileNamePath == "" {
            fileNamePath = "/"
        }
        var directoryEtag: String?
        
        if let tableDirectory = NCManageDatabase.shared.getTableDirectory(predicate: NSPredicate(format: "account == %@ AND serverUrl == %@", fileProviderData.shared.account, serverUrl)) {
            if page == 1 {
                directoryEtag = tableDirectory.etag
            }
        }
        
        NCCommunication.shared.readFileOrFolder(serverUrlFileName: serverUrl, depth: "0", showHiddenFiles: CCUtility.getShowHiddenFiles()) { (account, files, responseData, errorCode, errorDescription) in
        
            if errorCode == 0 && files.count == 1 && directoryEtag != files.first?.etag {
                
                if page == 1 {
                    let metadataFolder = NCManageDatabase.shared.convertNCFileToMetadata(files[0], isEncrypted: false, account: account)
                    NCManageDatabase.shared.addMetadata(metadataFolder)
                    NCManageDatabase.shared.addDirectory(encrypted: metadataFolder.e2eEncrypted, favorite: metadataFolder.favorite, ocId: metadataFolder.ocId, fileId: metadataFolder.fileId, etag: metadataFolder.etag, permissions: metadataFolder.permissions, serverUrl: serverUrl, account: metadataFolder.account)
                }
                                
                NCCommunication.shared.iosHelper(fileNamePath: fileNamePath, serverUrl: serverUrl, offset: offset, limit: limit) { (account, files, errorCode, errorDescription) in
                     
                    if errorCode == 0 {
                        DispatchQueue.global().async {
                            NCManageDatabase.shared.convertNCCommunicationFilesToMetadatas(files, useMetadataFolder: false, account: account) { (metadataFolder, metadatasFolder, metadatas) in
                                let metadatasResult = NCManageDatabase.shared.getAdvancedMetadatas(predicate: NSPredicate(format: "account == %@ AND serverUrl == %@ AND status == %d", fileProviderData.shared.account, serverUrl, NCGlobal.shared.metadataStatusNormal), page: page, limit: fileProviderData.shared.itemForPage, sorted: "fileName", ascending: true)
                                NCManageDatabase.shared.updateMetadatas(metadatas, metadatasResult: metadatasResult)
                                for metadata in metadatasFolder {
                                    let serverUrl = metadata.serverUrl + "/" + metadata.fileNameView
                                    NCManageDatabase.shared.addDirectory(encrypted: metadata.e2eEncrypted, favorite: metadata.favorite, ocId: metadata.ocId, fileId: metadata.fileId, etag: nil, permissions: metadata.permissions, serverUrl: serverUrl, account: metadata.account)
                                }
                                let metadatas = NCManageDatabase.shared.getAdvancedMetadatas(predicate: NSPredicate(format: "account == %@ AND serverUrl == %@", fileProviderData.shared.account, serverUrl), page: page, limit: fileProviderData.shared.itemForPage, sorted: "fileName", ascending: true)
                                completionHandler(metadatas)
                            }
                        }
                    } else {
                        let metadatas = NCManageDatabase.shared.getAdvancedMetadatas(predicate: NSPredicate(format: "account == %@ AND serverUrl == %@", fileProviderData.shared.account, serverUrl), page: page, limit: fileProviderData.shared.itemForPage, sorted: "fileName", ascending: true)
                        completionHandler(metadatas)
                    }
                }
            } else {
                let metadatas = NCManageDatabase.shared.getAdvancedMetadatas(predicate: NSPredicate(format: "account == %@ AND serverUrl == %@", fileProviderData.shared.account, serverUrl), sorted: "fileName", ascending: true)
                completionHandler(metadatas)
            }
        }
    }
=======
>>>>>>> ad89f7c0
}<|MERGE_RESOLUTION|>--- conflicted
+++ resolved
@@ -233,59 +233,4 @@
             }
         }
     }
-<<<<<<< HEAD
-    
-    func getPagination(endpoint:String, serverUrl: String, page: Int, limit: Int, completionHandler: @escaping (_ metadatas: [tableMetadata]?) -> Void) {
-        
-        let offset = (page - 1) * limit
-        var fileNamePath = CCUtility.returnPathfromServerUrl(serverUrl, urlBase: fileProviderData.shared.accountUrlBase, account: fileProviderData.shared.account)!
-        if fileNamePath == "" {
-            fileNamePath = "/"
-        }
-        var directoryEtag: String?
-        
-        if let tableDirectory = NCManageDatabase.shared.getTableDirectory(predicate: NSPredicate(format: "account == %@ AND serverUrl == %@", fileProviderData.shared.account, serverUrl)) {
-            if page == 1 {
-                directoryEtag = tableDirectory.etag
-            }
-        }
-        
-        NCCommunication.shared.readFileOrFolder(serverUrlFileName: serverUrl, depth: "0", showHiddenFiles: CCUtility.getShowHiddenFiles()) { (account, files, responseData, errorCode, errorDescription) in
-        
-            if errorCode == 0 && files.count == 1 && directoryEtag != files.first?.etag {
-                
-                if page == 1 {
-                    let metadataFolder = NCManageDatabase.shared.convertNCFileToMetadata(files[0], isEncrypted: false, account: account)
-                    NCManageDatabase.shared.addMetadata(metadataFolder)
-                    NCManageDatabase.shared.addDirectory(encrypted: metadataFolder.e2eEncrypted, favorite: metadataFolder.favorite, ocId: metadataFolder.ocId, fileId: metadataFolder.fileId, etag: metadataFolder.etag, permissions: metadataFolder.permissions, serverUrl: serverUrl, account: metadataFolder.account)
-                }
-                                
-                NCCommunication.shared.iosHelper(fileNamePath: fileNamePath, serverUrl: serverUrl, offset: offset, limit: limit) { (account, files, errorCode, errorDescription) in
-                     
-                    if errorCode == 0 {
-                        DispatchQueue.global().async {
-                            NCManageDatabase.shared.convertNCCommunicationFilesToMetadatas(files, useMetadataFolder: false, account: account) { (metadataFolder, metadatasFolder, metadatas) in
-                                let metadatasResult = NCManageDatabase.shared.getAdvancedMetadatas(predicate: NSPredicate(format: "account == %@ AND serverUrl == %@ AND status == %d", fileProviderData.shared.account, serverUrl, NCGlobal.shared.metadataStatusNormal), page: page, limit: fileProviderData.shared.itemForPage, sorted: "fileName", ascending: true)
-                                NCManageDatabase.shared.updateMetadatas(metadatas, metadatasResult: metadatasResult)
-                                for metadata in metadatasFolder {
-                                    let serverUrl = metadata.serverUrl + "/" + metadata.fileNameView
-                                    NCManageDatabase.shared.addDirectory(encrypted: metadata.e2eEncrypted, favorite: metadata.favorite, ocId: metadata.ocId, fileId: metadata.fileId, etag: nil, permissions: metadata.permissions, serverUrl: serverUrl, account: metadata.account)
-                                }
-                                let metadatas = NCManageDatabase.shared.getAdvancedMetadatas(predicate: NSPredicate(format: "account == %@ AND serverUrl == %@", fileProviderData.shared.account, serverUrl), page: page, limit: fileProviderData.shared.itemForPage, sorted: "fileName", ascending: true)
-                                completionHandler(metadatas)
-                            }
-                        }
-                    } else {
-                        let metadatas = NCManageDatabase.shared.getAdvancedMetadatas(predicate: NSPredicate(format: "account == %@ AND serverUrl == %@", fileProviderData.shared.account, serverUrl), page: page, limit: fileProviderData.shared.itemForPage, sorted: "fileName", ascending: true)
-                        completionHandler(metadatas)
-                    }
-                }
-            } else {
-                let metadatas = NCManageDatabase.shared.getAdvancedMetadatas(predicate: NSPredicate(format: "account == %@ AND serverUrl == %@", fileProviderData.shared.account, serverUrl), sorted: "fileName", ascending: true)
-                completionHandler(metadatas)
-            }
-        }
-    }
-=======
->>>>>>> ad89f7c0
 }