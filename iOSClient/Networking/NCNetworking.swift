--- conflicted
+++ resolved
@@ -415,17 +415,7 @@
 
     @objc func upload(metadata: tableMetadata, start: @escaping () -> Void, completion: @escaping (_ errorCode: Int, _ errorDescription: String)->())  {
            
-<<<<<<< HEAD
-        let metadata = tableMetadata.init(value: metadata)
-
-        guard let account = NCManageDatabase.shared.getAccount(predicate: NSPredicate(format: "account == %@", metadata.account)) else {
-            NCManageDatabase.shared.deleteMetadata(predicate: NSPredicate(format: "ocId == %@", metadata.ocId))
-            return completion(NCGlobal.shared.errorInternalError, "Internal error")
-        }
-        
-=======
         var metadata = tableMetadata.init(value: metadata)
->>>>>>> ad89f7c0
         var fileNameLocalPath = CCUtility.getDirectoryProviderStorageOcId(metadata.ocId, fileNameView: metadata.fileNameView)!
                    
         if CCUtility.fileProviderStorageExists(metadata.ocId, fileNameView: metadata.fileNameView) {
@@ -1346,10 +1336,6 @@
         }
     }
     
-<<<<<<< HEAD
-    //MARK: - TEST API
-     
-=======
     //MARK: - Direct Download
 
     func getVideoUrl(metadata: tableMetadata, completition: @escaping (_ url: URL?)->()) {
@@ -1377,7 +1363,6 @@
     
     //MARK: - TEST API
       
->>>>>>> ad89f7c0
     /*
     @objc public func getDirectDownload(urlBase: String, username: String, password: String, fileId: String, customUserAgent: String? = nil, completionHandler: @escaping (_ token: String?, _ errorCode: Int, _ errorDescription: String) -> Void) {
                 
