--- conflicted
+++ resolved
@@ -315,36 +315,21 @@
         // Check items > 0
         if ([items count] == 0) {
             
-<<<<<<< HEAD
 #ifndef SHARE_IN
             [app messageNotification:@"Server error" description:@"Read Folder WebDAV : [items NULL] please fix" visible:YES delay:dismissAfterSecond type:TWMessageBarMessageTypeError];
 #endif
             
-=======
-#ifndef EXTENSION
-            [app messageNotification:@"Server error" description:@"Read Folder WebDAV : [items NULL] please fix" visible:YES delay:dismissAfterSecond type:TWMessageBarMessageTypeError];
-#endif
-
->>>>>>> 2155396b
             dispatch_async(dispatch_get_main_queue(), ^{
                 
                 if ([self.delegate respondsToSelector:@selector(readFolderSuccess:permissions:rev:metadatas:)])
                     [self.delegate readFolderSuccess:_metadataNet permissions:@"" rev:@"" metadatas:metadatas];
             });
-<<<<<<< HEAD
-            
-=======
-
->>>>>>> 2155396b
+            
             [self complete];
             
             return;
         }
-<<<<<<< HEAD
-        
-=======
-
->>>>>>> 2155396b
+        
         // directory [0]
         OCFileDto *itemDtoDirectory = [items objectAtIndex:0];
         NSString *permissions = itemDtoDirectory.permissions;
@@ -654,11 +639,7 @@
         // BUG 1038
         if ([items count] == 0) {
        
-<<<<<<< HEAD
 #ifndef SHARE_IN
-=======
-#ifndef EXTENSION
->>>>>>> 2155396b
             [app messageNotification:@"Server error" description:@"Read File WebDAV : [items NULL] please fix" visible:YES delay:dismissAfterSecond type:TWMessageBarMessageTypeError];
 #endif
         }
