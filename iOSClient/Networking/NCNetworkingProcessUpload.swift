--- conflicted
+++ resolved
@@ -55,10 +55,6 @@
         if appDelegate.account == "" { return }
         
         var counterUpload: Int = 0
-<<<<<<< HEAD
-        var maxConcurrentOperationUpload = 5
-=======
->>>>>>> 2b7ec655
         let sessionSelectors = [NCGlobal.shared.selectorUploadFile, NCGlobal.shared.selectorUploadAutoUpload, NCGlobal.shared.selectorUploadAutoUploadAll]
         
         let metadatasUpload = NCManageDatabase.shared.getMetadatas(predicate: NSPredicate(format: "status == %d OR status == %d", NCGlobal.shared.metadataStatusInUpload, NCGlobal.shared.metadataStatusUploading))
@@ -123,9 +119,6 @@
                         // E2EE
                         if metadata.e2eEncrypted && UIApplication.shared.applicationState == .active {
                             if let metadata = NCManageDatabase.shared.setMetadataStatus(ocId: metadata.ocId, status: NCGlobal.shared.metadataStatusInUpload) {
-<<<<<<< HEAD
-                                NCNetworking.shared.upload(metadata: metadata) { (_, _) in }
-=======
                                 NCNetworking.shared.upload(metadata: metadata) {
                                     // start
                                 } completion: { (_, _) in
@@ -143,7 +136,6 @@
                                 // start
                             } completion: { (_, _) in
                                 // completion
->>>>>>> 2b7ec655
                             }
                         }
                     }
