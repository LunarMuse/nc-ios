--- conflicted
+++ resolved
@@ -50,11 +50,7 @@
     
     // Download file
     
-    @objc func download(metadata: tableMetadata, selector: String, setFavorite: Bool, forceDownload: Bool) {
-        if !forceDownload && CCUtility.fileProviderStorageSize(metadata.ocId, fileNameView: metadata.fileNameView) > 0 {
-            NotificationCenter.default.postOnMainThread(name: k_notificationCenter_downloadedFile, userInfo: ["ocId":metadata.ocId, "selector":selector, "errorCode":0, "errorDescription":""])
-            return
-        }
+    @objc func download(metadata: tableMetadata, selector: String, setFavorite: Bool) {
         for operation in downloadQueue.operations as! [NCOperationDownload]  {
             if operation.metadata.ocId == metadata.ocId {
                 return
@@ -296,11 +292,6 @@
                                         }
                                         
                                     } else {
-<<<<<<< HEAD
-                                        let localFile = NCManageDatabase.sharedInstance.getTableLocalFile(predicate: NSPredicate(format: "ocId == %@", metadata.ocId))
-                                        if localFile == nil || localFile?.etag != metadata.etag {
-                                            NCOperationQueue.shared.download(metadata: metadata, selector: self.selector, setFavorite: false, forceDownload: true)
-=======
                                     
                                         let metadatasChanged = NCManageDatabase.shared.updateMetadatas(metadatas, metadatasResult: metadatasResult, addExistsInLocal: self.download, addCompareEtagLocal: true, addDirectorySynchronized: true)
 
@@ -312,7 +303,6 @@
                                         
                                         for metadata in metadatasChanged.metadatasLocalUpdate {
                                             NCOperationQueue.shared.download(metadata: metadata, selector: self.selector, setFavorite: false)
->>>>>>> b26f9312
                                         }
                                     }
                                     
@@ -322,19 +312,6 @@
                                     NCManageDatabase.shared.setDirectory(synchronized: true, serverUrl: serverUrl, account: account)
                                 }
                             
-<<<<<<< HEAD
-                                let metadatasChanged = NCManageDatabase.sharedInstance.updateMetadatas(metadatas, metadatasResult: metadatasResult, addExistsInLocal: self.download, addCompareEtagLocal: true)
-
-                                for metadata in metadatasChanged.metadatasUpdate {
-                                    if metadata.directory {
-                                        NCOperationQueue.shared.synchronizationMetadata(metadata, selector: self.selector)
-                                    }
-                                }
-                                
-                                for metadata in metadatasChanged.metadatasLocalUpdate {
-                                    NCOperationQueue.shared.download(metadata: metadata, selector: self.selector, setFavorite: false, forceDownload: true)
-                                }
-=======
                             } else if errorCode == k_CCErrorResourceNotFound && self.metadata.directory {
                                 NCManageDatabase.shared.deleteDirectoryAndSubDirectory(serverUrl: self.metadata.serverUrl, account: self.metadata.account)
                             }
@@ -350,7 +327,6 @@
                             let directory = NCManageDatabase.shared.getTableDirectory(predicate: NSPredicate(format: "account == %@ AND serverUrl == %@", metadata.account, serverUrl))
                             if directory?.synchronized == false {
                                 NCOperationQueue.shared.synchronizationMetadata(metadata, selector: self.selector)
->>>>>>> b26f9312
                             }
                         }
                         
@@ -362,7 +338,7 @@
                 if self.download {
                     let localFile = NCManageDatabase.shared.getTableLocalFile(predicate: NSPredicate(format: "ocId == %@", metadata.ocId))
                     if localFile == nil || localFile?.etag != metadata.etag {
-                        NCOperationQueue.shared.download(metadata: metadata, selector: self.selector, setFavorite: false, forceDownload: true)
+                        NCOperationQueue.shared.download(metadata: metadata, selector: self.selector, setFavorite: false)
                     }
                 }
                 self.finish()
