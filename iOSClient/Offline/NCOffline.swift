--- conflicted
+++ resolved
@@ -33,11 +33,7 @@
         titleCurrentFolder = NSLocalizedString("_manage_file_offline_", comment: "")
         layoutKey = k_layout_view_offline
         enableSearchBar = true
-<<<<<<< HEAD
-        emptyImage = CCGraphics.changeThemingColorImage(UIImage.init(named: "folder"), width: 300, height: 300, color: NCBrandColor.sharedInstance.brandElement)
-=======
         emptyImage = CCGraphics.changeThemingColorImage(UIImage.init(named: "folder"), width: 300, height: 300, color: NCBrandColor.shared.brandElement)
->>>>>>> b26f9312
         emptyTitle = "_files_no_files_"
         emptyDescription = "_tutorial_offline_view_"
     }
@@ -106,7 +102,7 @@
                         if !metadata.directory {
                             let localFile = NCManageDatabase.shared.getTableLocalFile(predicate: NSPredicate(format: "ocId == %@", metadata.ocId))
                             if localFile == nil || localFile?.etag != metadata.etag {
-                                NCOperationQueue.shared.download(metadata: metadata, selector: selectorDownloadFile, setFavorite: false, forceDownload: true)
+                                NCOperationQueue.shared.download(metadata: metadata, selector: selectorDownloadFile, setFavorite: false)
                             }
                         }
                     }
