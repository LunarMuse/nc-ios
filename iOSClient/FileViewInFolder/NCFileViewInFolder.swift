//
//  NCFileViewInFolder.swift
//  Nextcloud
//
//  Created by Marino Faggiana on 01/10/2020.
//  Copyright © 2020 Marino Faggiana. All rights reserved.
//
//  Author Marino Faggiana <marino.faggiana@nextcloud.com>
//
//  This program is free software: you can redistribute it and/or modify
//  it under the terms of the GNU General Public License as published by
//  the Free Software Foundation, either version 3 of the License, or
//  (at your option) any later version.
//
//  This program is distributed in the hope that it will be useful,
//  but WITHOUT ANY WARRANTY; without even the implied warranty of
//  MERCHANTABILITY or FITNESS FOR A PARTICULAR PURPOSE.  See the
//  GNU General Public License for more details.
//
//  You should have received a copy of the GNU General Public License
//  along with this program.  If not, see <http://www.gnu.org/licenses/>.
//

import UIKit
import NCCommunication

class NCFileViewInFolder: NCCollectionViewCommon {
    
    internal var fileName: String?

    // MARK: - View Life Cycle

    required init?(coder aDecoder: NSCoder) {
        super.init(coder: aDecoder)
        
        appDelegate.activeFileViewInFolder = self
        titleCurrentFolder = NCBrandOptions.shared.brand
        layoutKey = NCGlobal.shared.layoutViewViewInFolder
        enableSearchBar = false
        emptyImage = UIImage.init(named: "folder")?.image(color: NCBrandColor.shared.brandElement, size: UIScreen.main.bounds.width)
        emptyTitle = "_files_no_files_"
        emptyDescription = "_no_file_pull_down_"
    }
    
    override func viewWillAppear(_ animated: Bool) {
        super.viewWillAppear(animated)
        
        appDelegate.activeViewController = self
        
        if serverUrl == NCUtilityFileSystem.shared.getHomeServer(account: appDelegate.account) {
            self.navigationItem.title = NCBrandOptions.shared.brand
        } else {
            self.navigationItem.title = (serverUrl as NSString).lastPathComponent
        }
        
        presentationController?.delegate = self
        
        layoutForView = NCUtility.shared.getLayoutForView(key: layoutKey, serverUrl: serverUrl)
        gridLayout.itemForLine = CGFloat(layoutForView?.itemForLine ?? 3)
        
        if layoutForView?.layout == NCGlobal.shared.layoutList {
            collectionView?.collectionViewLayout = listLayout
        } else {
            collectionView?.collectionViewLayout = gridLayout
        }

        self.navigationItem.leftBarButtonItem = nil
        self.navigationItem.rightBarButtonItem = UIBarButtonItem(title: NSLocalizedString("_close_", comment: ""), style: .plain, target: self, action: #selector(tapClose(sender:)))       
    }

    // MARK: - TAP EVENT

    @objc func tapClose(sender: Any) {
        dismiss(animated: true) {
            self.appDelegate.activeFileViewInFolder = nil
        }
    }
    
    // MARK: - DataSource + NC Endpoint
    
    override func reloadDataSource() {
        super.reloadDataSource()
        
        DispatchQueue.global().async {
            
            if !self.isSearching {
                self.metadatasSource = NCManageDatabase.shared.getMetadatas(predicate: NSPredicate(format: "account == %@ AND serverUrl == %@", self.appDelegate.account, self.serverUrl))
                if self.metadataFolder == nil {
                    self.metadataFolder = NCManageDatabase.shared.getMetadataFolder(account: self.appDelegate.account, urlBase: self.appDelegate.urlBase, serverUrl:  self.serverUrl)
                }
            }
            
            self.dataSource = NCDataSource.init(metadatasSource: self.metadatasSource, sort: self.layoutForView?.sort, ascending: self.layoutForView?.ascending, directoryOnTop: self.layoutForView?.directoryOnTop, favoriteOnTop: true, filterLivePhoto: true)
            
            DispatchQueue.main.async {
            
                self.refreshControl.endRefreshing()
                self.collectionView.reloadData()
                
                // Blink file
                if self.fileName != nil {
                    if let metadata = NCManageDatabase.shared.getMetadata(predicate: NSPredicate(format: "account == %@ AND serverUrl == %@ AND fileName == %@", self.appDelegate.account, self.serverUrl, self.fileName!)) {
                        if let row = self.dataSource.getIndexMetadata(ocId: metadata.ocId) {
                            DispatchQueue.main.asyncAfter(deadline: .now() + 0.3) {
                                UIView.animate(withDuration: 0.3) {
                                    self.collectionView.scrollToItem(at: IndexPath(row: row, section: 0), at: .centeredVertically, animated: false)
                                } completion: { (_) in
                                    if let cell = self.collectionView.cellForItem(at: IndexPath(row: row, section: 0)) {
                                        cell.backgroundColor = .darkGray
                                        UIView.animate(withDuration: 2) {
                                            cell.backgroundColor = .clear
                                            self.fileName = nil
                                        }
                                    }
                                }
                            }
                        }
                    }
                }
            }
        }
    }
    
    override func reloadDataSourceNetwork(forced: Bool = false) {
        super.reloadDataSourceNetwork(forced: forced)
        
        if isSearching {
            networkSearch()
            return
        }
        
        isReloadDataSourceNetworkInProgress = true
        collectionView?.reloadData()
               
        networkReadFolder(forced: forced) { (tableDirectory, metadatas, metadatasUpdate, metadatasDelete, errorCode, errorDescription) in
            if errorCode == 0 {
                for metadata in metadatas ?? [] {
                    if !metadata.directory {
                        if NCManageDatabase.shared.isDownloadMetadata(metadata, download: false) {
                            NCOperationQueue.shared.download(metadata: metadata, selector: NCGlobal.shared.selectorDownloadFile)
                        }
                    }
                }
            }
            
<<<<<<< HEAD
            self.refreshControl.endRefreshing()
            self.isReloadDataSourceNetworkInProgress = false
            self.richWorkspaceText = tableDirectory?.richWorkspace
            self.reloadDataSource()
=======
            DispatchQueue.main.async {
                self.refreshControl.endRefreshing()
                self.isReloadDataSourceNetworkInProgress = false
                self.richWorkspaceText = tableDirectory?.richWorkspace
                self.reloadDataSource()
            }
>>>>>>> ad89f7c0
        }
    }
}
<|MERGE_RESOLUTION|>--- conflicted
+++ resolved
@@ -143,19 +143,12 @@
                 }
             }
             
-<<<<<<< HEAD
-            self.refreshControl.endRefreshing()
-            self.isReloadDataSourceNetworkInProgress = false
-            self.richWorkspaceText = tableDirectory?.richWorkspace
-            self.reloadDataSource()
-=======
             DispatchQueue.main.async {
                 self.refreshControl.endRefreshing()
                 self.isReloadDataSourceNetworkInProgress = false
                 self.richWorkspaceText = tableDirectory?.richWorkspace
                 self.reloadDataSource()
             }
->>>>>>> ad89f7c0
         }
     }
 }
