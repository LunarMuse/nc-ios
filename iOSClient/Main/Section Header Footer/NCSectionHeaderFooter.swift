--- conflicted
+++ resolved
@@ -48,15 +48,9 @@
         buttonSwitch.setImage(CCGraphics.changeThemingColorImage(UIImage.init(named: "switchList"), width: 50, height: 50, color: NCBrandColor.shared.icon), for: .normal)
         
         buttonOrder.setTitle("", for: .normal)
-<<<<<<< HEAD
-        buttonOrder.setTitleColor(NCBrandColor.sharedInstance.brandElement, for: .normal)
-        
-        buttonMore.setImage(CCGraphics.changeThemingColorImage(UIImage.init(named: "more"), width: 50, height: 50, color: NCBrandColor.sharedInstance.icon), for: .normal)
-=======
         buttonOrder.setTitleColor(NCBrandColor.shared.brandElement, for: .normal)
         
         buttonMore.setImage(CCGraphics.changeThemingColorImage(UIImage.init(named: "more"), width: 50, height: 50, color: NCBrandColor.shared.icon), for: .normal)
->>>>>>> b26f9312
                 
         // Gradient
         gradient.startPoint = CGPoint(x: 0, y: 0.60)
@@ -79,20 +73,12 @@
     
     @objc func changeTheming() {
         
-<<<<<<< HEAD
-        backgroundColor = NCBrandColor.sharedInstance.backgroundView
-        separator.backgroundColor = NCBrandColor.sharedInstance.separator
-        
-        if textViewColor != NCBrandColor.sharedInstance.textView {
-            markdownParser = MarkdownParser(font: UIFont.systemFont(ofSize: 15), color: NCBrandColor.sharedInstance.textView)
-=======
         backgroundColor = NCBrandColor.shared.backgroundView
         separator.backgroundColor = NCBrandColor.shared.separator
         buttonOrder.setTitleColor(NCBrandColor.shared.brandElement, for: .normal)
         
         if textViewColor != NCBrandColor.shared.textView {
             markdownParser = MarkdownParser(font: UIFont.systemFont(ofSize: 15), color: NCBrandColor.shared.textView)
->>>>>>> b26f9312
             markdownParser.header.font = UIFont.systemFont(ofSize: 25)
             if let richWorkspaceText = richWorkspaceText {
                 textViewRichWorkspace.attributedText = markdownParser.parse(richWorkspaceText)
