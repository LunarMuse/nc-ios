--- conflicted
+++ resolved
@@ -144,17 +144,9 @@
     if (searchButton && [searchButton isKindOfClass:[UIButton class]]) {
         [searchButton setTitleColor:NCBrandColor.sharedInstance.brand forState:UIControlStateNormal];
     }
-<<<<<<< HEAD
-    UITextField *searchTextField = [self.searchController.searchBar valueForKey:@"searchField"];
-    if (searchTextField && [searchTextField isKindOfClass:[UITextField class]]) {
-        searchTextField.backgroundColor = NCBrandColor.sharedInstance.backgroundForm;
-        searchTextField.textColor = NCBrandColor.sharedInstance.textView;
-        searchTextField.delegate = self;
-=======
     UITextField *searchTextView = [self.searchController.searchBar valueForKey:@"searchField"];
     if (searchTextView && [searchTextView isKindOfClass:[UITextField class]]) {
         searchTextView.textColor = NCBrandColor.sharedInstance.textView;
->>>>>>> 721b4ceb
     }
     
             
