//
//  NCCollectionViewCommon.swift
//  Nextcloud
//
//  Created by Marino Faggiana on 12/09/2020.
//  Copyright © 2020 Marino Faggiana. All rights reserved.
//
//  Author Marino Faggiana <marino.faggiana@nextcloud.com>
//
//  This program is free software: you can redistribute it and/or modify
//  it under the terms of the GNU General Public License as published by
//  the Free Software Foundation, either version 3 of the License, or
//  (at your option) any later version.
//
//  This program is distributed in the hope that it will be useful,
//  but WITHOUT ANY WARRANTY; without even the implied warranty of
//  MERCHANTABILITY or FITNESS FOR A PARTICULAR PURPOSE.  See the
//  GNU General Public License for more details.
//
//  You should have received a copy of the GNU General Public License
//  along with this program.  If not, see <http://www.gnu.org/licenses/>.
//

import UIKit
import NCCommunication

class NCCollectionViewCommon: UIViewController, UIGestureRecognizerDelegate, UISearchResultsUpdating, UISearchControllerDelegate, UISearchBarDelegate, NCListCellDelegate, NCGridCellDelegate, NCSectionHeaderMenuDelegate, UIAdaptivePresentationControllerDelegate, NCEmptyDataSetDelegate, UIContextMenuInteractionDelegate, NCAccountRequestDelegate, NCBackgroundImageColorDelegate  {
    
    @IBOutlet weak var collectionView: UICollectionView!

    let appDelegate = UIApplication.shared.delegate as! AppDelegate

    internal let refreshControl = UIRefreshControl()
    internal var searchController: UISearchController?
    internal var emptyDataSet: NCEmptyDataSet?
    internal var backgroundImageView = UIImageView()
    internal var serverUrl: String = ""
    internal var isEncryptedFolder = false
    internal var isEditMode = false
    internal var selectOcId: [String] = []
    internal var metadatasSource: [tableMetadata] = []
    internal var metadataFolder: tableMetadata?
    internal var dataSource = NCDataSource()
    internal var richWorkspaceText: String?
    internal var header: UIView?

    internal var layoutForView: NCGlobal.layoutForViewType?

    private var autoUploadFileName = ""
    private var autoUploadDirectory = ""

    internal var listLayout: NCListLayout!
    internal var gridLayout: NCGridLayout!

    private let headerHeight: CGFloat = 50
    private var headerRichWorkspaceHeight: CGFloat = 0
    private let footerHeight: CGFloat = 100

    private var timerInputSearch: Timer?
    internal var literalSearch: String?
    internal var isSearching: Bool = false
    
    internal var isReloadDataSourceNetworkInProgress: Bool = false
    
    private var pushed: Bool = false
    
    // DECLARE
    internal var layoutKey = ""
    internal var titleCurrentFolder = ""
    internal var enableSearchBar: Bool = false
    internal var emptyImage: UIImage?
    internal var emptyTitle: String = ""
    internal var emptyDescription: String = ""
    
    // MARK: - View Life Cycle

    required init?(coder aDecoder: NSCoder) {
        super.init(coder: aDecoder)
    }
        
    override func viewDidLoad() {
        super.viewDidLoad()
        
        self.navigationController?.presentationController?.delegate = self
       
        collectionView.alwaysBounceVertical = true

        if enableSearchBar {
            searchController = UISearchController(searchResultsController: nil)
            searchController?.searchResultsUpdater = self
            searchController?.obscuresBackgroundDuringPresentation = false
            searchController?.delegate = self
            searchController?.searchBar.delegate = self
            navigationItem.searchController = searchController
            navigationItem.hidesSearchBarWhenScrolling = false
        }
        
        // Cell
        collectionView.register(UINib.init(nibName: "NCListCell", bundle: nil), forCellWithReuseIdentifier: "listCell")
        collectionView.register(UINib.init(nibName: "NCGridCell", bundle: nil), forCellWithReuseIdentifier: "gridCell")
        collectionView.register(UINib.init(nibName: "NCTransferCell", bundle: nil), forCellWithReuseIdentifier: "transferCell")

        // Header
        collectionView.register(UINib.init(nibName: "NCSectionHeaderMenu", bundle: nil), forSupplementaryViewOfKind: UICollectionView.elementKindSectionHeader, withReuseIdentifier: "sectionHeaderMenu")
        
        // Footer
        collectionView.register(UINib.init(nibName: "NCSectionFooter", bundle: nil), forSupplementaryViewOfKind: UICollectionView.elementKindSectionFooter, withReuseIdentifier: "sectionFooter")
        
        listLayout = NCListLayout()
        gridLayout = NCGridLayout()
        
        // Refresh Control
        collectionView.addSubview(refreshControl)
        refreshControl.action(for: .valueChanged) { _ in
            self.reloadDataSourceNetwork(forced: true)
        }
        
        // Empty
        emptyDataSet = NCEmptyDataSet.init(view: collectionView, offset: headerHeight, delegate: self)
        
        // Long Press on CollectionView
        let longPressedGesture = UILongPressGestureRecognizer(target: self, action: #selector(longPressCollecationView(_:)))
        longPressedGesture.minimumPressDuration = 0.5
        longPressedGesture.delegate = self
        longPressedGesture.delaysTouchesBegan = true
        collectionView.addGestureRecognizer(longPressedGesture)
        
        // Notification
        
        NotificationCenter.default.addObserver(self, selector: #selector(initialize), name: NSNotification.Name(rawValue: NCGlobal.shared.notificationCenterInitialize), object: nil)
        NotificationCenter.default.addObserver(self, selector: #selector(changeTheming), name: NSNotification.Name(rawValue: NCGlobal.shared.notificationCenterChangeTheming), object: nil)

        changeTheming()
    }
        
    override func viewWillAppear(_ animated: Bool) {
        super.viewWillAppear(animated)

        // ACTIVE
        appDelegate.activeViewController = self
        
        //
        NotificationCenter.default.addObserver(self, selector: #selector(closeRichWorkspaceWebView), name: NSNotification.Name(rawValue: NCGlobal.shared.notificationCenterCloseRichWorkspaceWebView), object: nil)
        NotificationCenter.default.addObserver(self, selector: #selector(changeStatusFolderE2EE(_:)), name: NSNotification.Name(rawValue: NCGlobal.shared.notificationCenterChangeStatusFolderE2EE), object: nil)
        NotificationCenter.default.addObserver(self, selector: #selector(setNavigationItem), name: NSNotification.Name(rawValue: NCGlobal.shared.notificationCenterReloadAvatar), object: nil)

        NotificationCenter.default.addObserver(self, selector: #selector(reloadDataSource(_:)), name: NSNotification.Name(rawValue: NCGlobal.shared.notificationCenterReloadDataSource), object: nil)
        NotificationCenter.default.addObserver(self, selector: #selector(reloadDataSourceNetworkForced(_:)), name: NSNotification.Name(rawValue: NCGlobal.shared.notificationCenterReloadDataSourceNetworkForced), object: nil)
        
        NotificationCenter.default.addObserver(self, selector: #selector(deleteFile(_:)), name: NSNotification.Name(rawValue: NCGlobal.shared.notificationCenterDeleteFile), object: nil)
        NotificationCenter.default.addObserver(self, selector: #selector(moveFile(_:)), name: NSNotification.Name(rawValue: NCGlobal.shared.notificationCenterMoveFile), object: nil)
        NotificationCenter.default.addObserver(self, selector: #selector(copyFile(_:)), name: NSNotification.Name(rawValue: NCGlobal.shared.notificationCenterCopyFile), object: nil)
        NotificationCenter.default.addObserver(self, selector: #selector(renameFile(_:)), name: NSNotification.Name(rawValue: NCGlobal.shared.notificationCenterRenameFile), object: nil)
        NotificationCenter.default.addObserver(self, selector: #selector(createFolder(_:)), name: NSNotification.Name(rawValue: NCGlobal.shared.notificationCenterCreateFolder), object: nil)
        NotificationCenter.default.addObserver(self, selector: #selector(favoriteFile(_:)), name: NSNotification.Name(rawValue: NCGlobal.shared.notificationCenterFavoriteFile), object: nil)

        NotificationCenter.default.addObserver(self, selector: #selector(downloadStartFile(_:)), name: NSNotification.Name(rawValue: NCGlobal.shared.notificationCenterDownloadStartFile), object: nil)
        NotificationCenter.default.addObserver(self, selector: #selector(downloadedFile(_:)), name: NSNotification.Name(rawValue: NCGlobal.shared.notificationCenterDownloadedFile), object: nil)
        NotificationCenter.default.addObserver(self, selector: #selector(downloadCancelFile(_:)), name: NSNotification.Name(rawValue: NCGlobal.shared.notificationCenterDownloadCancelFile), object: nil)
        
        NotificationCenter.default.addObserver(self, selector: #selector(uploadStartFile(_:)), name: NSNotification.Name(rawValue: NCGlobal.shared.notificationCenterUploadStartFile), object: nil)
        NotificationCenter.default.addObserver(self, selector: #selector(uploadedFile(_:)), name: NSNotification.Name(rawValue: NCGlobal.shared.notificationCenterUploadedFile), object: nil)
        NotificationCenter.default.addObserver(self, selector: #selector(uploadCancelFile(_:)), name: NSNotification.Name(rawValue: NCGlobal.shared.notificationCenterUploadCancelFile), object: nil)

        NotificationCenter.default.addObserver(self, selector: #selector(triggerProgressTask(_:)), name: NSNotification.Name(rawValue: NCGlobal.shared.notificationCenterProgressTask), object:nil)
        
        if serverUrl == "" {
            appDelegate.activeServerUrl = NCUtilityFileSystem.shared.getHomeServer(account: appDelegate.account)
        } else {
            appDelegate.activeServerUrl = serverUrl
        }
        
        navigationController?.navigationBar.prefersLargeTitles = true
        navigationController?.setNavigationBarHidden(false, animated: true)
        setNavigationItem()
        
        changeTheming()
        reloadDataSource()
    }
        
    override func viewDidAppear(_ animated: Bool) {
        super.viewDidAppear(animated)
        
        reloadDataSourceNetwork()
    }
    
    override func viewWillDisappear(_ animated: Bool) {
        super.viewWillDisappear(animated)
        
        NotificationCenter.default.removeObserver(self, name: NSNotification.Name(rawValue: NCGlobal.shared.notificationCenterCloseRichWorkspaceWebView), object: nil)
        NotificationCenter.default.removeObserver(self, name: NSNotification.Name(rawValue: NCGlobal.shared.notificationCenterChangeStatusFolderE2EE), object: nil)
        NotificationCenter.default.removeObserver(self, name: NSNotification.Name(rawValue: NCGlobal.shared.notificationCenterReloadAvatar), object: nil)

        NotificationCenter.default.removeObserver(self, name: NSNotification.Name(rawValue: NCGlobal.shared.notificationCenterReloadDataSource), object: nil)
        NotificationCenter.default.removeObserver(self, name: NSNotification.Name(rawValue: NCGlobal.shared.notificationCenterReloadDataSourceNetworkForced), object: nil)
        
        NotificationCenter.default.removeObserver(self, name: NSNotification.Name(rawValue: NCGlobal.shared.notificationCenterDeleteFile), object: nil)
        NotificationCenter.default.removeObserver(self, name: NSNotification.Name(rawValue: NCGlobal.shared.notificationCenterMoveFile), object: nil)
        NotificationCenter.default.removeObserver(self, name: NSNotification.Name(rawValue: NCGlobal.shared.notificationCenterCopyFile), object: nil)
        NotificationCenter.default.removeObserver(self, name: NSNotification.Name(rawValue: NCGlobal.shared.notificationCenterRenameFile), object: nil)
        NotificationCenter.default.removeObserver(self, name: NSNotification.Name(rawValue: NCGlobal.shared.notificationCenterCreateFolder), object: nil)
        NotificationCenter.default.removeObserver(self, name: NSNotification.Name(rawValue: NCGlobal.shared.notificationCenterFavoriteFile), object: nil)

        NotificationCenter.default.removeObserver(self, name: NSNotification.Name(rawValue: NCGlobal.shared.notificationCenterDownloadStartFile), object: nil)
        NotificationCenter.default.removeObserver(self, name: NSNotification.Name(rawValue: NCGlobal.shared.notificationCenterDownloadedFile), object: nil)
        NotificationCenter.default.removeObserver(self, name: NSNotification.Name(rawValue: NCGlobal.shared.notificationCenterDownloadCancelFile), object: nil)

        NotificationCenter.default.removeObserver(self, name: NSNotification.Name(rawValue: NCGlobal.shared.notificationCenterUploadStartFile), object: nil)
        NotificationCenter.default.removeObserver(self, name: NSNotification.Name(rawValue: NCGlobal.shared.notificationCenterUploadedFile), object: nil)
        NotificationCenter.default.removeObserver(self, name: NSNotification.Name(rawValue: NCGlobal.shared.notificationCenterUploadCancelFile), object: nil)

        NotificationCenter.default.removeObserver(self, name: NSNotification.Name(rawValue: NCGlobal.shared.notificationCenterProgressTask), object: nil)

        pushed = false
    }
        
    func presentationControllerDidDismiss( _ presentationController: UIPresentationController) {
        let viewController = presentationController.presentedViewController
        if viewController is NCViewerRichWorkspaceWebView {
            closeRichWorkspaceWebView()
        } else if viewController is UINavigationController {
            if (viewController as! UINavigationController).topViewController is NCFileViewInFolder {
                appDelegate.activeFileViewInFolder = nil
            }
        }
    }
    
    override func viewWillTransition(to size: CGSize, with coordinator: UIViewControllerTransitionCoordinator) {
        super.viewWillTransition(to: size, with: coordinator)
        
        coordinator.animate(alongsideTransition: nil) { _ in
            self.collectionView?.collectionViewLayout.invalidateLayout()
        }
    }
    
    override var canBecomeFirstResponder: Bool {
        return true
    }
    
    override func traitCollectionDidChange(_ previousTraitCollection: UITraitCollection?) {
        super.traitCollectionDidChange(previousTraitCollection)
        
        changeTheming()
    }
    
    // MARK: - NotificationCenter

    @objc func initialize() {
        
        if appDelegate.account == "" { return }
        
        // Search
        if searchController?.isActive ?? false {
            searchController?.isActive = false
        }
        
        // Select
        if isEditMode {
            isEditMode = !isEditMode
            selectOcId.removeAll()
        }
        
        if self.view?.window != nil {
            if serverUrl == "" {
                appDelegate.activeServerUrl = NCUtilityFileSystem.shared.getHomeServer(account: appDelegate.account)
            } else {
                appDelegate.activeServerUrl = serverUrl
            }
            
            appDelegate.listFilesVC.removeAll()
            appDelegate.listFavoriteVC.removeAll()
            appDelegate.listOfflineVC.removeAll()
        }
        
        if serverUrl != "" {
            self.navigationController?.popToRootViewController(animated: false)
        }
        
        setNavigationItem()
        reloadDataSource()
        changeTheming()
    }
    
    @objc func changeTheming() {
        
        view.backgroundColor = NCBrandColor.shared.systemBackground
        collectionView.backgroundColor = NCBrandColor.shared.systemBackground
        refreshControl.tintColor = .gray
        
        layoutForView = NCUtility.shared.getLayoutForView(key: layoutKey, serverUrl: serverUrl)
        gridLayout.itemForLine = CGFloat(layoutForView?.itemForLine ?? 3)
        
        if layoutForView?.layout == NCGlobal.shared.layoutList {
            collectionView?.collectionViewLayout = listLayout
        } else {
            collectionView?.collectionViewLayout = gridLayout
        }
        
        // IMAGE BACKGROUND
        if layoutForView?.imageBackgroud != "" {
            let imagePath = CCUtility.getDirectoryGroup().appendingPathComponent(NCGlobal.shared.appBackground).path + "/" + layoutForView!.imageBackgroud
            do {
                let data = try Data.init(contentsOf: URL(fileURLWithPath: imagePath))
                if let image = UIImage.init(data: data) {
                    backgroundImageView.image = image
                    backgroundImageView.contentMode = .scaleToFill
                    collectionView.backgroundView = backgroundImageView
                }
            } catch { }
        } else {
            backgroundImageView.image = nil
            collectionView.backgroundView = nil
        }
        
        // COLOR BACKGROUND
        let activeAccount = NCManageDatabase.shared.getActiveAccount()
        if traitCollection.userInterfaceStyle == .dark {
            if activeAccount?.darkColorBackground != "" {
                collectionView.backgroundColor = UIColor.init(hex: activeAccount?.darkColorBackground ?? "")
            } else {
                collectionView.backgroundColor = NCBrandColor.shared.systemBackground
            }
        } else {
           if activeAccount?.lightColorBackground != "" {
                collectionView.backgroundColor = UIColor.init(hex: activeAccount?.lightColorBackground ?? "")
            } else {
                collectionView.backgroundColor = NCBrandColor.shared.systemBackground
            }
        }
        
        collectionView.reloadData()
    }
    
    @objc func reloadDataSource(_ notification: NSNotification) {
        
        reloadDataSource()
    }
    
    @objc func reloadDataSourceNetworkForced(_ notification: NSNotification) {
       
        if let userInfo = notification.userInfo as NSDictionary? {
            if let serverUrl = userInfo["serverUrl"] as? String {
                if serverUrl == self.serverUrl {
                    reloadDataSourceNetwork(forced: true)
                }
            }
        } else {
            reloadDataSourceNetwork(forced: true)
        }
    }
    
    @objc func changeStatusFolderE2EE(_ notification: NSNotification) {
        reloadDataSource()
    }
    
    @objc func closeRichWorkspaceWebView() {
        reloadDataSourceNetwork()
    }
    
    @objc func deleteFile(_ notification: NSNotification) {
        
        if let userInfo = notification.userInfo as NSDictionary?, let ocId = userInfo["ocId"] as? String, let fileNameView = userInfo["fileNameView"] as? String, let onlyLocalCache = userInfo["onlyLocalCache"] as? Bool {
            if onlyLocalCache {
                reloadDataSource()
            } else if fileNameView.lowercased() == NCGlobal.shared.fileNameRichWorkspace.lowercased() {
                reloadDataSourceNetwork(forced: true)
            } else {
                if let row = dataSource.deleteMetadata(ocId: ocId) {
                    let indexPath = IndexPath(row: row, section: 0)
                    collectionView?.performBatchUpdates({
                        collectionView?.deleteItems(at: [indexPath])
                    }, completion: { (_) in
                        self.collectionView?.reloadData()
                    })
                }
            }
        }
    }
   
    @objc func moveFile(_ notification: NSNotification) {
        
        if let userInfo = notification.userInfo as NSDictionary?, let ocId = userInfo["ocId"] as? String, let serverUrlFrom = userInfo["serverUrlFrom"] as? String, let metadata = NCManageDatabase.shared.getMetadataFromOcId(ocId) {
            // DEL
            if serverUrlFrom == serverUrl && metadata.account == appDelegate.account {
                if let row = dataSource.deleteMetadata(ocId: ocId) {
                    let indexPath = IndexPath(row: row, section: 0)
                    collectionView?.performBatchUpdates({
                        collectionView?.deleteItems(at: [indexPath])
                    }, completion: { (_) in
                        self.collectionView?.reloadData()
                    })
                }
                // ADD
            } else if metadata.serverUrl == serverUrl && metadata.account == appDelegate.account {
                if let row = dataSource.addMetadata(metadata) {
                    let indexPath = IndexPath(row: row, section: 0)
                    collectionView?.performBatchUpdates({
                        collectionView?.insertItems(at: [indexPath])
                    }, completion: { (_) in
                        self.collectionView?.reloadData()
                    })
                }
            }
        }
    }
    
    @objc func copyFile(_ notification: NSNotification) {
        
        if let userInfo = notification.userInfo as NSDictionary?, let serverUrlTo = userInfo["serverUrlTo"] as? String {
            if serverUrlTo == self.serverUrl {
                reloadDataSource()
            }
        }
    }
    
    @objc func renameFile(_ notification: NSNotification) {
        
        reloadDataSource()
    }
    
    @objc func createFolder(_ notification: NSNotification) {
        
        if let userInfo = notification.userInfo as NSDictionary?, let ocId = userInfo["ocId"] as? String, let metadata = NCManageDatabase.shared.getMetadataFromOcId(ocId) {
            if metadata.serverUrl == serverUrl && metadata.account == appDelegate.account {
                pushMetadata(metadata)
            }
        } else {
            reloadDataSourceNetwork()
        }
    }
    
    @objc func favoriteFile(_ notification: NSNotification) {
        
        if let userInfo = notification.userInfo as NSDictionary?, let ocId = userInfo["ocId"] as? String, let metadata = NCManageDatabase.shared.getMetadataFromOcId(ocId) {
            if dataSource.getIndexMetadata(ocId: metadata.ocId) != nil {
                reloadDataSource()
            }
        }
    }
    
    @objc func downloadStartFile(_ notification: NSNotification) {
        
        if let userInfo = notification.userInfo as NSDictionary?, let ocId = userInfo["ocId"] as? String, let metadata = NCManageDatabase.shared.getMetadataFromOcId(ocId) {
            if let row = dataSource.reloadMetadata(ocId: metadata.ocId) {
                let indexPath = IndexPath(row: row, section: 0)
                if indexPath.section < collectionView.numberOfSections && indexPath.row < collectionView.numberOfItems(inSection: indexPath.section) {
                    collectionView?.reloadItems(at: [indexPath])
                }
            }
        }
    }
    
    @objc func downloadedFile(_ notification: NSNotification) {
        
        if let userInfo = notification.userInfo as NSDictionary?, let ocId = userInfo["ocId"] as? String, let _ = userInfo["errorCode"] as? Int, let metadata = NCManageDatabase.shared.getMetadataFromOcId(ocId) {
            if let row = dataSource.reloadMetadata(ocId: metadata.ocId) {
                let indexPath = IndexPath(row: row, section: 0)
                if indexPath.section < collectionView.numberOfSections && indexPath.row < collectionView.numberOfItems(inSection: indexPath.section) {
                    collectionView?.reloadItems(at: [indexPath])
                }
            }
        }
    }
        
    @objc func downloadCancelFile(_ notification: NSNotification) {
        
        if let userInfo = notification.userInfo as NSDictionary?, let ocId = userInfo["ocId"] as? String, let metadata = NCManageDatabase.shared.getMetadataFromOcId(ocId) {
            if let row = dataSource.reloadMetadata(ocId: metadata.ocId) {
                let indexPath = IndexPath(row: row, section: 0)
                if indexPath.section < collectionView.numberOfSections && indexPath.row < collectionView.numberOfItems(inSection: indexPath.section) {
                    collectionView?.reloadItems(at: [indexPath])
                }
            }
        }
    }
    
    @objc func uploadStartFile(_ notification: NSNotification) {
        
        if let userInfo = notification.userInfo as NSDictionary?, let ocId = userInfo["ocId"] as? String, let metadata = NCManageDatabase.shared.getMetadataFromOcId(ocId) {
            if metadata.serverUrl == serverUrl && metadata.account == appDelegate.account {
                dataSource.addMetadata(metadata)
                self.collectionView?.reloadData()
            }
        }
    }
        
    @objc func uploadedFile(_ notification: NSNotification) {
        
        if let userInfo = notification.userInfo as NSDictionary?, let ocId = userInfo["ocId"] as? String, let ocIdTemp = userInfo["ocIdTemp"] as? String, let _ = userInfo["errorCode"] as? Int, let metadata = NCManageDatabase.shared.getMetadataFromOcId(ocId) {
            if metadata.serverUrl == serverUrl && metadata.account == appDelegate.account {
                dataSource.reloadMetadata(ocId: metadata.ocId, ocIdTemp: ocIdTemp)
                collectionView?.reloadData()
            }
        }
    }
    
    @objc func uploadCancelFile(_ notification: NSNotification) {
        
        if let userInfo = notification.userInfo as NSDictionary?, let ocId = userInfo["ocId"] as? String, let serverUrl = userInfo["serverUrl"] as? String, let account = userInfo["account"] as? String {
                
            if serverUrl == self.serverUrl && account == appDelegate.account {
                if let row = dataSource.deleteMetadata(ocId: ocId) {
                    let indexPath = IndexPath(row: row, section: 0)
                    collectionView?.performBatchUpdates({
                        if indexPath.section < (collectionView?.numberOfSections ?? 0) && indexPath.row < (collectionView?.numberOfItems(inSection: indexPath.section) ?? 0) {
                            collectionView?.deleteItems(at: [indexPath])
                        }
                    }, completion: { (_) in
                        self.collectionView?.reloadData()
                    })
                } else {
                    self.reloadDataSource()
                }
            }
        }
    }
        
    @objc func triggerProgressTask(_ notification: NSNotification) {
        
        if let userInfo = notification.userInfo as NSDictionary?, let progressNumber = userInfo["progress"] as? NSNumber, let totalBytes = userInfo["totalBytes"] as? Int64, let totalBytesExpected = userInfo["totalBytesExpected"] as? Int64, let ocId = userInfo["ocId"] as? String {
                
            let status = userInfo["status"] as? Int ?? NCGlobal.shared.metadataStatusNormal
    
            if let index = dataSource.getIndexMetadata(ocId: ocId) {
                if let cell = collectionView?.cellForItem(at: IndexPath(row: index, section: 0)) {
                    if cell is NCListCell {
                        let cell = cell as! NCListCell
                        if progressNumber.floatValue == 1 {
                            cell.progressView?.isHidden = true
                            cell.progressView?.progress = .zero
                            cell.setButtonMore(named: NCGlobal.shared.buttonMoreMore, image: NCBrandColor.cacheImages.buttonMore)
                            if let metadata = NCManageDatabase.shared.getMetadataFromOcId(ocId) {
                                cell.labelInfo.text = CCUtility.dateDiff(metadata.date as Date) + " · " + CCUtility.transformedSize(metadata.size)
                            } else {
                                cell.labelInfo.text = ""
                            }
                        } else if progressNumber.floatValue > 0 {
                            cell.progressView?.isHidden = false
                            cell.progressView?.progress = progressNumber.floatValue
                            cell.setButtonMore(named: NCGlobal.shared.buttonMoreStop, image: NCBrandColor.cacheImages.buttonStop)
                            if status == NCGlobal.shared.metadataStatusInDownload {
                                cell.labelInfo.text = CCUtility.transformedSize(totalBytesExpected) + " - ↓ " + CCUtility.transformedSize(totalBytes)
                            } else if status == NCGlobal.shared.metadataStatusInUpload {
                                cell.labelInfo.text = CCUtility.transformedSize(totalBytesExpected) + " - ↑ " + CCUtility.transformedSize(totalBytes)
                            }
                        }
                    } else if cell is NCTransferCell {
                        let cell = cell as! NCTransferCell
                        if progressNumber.floatValue == 1 {
                            cell.progressView?.isHidden = true
                            cell.progressView?.progress = .zero
                            cell.buttonMore.isHidden = true
                            cell.labelInfo.text = ""
                        } else if progressNumber.floatValue > 0 {
                            cell.progressView?.isHidden = false
                            cell.progressView?.progress = progressNumber.floatValue
                            cell.setButtonMore(named: NCGlobal.shared.buttonMoreStop, image: NCBrandColor.cacheImages.buttonStop)
                            if status == NCGlobal.shared.metadataStatusInDownload {
                                cell.labelInfo.text = CCUtility.transformedSize(totalBytesExpected) + " - ↓ " + CCUtility.transformedSize(totalBytes)
                            } else if status == NCGlobal.shared.metadataStatusInUpload {
                                cell.labelInfo.text = CCUtility.transformedSize(totalBytesExpected) + " - ↑ " + CCUtility.transformedSize(totalBytes)
                            }
                        }
                    } else if cell is NCGridCell {
                        let cell = cell as! NCGridCell
                        if progressNumber.floatValue == 1 {
                            cell.progressView.isHidden = true
                            cell.progressView.progress = .zero
                            cell.setButtonMore(named: NCGlobal.shared.buttonMoreMore, image: NCBrandColor.cacheImages.buttonMore)
                        } else if progressNumber.floatValue > 0 {
                            cell.progressView.isHidden = false
                            cell.progressView.progress = progressNumber.floatValue
                            cell.setButtonMore(named: NCGlobal.shared.buttonMoreStop, image: NCBrandColor.cacheImages.buttonStop)
                        }
                    }
                }
            }
        }
    }

    // MARK: - Layout
    
    @objc func setNavigationItem() {
        
        if isEditMode {
            
            navigationItem.rightBarButtonItem = UIBarButtonItem(image: UIImage.init(named: "navigationMore"), style: .plain, target: self, action:#selector(tapSelectMenu(sender:)))
            navigationItem.leftBarButtonItem = UIBarButtonItem(title: NSLocalizedString("_cancel_", comment: ""), style: .plain, target: self, action: #selector(tapSelect(sender:)))
            navigationItem.title = NSLocalizedString("_selected_", comment: "") + " : \(selectOcId.count)" + " / \(dataSource.metadatas.count)"
            
        } else {
            
            navigationItem.rightBarButtonItem = UIBarButtonItem(title: NSLocalizedString("_select_", comment: ""), style: UIBarButtonItem.Style.plain, target: self, action: #selector(tapSelect(sender:)))
            navigationItem.leftBarButtonItem = nil
            navigationItem.title = titleCurrentFolder
            
            // PROFILE BUTTON
            
            if layoutKey == NCGlobal.shared.layoutViewFiles {
                let activeAccount = NCManageDatabase.shared.getActiveAccount()

                let image = NCUtility.shared.loadUserImage(
                    for: appDelegate.user,
                       displayName: activeAccount?.displayName,
                       userBaseUrl: appDelegate)

                let button = UIButton(type: .custom)
                button.setImage(image, for: .normal)
                
                if serverUrl == NCUtilityFileSystem.shared.getHomeServer(account: appDelegate.account) {
                 
<<<<<<< HEAD
                    let activeAccount = NCManageDatabase.shared.getActiveAccount()
                    var titleButton = "  "
                    
                    if activeAccount?.alias == "" {
                        titleButton = titleButton + (activeAccount?.user ?? "")
                    } else {
                        titleButton = titleButton + (activeAccount?.alias ?? "")
                    }
                    
                    if getNavigationTitle() == activeAccount?.alias {
                        titleButton = ""
                    }
                    
=======
                    var titleButton = "  "

                    if getNavigationTitle() == activeAccount?.alias {
                        titleButton = ""
                    } else {
                        titleButton += activeAccount?.displayName ?? ""
                    }

>>>>>>> ad89f7c0
                    button.setTitle(titleButton, for: .normal)
                    button.setTitleColor(.systemBlue, for: .normal)
                }
                
                button.semanticContentAttribute = .forceLeftToRight
                button.sizeToFit()
                button.action(for: .touchUpInside) { _ in
                    
                    let accounts = NCManageDatabase.shared.getAllAccountOrderAlias()
                    if accounts.count > 0 {
                        
                        if let vcAccountRequest = UIStoryboard(name: "NCAccountRequest", bundle: nil).instantiateInitialViewController() as? NCAccountRequest {
                           
                            vcAccountRequest.activeAccount = NCManageDatabase.shared.getActiveAccount()
                            vcAccountRequest.accounts = accounts
                            vcAccountRequest.enableTimerProgress = false
                            vcAccountRequest.enableAddAccount = true
                            vcAccountRequest.delegate = self
                            vcAccountRequest.dismissDidEnterBackground = true

                            let screenHeighMax = UIScreen.main.bounds.height - (UIScreen.main.bounds.height/5)
                            let numberCell = accounts.count + 1
                            let height = min(CGFloat(numberCell * Int(vcAccountRequest.heightCell) + 45), screenHeighMax)
                            
                            let popup = NCPopupViewController(contentController: vcAccountRequest, popupWidth: 300, popupHeight: height)
                            
                            UIApplication.shared.keyWindow?.rootViewController?.present(popup, animated: true)
                        }
                    }
                }
                navigationItem.setLeftBarButton(UIBarButtonItem(customView: button), animated: true)
                navigationItem.leftItemsSupplementBackButton = true
            }
        }
    }
    
    func getNavigationTitle() -> String {
<<<<<<< HEAD
        
        let activeAccount = NCManageDatabase.shared.getActiveAccount()
        if activeAccount?.alias == "" {
            return NCBrandOptions.shared.brand
        } else {
            return activeAccount?.alias ?? NCBrandOptions.shared.brand
        }
=======
        let activeAccount = NCManageDatabase.shared.getActiveAccount()
        guard let userAlias = activeAccount?.alias, !userAlias.isEmpty else {
            return NCBrandOptions.shared.brand
        }
        return userAlias
>>>>>>> ad89f7c0
    }
    
    // MARK: - BackgroundImageColor Delegate
    
    func colorPickerCancel() {
        changeTheming()
    }
    
    func colorPickerWillChange(color: UIColor) {
        collectionView.backgroundColor = color
    }
    
    func colorPickerDidChange(lightColor: String, darkColor: String) {

        NCManageDatabase.shared.setAccountColorFiles(lightColorBackground: lightColor, darkColorBackground: darkColor)
               
        changeTheming()
    }
    
    // MARK: - Empty
    
    func emptyDataSetView(_ view: NCEmptyView) {
                
        if searchController?.isActive ?? false {
            view.emptyImage.image = UIImage.init(named: "search")?.image(color: .gray, size: UIScreen.main.bounds.width)
            if isReloadDataSourceNetworkInProgress {
                view.emptyTitle.text = NSLocalizedString("_search_in_progress_", comment: "")
            } else {
                view.emptyTitle.text = NSLocalizedString("_search_no_record_found_", comment: "")
            }
            view.emptyDescription.text = NSLocalizedString("_search_instruction_", comment: "")
        } else if isReloadDataSourceNetworkInProgress {
            view.emptyImage.image = UIImage.init(named: "networkInProgress")?.image(color: .gray, size: UIScreen.main.bounds.width)
            view.emptyTitle.text = NSLocalizedString("_request_in_progress_", comment: "")
            view.emptyDescription.text = ""
        } else {
            if serverUrl == "" {
                view.emptyImage.image = emptyImage
                view.emptyTitle.text = NSLocalizedString(emptyTitle, comment: "")
                view.emptyDescription.text = NSLocalizedString(emptyDescription, comment: "")
            } else {
                view.emptyImage.image = UIImage.init(named: "folder")?.image(color: NCBrandColor.shared.brandElement, size: UIScreen.main.bounds.width)
                view.emptyTitle.text = NSLocalizedString("_files_no_files_", comment: "")
                view.emptyDescription.text = NSLocalizedString("_no_file_pull_down_", comment: "")
            }
        }
    }
    
    // MARK: - SEARCH
    
    func updateSearchResults(for searchController: UISearchController) {

        timerInputSearch?.invalidate()
        timerInputSearch = Timer.scheduledTimer(timeInterval: 1.5, target: self, selector: #selector(reloadDataSourceNetwork), userInfo: nil, repeats: false)
        literalSearch = searchController.searchBar.text
        collectionView?.reloadData()
    }
    
    func searchBarTextDidBeginEditing(_ searchBar: UISearchBar) {
        
        isSearching = true
        metadatasSource.removeAll()
        reloadDataSource()
    }
    
    func searchBarCancelButtonClicked(_ searchBar: UISearchBar) {
        
        isSearching = false
        literalSearch = ""
        reloadDataSource()
    }
    
    // MARK: - TAP EVENT
    
    @objc func tapSelect(sender: Any) {
        
        isEditMode = !isEditMode
        
        selectOcId.removeAll()
        setNavigationItem()
        
        self.collectionView.reloadData()
    }
    
    func accountRequestChangeAccount(account: String) {
        NCManageDatabase.shared.setAccountActive(account)
        if let activeAccount = NCManageDatabase.shared.getActiveAccount() {
            
            NCOperationQueue.shared.cancelAllQueue()
            NCNetworking.shared.cancelAllTask()
            
            appDelegate.settingAccount(activeAccount.account, urlBase: activeAccount.urlBase, user: activeAccount.user, userId: activeAccount.userId, password: CCUtility.getPassword(activeAccount.account))
            
            NotificationCenter.default.postOnMainThread(name: NCGlobal.shared.notificationCenterInitialize)
        }
    }
    
    func accountRequestAddAccount() {
        appDelegate.openLogin(viewController: self, selector: NCGlobal.shared.introLogin, openLoginWeb: false)
    }
    
    func tapSwitchHeader(sender: Any) {
        
        if collectionView.collectionViewLayout == gridLayout {
            // list layout
            UIView.animate(withDuration: 0.0, animations: {
                self.collectionView.collectionViewLayout.invalidateLayout()
                self.collectionView.setCollectionViewLayout(self.listLayout, animated: false, completion: { (_) in
                    self.collectionView.reloadData()
                })
            })
            layoutForView?.layout = NCGlobal.shared.layoutList
            NCUtility.shared.setLayoutForView(key: layoutKey, serverUrl: serverUrl, layout: layoutForView?.layout)
        } else {
            // grid layout
            UIView.animate(withDuration: 0.0, animations: {
                self.collectionView.collectionViewLayout.invalidateLayout()
                self.collectionView.setCollectionViewLayout(self.gridLayout, animated: false, completion: { (_) in
                    self.collectionView.reloadData()
                })
            })
            layoutForView?.layout = NCGlobal.shared.layoutGrid
            NCUtility.shared.setLayoutForView(key: layoutKey, serverUrl: serverUrl, layout: layoutForView?.layout)
        }
    }
    
    func tapOrderHeader(sender: Any) {
        
        let sortMenu = NCSortMenu()
        sortMenu.toggleMenu(viewController: self, key: layoutKey, sortButton: sender as? UIButton, serverUrl: serverUrl)
    }
    
    @objc func tapSelectMenu(sender: Any) {
        
        toggleMenuSelect()
    }
    
    func tapMoreHeader(sender: Any) { }
    
    func tapMoreListItem(with objectId: String, namedButtonMore: String, image: UIImage?, sender: Any) {
        
        tapMoreGridItem(with: objectId, namedButtonMore: namedButtonMore, image: image, sender: sender)
    }
    
    func tapShareListItem(with objectId: String, sender: Any) {
        
        if isEditMode { return }
        guard let metadata = NCManageDatabase.shared.getMetadataFromOcId(objectId) else { return }
        
        NCFunctionCenter.shared.openShare(ViewController: self, metadata: metadata, indexPage: .sharing)
    }
        
    func tapMoreGridItem(with objectId: String, namedButtonMore: String, image: UIImage?, sender: Any) {
        
        if isEditMode { return }

        guard let metadata = NCManageDatabase.shared.getMetadataFromOcId(objectId) else { return }

        if namedButtonMore == NCGlobal.shared.buttonMoreMore {
            toggleMenu(metadata: metadata, imageIcon: image)
        } else if namedButtonMore == NCGlobal.shared.buttonMoreStop {
            NCNetworking.shared.cancelTransferMetadata(metadata) { }
        }
    }
    
    func tapRichWorkspace(sender: Any) {
        
        if let navigationController = UIStoryboard(name: "NCViewerRichWorkspace", bundle: nil).instantiateInitialViewController() as? UINavigationController {
            if let viewerRichWorkspace = navigationController.topViewController as? NCViewerRichWorkspace {
                viewerRichWorkspace.richWorkspaceText = richWorkspaceText ?? ""
                viewerRichWorkspace.serverUrl = serverUrl
                
                navigationController.modalPresentationStyle = .fullScreen
                self.present(navigationController, animated: true, completion: nil)
            }
        }
    }
    
    func longPressListItem(with objectId: String, gestureRecognizer: UILongPressGestureRecognizer) {
    }
    
    func longPressGridItem(with objectId: String, gestureRecognizer: UILongPressGestureRecognizer) {
    }
    
    func longPressMoreListItem(with objectId: String, namedButtonMore: String, gestureRecognizer: UILongPressGestureRecognizer) {
    }
    
    func longPressMoreGridItem(with objectId: String, namedButtonMore: String, gestureRecognizer: UILongPressGestureRecognizer) {
    }
    
    @objc func longPressCollecationView(_ gestureRecognizer: UILongPressGestureRecognizer) {
        
        openMenuItems(with: nil, gestureRecognizer: gestureRecognizer)
        /*
        if #available(iOS 13.0, *) {
            
            let interaction = UIContextMenuInteraction(delegate: self)
            self.view.addInteraction(interaction)
        }
        */
    }
    
    @available(iOS 13.0, *)
    func contextMenuInteraction(_ interaction: UIContextMenuInteraction, configurationForMenuAtLocation location: CGPoint) -> UIContextMenuConfiguration? {
        
        return UIContextMenuConfiguration(identifier: nil, previewProvider: {
            
            return nil
            
        }, actionProvider: { suggestedActions in
            
            //let share = UIAction(title: "Share Pupper", image: UIImage(systemName: "square.and.arrow.up")) { action in
            //}
            //return UIMenu(title: "Main Menu", children: [share])
            return nil
        })
    }
    
    func openMenuItems(with objectId: String?, gestureRecognizer: UILongPressGestureRecognizer) {
        
        if gestureRecognizer.state != .began { return }
        
        var listMenuItems: [UIMenuItem] = []
        let touchPoint = gestureRecognizer.location(in: collectionView)
        
        becomeFirstResponder()
                
        if serverUrl != "" {
            listMenuItems.append(UIMenuItem.init(title: NSLocalizedString("_paste_file_", comment: ""), action: #selector(pasteFilesMenu)))
        }
        if #available(iOS 13.0, *) {
            if !NCBrandOptions.shared.disable_background_color {
                listMenuItems.append(UIMenuItem.init(title: NSLocalizedString("_background_", comment: ""), action: #selector(backgroundFilesMenu)))
            }
        }
        
        if listMenuItems.count > 0 {
            UIMenuController.shared.menuItems = listMenuItems
            UIMenuController.shared.setTargetRect(CGRect(x: touchPoint.x, y: touchPoint.y, width: 0, height: 0), in: collectionView)
            UIMenuController.shared.setMenuVisible(true, animated: true)
        }
    }
    
    // MARK: - Menu Item
    
    override func canPerformAction(_ action: Selector, withSender sender: Any?) -> Bool {
        
        if (#selector(pasteFilesMenu) == action) {
            if UIPasteboard.general.items.count > 0 {
                return true
            }
        }
        
        if (#selector(backgroundFilesMenu) == action) {
            return true
        }
        
        return false
    }
    
    @objc func pasteFilesMenu() {
        NCFunctionCenter.shared.pastePasteboard(serverUrl: serverUrl)
    }
    
    @objc func backgroundFilesMenu() {
       
        if let vcBackgroundImageColor = UIStoryboard(name: "NCBackgroundImageColor", bundle: nil).instantiateInitialViewController() as? NCBackgroundImageColor {
            
            vcBackgroundImageColor.delegate = self
            vcBackgroundImageColor.setupColor = collectionView.backgroundColor
            if let activeAccount = NCManageDatabase.shared.getActiveAccount() {
                vcBackgroundImageColor.lightColor = activeAccount.lightColorBackground
                vcBackgroundImageColor.darkColor = activeAccount.darkColorBackground
            }
            
            let popup = NCPopupViewController(contentController: vcBackgroundImageColor, popupWidth: vcBackgroundImageColor.width, popupHeight: vcBackgroundImageColor.height)
            popup.backgroundAlpha = 0
            
            self.present(popup, animated: true)
        }
    }
    
    // MARK: - DataSource + NC Endpoint
    
    @objc func reloadDataSource() {
        
        if appDelegate.account == "" { return }
        
        // Get richWorkspace Text
        let directory = NCManageDatabase.shared.getTableDirectory(predicate: NSPredicate(format: "account == %@ AND serverUrl == %@", appDelegate.account, serverUrl))
        richWorkspaceText = directory?.richWorkspace
        
        // E2EE
        isEncryptedFolder = CCUtility.isFolderEncrypted(serverUrl, e2eEncrypted: metadataFolder?.e2eEncrypted ?? false, account: appDelegate.account, urlBase: appDelegate.urlBase)

        // get auto upload folder
        autoUploadFileName = NCManageDatabase.shared.getAccountAutoUploadFileName()
        autoUploadDirectory = NCManageDatabase.shared.getAccountAutoUploadDirectory(urlBase: appDelegate.urlBase, account: appDelegate.account)
        
        // get layout for view
        layoutForView = NCUtility.shared.getLayoutForView(key: layoutKey, serverUrl: serverUrl)
    }
    
    @objc func reloadDataSourceNetwork(forced: Bool = false) { }
    
    @objc func networkSearch() {
        
        if appDelegate.account == "" { return }
        
        if literalSearch?.count ?? 0 > 1 {
        
            isReloadDataSourceNetworkInProgress = true
            collectionView?.reloadData()
            
            NCNetworking.shared.searchFiles(urlBase: appDelegate.urlBase, user: appDelegate.user, literal: literalSearch!) { (account, metadatas, errorCode, errorDescription) in
                
                DispatchQueue.main.async {
                    if self.searchController?.isActive ?? false && errorCode == 0 {
                        self.metadatasSource = metadatas!
                    }
                    self.refreshControl.endRefreshing()
                    self.isReloadDataSourceNetworkInProgress = false
                    self.reloadDataSource()
                }
            }
        } else {
            self.refreshControl.endRefreshing()
        }
    }
    
    @objc func networkReadFolder(forced: Bool, completion: @escaping(_ tableDirectory: tableDirectory?, _ metadatas: [tableMetadata]?, _ metadatasUpdate: [tableMetadata]?, _ metadatasDelete: [tableMetadata]?, _ errorCode: Int, _ errorDescription: String)->()) {
<<<<<<< HEAD
        
        var tableDirectory: tableDirectory?
        
=======
        
        var tableDirectory: tableDirectory?
        
>>>>>>> ad89f7c0
        NCNetworking.shared.readFile(serverUrlFileName: serverUrl, account: appDelegate.account) { (account, metadataFolder, errorCode, errorDescription) in
            
            if errorCode == 0 {
                
                if let metadataFolder = metadataFolder {
                    tableDirectory = NCManageDatabase.shared.setDirectory(richWorkspace: metadataFolder.richWorkspace, serverUrl: self.serverUrl, account: account)
                }
                
                if forced || tableDirectory?.etag != metadataFolder?.etag || metadataFolder?.e2eEncrypted ?? false {
                    
                    NCNetworking.shared.readFolder(serverUrl: self.serverUrl, account: self.appDelegate.account) { (account, metadataFolder, metadatas, metadatasUpdate, metadatasLocalUpdate, metadatasDelete, errorCode, errorDescription) in
                        
                        if errorCode == 0 {
                            self.metadataFolder = metadataFolder
                            
                            // E2EE
                            if let metadataFolder = metadataFolder {
                                if metadataFolder.e2eEncrypted && CCUtility.isEnd(toEndEnabled: self.appDelegate.account) {
                                                                        
                                    NCCommunication.shared.getE2EEMetadata(fileId: metadataFolder.ocId, e2eToken: nil) { (account, e2eMetadata, errorCode, errorDescription) in
                                        
                                        if errorCode == 0 && e2eMetadata != nil {
                                            
                                            if !NCEndToEndMetadata.shared.decoderMetadata(e2eMetadata!, privateKey: CCUtility.getEndToEndPrivateKey(account), serverUrl: self.serverUrl, account: account, urlBase: self.appDelegate.urlBase) {
                                                
                                                NCContentPresenter.shared.messageNotification("_error_e2ee_", description: "_e2e_error_decode_metadata_", delay: NCGlobal.shared.dismissAfterSecond, type: NCContentPresenter.messageType.error, errorCode: NCGlobal.shared.errorDecodeMetadata)
                                            } else {
                                                self.reloadDataSource()
                                            }
                                            
                                        } else if errorCode != NCGlobal.shared.errorResourceNotFound {
                                            
                                            NCContentPresenter.shared.messageNotification("_error_e2ee_", description: "_e2e_error_decode_metadata_", delay: NCGlobal.shared.dismissAfterSecond, type: NCContentPresenter.messageType.error, errorCode: NCGlobal.shared.errorDecodeMetadata)
                                        }
                                        
                                        completion(tableDirectory, metadatas, metadatasUpdate, metadatasDelete, errorCode, errorDescription)
                                    }
                                } else {
                                    completion(tableDirectory, metadatas, metadatasUpdate, metadatasDelete, errorCode, errorDescription)
                                }
                            } else {
                                completion(tableDirectory, metadatas, metadatasUpdate, metadatasDelete, errorCode, errorDescription)
                            }
                        } else {
                            completion(tableDirectory, nil, nil, nil, errorCode, errorDescription)
                        }
                    }
                } else {
                    completion(tableDirectory, nil, nil, nil, 0, "")
                }
            } else {
               completion(nil, nil, nil, nil, errorCode, errorDescription)
            }
        }
    }
    
    // MARK: -  Push metadata
    
    func pushMetadata(_ metadata: tableMetadata) {
        
        guard let serverUrlPush = CCUtility.stringAppendServerUrl(metadata.serverUrl, addFileName: metadata.fileName) else { return }
        appDelegate.activeMetadata = metadata
        
        // FILES
        if layoutKey == NCGlobal.shared.layoutViewFiles && !pushed {
            
            if let viewController = appDelegate.listFilesVC[serverUrlPush] {
                
                if viewController.isViewLoaded {
                    pushViewController(viewController: viewController)
                }
                
            } else {
                
                if let viewController:NCFiles = UIStoryboard(name: "NCFiles", bundle: nil).instantiateInitialViewController() as? NCFiles {
                    
                    viewController.isRoot = false
                    viewController.serverUrl = serverUrlPush
                    viewController.titleCurrentFolder = metadata.fileNameView
                    
                    appDelegate.listFilesVC[serverUrlPush] = viewController
                                   
                    pushViewController(viewController: viewController)
                }
            }
        }
        
        // FAVORITE
        if layoutKey == NCGlobal.shared.layoutViewFavorite && !pushed {
        
            if let viewController = appDelegate.listFavoriteVC[serverUrlPush] {
                
                if viewController.isViewLoaded {
                    pushViewController(viewController: viewController)
                }

            } else {
                                    
                if let viewController:NCFavorite = UIStoryboard(name: "NCFavorite", bundle: nil).instantiateInitialViewController() as? NCFavorite {
                    
                    viewController.serverUrl = serverUrlPush
                    viewController.titleCurrentFolder = metadata.fileNameView
                
                    appDelegate.listFavoriteVC[serverUrlPush] = viewController
                    
                    pushViewController(viewController: viewController)
                }
            }
        }
        
        // OFFLINE
        if layoutKey == NCGlobal.shared.layoutViewOffline && !pushed {
            
            if let viewController = appDelegate.listOfflineVC[serverUrlPush] {
                
                if viewController.isViewLoaded {
                    pushViewController(viewController: viewController)
                }
                
            } else {
                
                if let viewController:NCOffline = UIStoryboard(name: "NCOffline", bundle: nil).instantiateInitialViewController() as? NCOffline {
                    
                    viewController.serverUrl = serverUrlPush
                    viewController.titleCurrentFolder = metadata.fileNameView
                    
                    appDelegate.listOfflineVC[serverUrlPush] = viewController
                    
                    pushViewController(viewController: viewController)
                }
            }
        }
        
        // RECENT ( for push use Files ... he he he )
        if layoutKey == NCGlobal.shared.layoutViewRecent && !pushed {
            
            if let viewController = appDelegate.listFilesVC[serverUrlPush] {
                
                if viewController.isViewLoaded {
                    pushViewController(viewController: viewController)
                }
                
            } else {
                
                if let viewController:NCFiles = UIStoryboard(name: "NCFiles", bundle: nil).instantiateInitialViewController() as? NCFiles {
                    
                    viewController.isRoot = false
                    viewController.serverUrl = serverUrlPush
                    viewController.titleCurrentFolder = metadata.fileNameView
                    
                    appDelegate.listFilesVC[serverUrlPush] = viewController
                    
                    pushViewController(viewController: viewController)
                }
            }
        }
        
        //VIEW IN FOLDER
        if layoutKey == NCGlobal.shared.layoutViewViewInFolder && !pushed {
            
            if let viewController:NCFileViewInFolder = UIStoryboard(name: "NCFileViewInFolder", bundle: nil).instantiateInitialViewController() as? NCFileViewInFolder {
            
                viewController.serverUrl = serverUrlPush
                viewController.titleCurrentFolder = metadata.fileNameView
                            
                pushViewController(viewController: viewController)
            }
        }
        
        // SHARES ( for push use Files ... he he he )
        if layoutKey == NCGlobal.shared.layoutViewShares && !pushed {
            
            if let viewController = appDelegate.listFilesVC[serverUrlPush] {
                
                if viewController.isViewLoaded {
                    pushViewController(viewController: viewController)
                }
                
            } else {
                
                if let viewController:NCFiles = UIStoryboard(name: "NCFiles", bundle: nil).instantiateInitialViewController() as? NCFiles {
                
                    viewController.isRoot = false
                    viewController.serverUrl = serverUrlPush
                    viewController.titleCurrentFolder = metadata.fileNameView
                    
                    appDelegate.listFilesVC[serverUrlPush] = viewController
                    
                    pushViewController(viewController: viewController)
                }
            }
        }
    }
}

// MARK: - Collection View

extension NCCollectionViewCommon: UICollectionViewDelegate {

    func collectionView(_ collectionView: UICollectionView, didSelectItemAt indexPath: IndexPath) {
        
        guard let metadata = dataSource.cellForItemAt(indexPath: indexPath) else { return }
        appDelegate.activeMetadata = metadata
        
        if isEditMode {
            if let index = selectOcId.firstIndex(of: metadata.ocId) {
                selectOcId.remove(at: index)
            } else {
                selectOcId.append(metadata.ocId)
            }
            collectionView.reloadItems(at: [indexPath])
            self.navigationItem.title = NSLocalizedString("_selected_", comment: "") + " : \(selectOcId.count)" + " / \(dataSource.metadatas.count)"
            return
        }
        
        if metadata.e2eEncrypted && !CCUtility.isEnd(toEndEnabled: appDelegate.account) {
            NCContentPresenter.shared.messageNotification("_info_", description: "_e2e_goto_settings_for_enable_", delay: NCGlobal.shared.dismissAfterSecond, type: NCContentPresenter.messageType.info, errorCode: NCGlobal.shared.errorE2EENotEnabled)
            return
        }
        
        if metadata.directory {
            
            pushMetadata(metadata)
            
        } else {
            
            let imageIcon = UIImage(contentsOfFile: CCUtility.getDirectoryProviderStorageIconOcId(metadata.ocId, etag: metadata.etag))
            
            if metadata.classFile == NCCommunicationCommon.typeClassFile.image.rawValue || metadata.classFile == NCCommunicationCommon.typeClassFile.video.rawValue || metadata.classFile == NCCommunicationCommon.typeClassFile.audio.rawValue {
                var metadatas: [tableMetadata] = []
                for metadata in dataSource.metadatas {
                    if metadata.classFile == NCCommunicationCommon.typeClassFile.image.rawValue || metadata.classFile == NCCommunicationCommon.typeClassFile.video.rawValue || metadata.classFile == NCCommunicationCommon.typeClassFile.audio.rawValue {
                        metadatas.append(metadata)
                    }
                }
                NCViewer.shared.view(viewController: self, metadata: metadata, metadatas: metadatas, imageIcon: imageIcon)
                return
            }
            
            if CCUtility.fileProviderStorageExists(metadata.ocId, fileNameView: metadata.fileNameView) {
                NCViewer.shared.view(viewController: self, metadata: metadata, metadatas: [metadata], imageIcon: imageIcon)
            } else if NCCommunication.shared.isNetworkReachable() {
                NCNetworking.shared.download(metadata: metadata, selector: NCGlobal.shared.selectorLoadFileView) { (_) in }
            } else {
                NCContentPresenter.shared.messageNotification("_info_", description: "_go_online_", delay: NCGlobal.shared.dismissAfterSecond, type: NCContentPresenter.messageType.info, errorCode: NCGlobal.shared.errorOffline)
            }
        }
    }
    
    func pushViewController(viewController: UIViewController) {
        if pushed { return }
        
        pushed = true
        navigationController?.pushViewController(viewController, animated: true)
    }
    
    func collectionViewSelectAll() {
        selectOcId = metadatasSource.map({ $0.ocId })
        navigationItem.title = NSLocalizedString("_selected_", comment: "") + " : \(selectOcId.count)" + " / \(dataSource.metadatas.count)"
        collectionView.reloadData()
    }
    
    @available(iOS 13.0, *)
    func collectionView(_ collectionView: UICollectionView, contextMenuConfigurationForItemAt indexPath: IndexPath, point: CGPoint) -> UIContextMenuConfiguration? {
        
        if isEditMode { return nil }
        guard let metadata = dataSource.cellForItemAt(indexPath: indexPath) else { return nil }
        let identifier = indexPath as NSCopying
        var image: UIImage?
        let cell = collectionView.cellForItem(at: indexPath)
        if cell is NCListCell {
            image = (cell as! NCListCell).imageItem.image
        } else if cell is NCGridCell {
            image = (cell as! NCGridCell).imageItem.image
        }
        
        return UIContextMenuConfiguration(identifier: identifier, previewProvider: {
            
            return NCViewerProviderContextMenu(metadata: metadata, image: image)
            
        }, actionProvider: { suggestedActions in
            
            return NCFunctionCenter.shared.contextMenuConfiguration(ocId: metadata.ocId, viewController: self, enableDeleteLocal: true, enableViewInFolder: false, image: image)
        })
    }
    
    @available(iOS 13.0, *)
    func collectionView(_ collectionView: UICollectionView, willPerformPreviewActionForMenuWith configuration: UIContextMenuConfiguration, animator: UIContextMenuInteractionCommitAnimating) {
        animator.addCompletion {

            if let indexPath = configuration.identifier as? IndexPath {
                self.collectionView(collectionView, didSelectItemAt: indexPath)
            }
        }
    }
}

extension NCCollectionViewCommon: UICollectionViewDataSource {

    func collectionView(_ collectionView: UICollectionView, viewForSupplementaryElementOfKind kind: String, at indexPath: IndexPath) -> UICollectionReusableView {
        
        if kind == UICollectionView.elementKindSectionHeader {
                        
            let header = collectionView.dequeueReusableSupplementaryView(ofKind: kind, withReuseIdentifier: "sectionHeaderMenu", for: indexPath) as! NCSectionHeaderMenu
            self.header = header
            
            if collectionView.collectionViewLayout == gridLayout {
                header.buttonSwitch.setImage(UIImage.init(named: "switchList")!.image(color: NCBrandColor.shared.gray, size: 50), for: .normal)
            } else {
                header.buttonSwitch.setImage(UIImage.init(named: "switchGrid")!.image(color: NCBrandColor.shared.gray, size: 50), for: .normal)
            }
            
            header.delegate = self
            header.setStatusButton(count: dataSource.metadatas.count)
            header.setTitleSorted(datasourceTitleButton: layoutForView?.titleButtonHeader ?? "")
            header.viewRichWorkspaceHeightConstraint.constant = headerRichWorkspaceHeight
            header.setRichWorkspaceText(richWorkspaceText: richWorkspaceText)
           
            return header
            
        } else {
            
            let footer = collectionView.dequeueReusableSupplementaryView(ofKind: kind, withReuseIdentifier: "sectionFooter", for: indexPath) as! NCSectionFooter
            
            let info = dataSource.getFilesInformation()
            footer.setTitleLabel(directories: info.directories, files: info.files, size: info.size )
            
            return footer
        }
    }
    
    func collectionView(_ collectionView: UICollectionView, willDisplay cell: UICollectionViewCell, forItemAt indexPath: IndexPath) {
        guard let metadata = dataSource.cellForItemAt(indexPath: indexPath) else { return }
        
        // Thumbnail
        if !metadata.directory {
            if FileManager().fileExists(atPath: CCUtility.getDirectoryProviderStorageIconOcId(metadata.ocId, etag: metadata.etag)) {
                (cell as! NCCellProtocol).filePreviewImageView?.image =  UIImage(contentsOfFile: CCUtility.getDirectoryProviderStorageIconOcId(metadata.ocId, etag: metadata.etag))
            } else {
                NCOperationQueue.shared.downloadThumbnail(metadata: metadata, placeholder: true, cell: cell, view: collectionView)
            }
        }
        
        // Avatar
        if metadata.ownerId.count > 0,
           metadata.ownerId != appDelegate.userId,
           appDelegate.account == metadata.account,
           let cell = cell as? NCCellProtocol {
            let fileName = metadata.userBaseUrl + "-" + metadata.ownerId + ".png"
            NCOperationQueue.shared.downloadAvatar(user: metadata.ownerId, dispalyName: metadata.ownerDisplayName, fileName: fileName, cell: cell, view: collectionView)
        }
    }
    
    func collectionView(_ collectionView: UICollectionView, didEndDisplaying cell: UICollectionViewCell, forItemAt indexPath: IndexPath) {
        
    }
    
    func numberOfSections(in collectionView: UICollectionView) -> Int {
        return 1
    }
    
    func collectionView(_ collectionView: UICollectionView, numberOfItemsInSection section: Int) -> Int {
        let numberItems = dataSource.numberOfItems()
        emptyDataSet?.numberOfItemsInSection(numberItems, section: section)
        return numberItems
    }
    
    func collectionView(_ collectionView: UICollectionView, cellForItemAt indexPath: IndexPath) -> UICollectionViewCell {
                
        guard let metadata = dataSource.cellForItemAt(indexPath: indexPath) else {
            if layoutForView?.layout == NCGlobal.shared.layoutList {
                return collectionView.dequeueReusableCell(withReuseIdentifier: "listCell", for: indexPath) as! NCListCell
            } else {
                return collectionView.dequeueReusableCell(withReuseIdentifier: "gridCell", for: indexPath) as! NCGridCell
            }
        }
        
        var tableShare: tableShare?
        var isShare = false
        var isMounted = false
                
        if metadataFolder != nil {
            isShare = metadata.permissions.contains(NCGlobal.shared.permissionShared) && !metadataFolder!.permissions.contains(NCGlobal.shared.permissionShared)
            isMounted = metadata.permissions.contains(NCGlobal.shared.permissionMounted) && !metadataFolder!.permissions.contains(NCGlobal.shared.permissionMounted)
        }
        
        if dataSource.metadataShare[metadata.ocId] != nil {
            tableShare = dataSource.metadataShare[metadata.ocId]
        }
        
        //
        // LAYOUT LIST
        //
        if layoutForView?.layout == NCGlobal.shared.layoutList {
            
            let cell = collectionView.dequeueReusableCell(withReuseIdentifier: "listCell", for: indexPath) as! NCListCell
            cell.delegate = self
            
            cell.fileObjectId = metadata.ocId
            cell.fileUser = metadata.ownerId
            if isSearching {
                cell.labelTitle.text = NCUtilityFileSystem.shared.getPath(metadata: metadata)
                cell.labelTitle.lineBreakMode = .byTruncatingHead
            } else {
                cell.labelTitle.text = metadata.fileNameView
                cell.labelTitle.lineBreakMode = .byTruncatingMiddle

            }
            cell.labelTitle.textColor = NCBrandColor.shared.label
            cell.labelInfo.text = CCUtility.dateDiff(metadata.date as Date) + " · " + CCUtility.transformedSize(metadata.size)
            cell.labelInfo.textColor = NCBrandColor.shared.systemGray
            
            cell.imageSelect.image = nil
            cell.imageStatus.image = nil
            cell.imageLocal.image = nil
            cell.imageFavorite.image = nil
            cell.imageShared.image = nil
            cell.imageMore.image = nil
            
            cell.imageItem.image = nil
            cell.imageItem.backgroundColor = nil
            
            // Progress
            var progress: Float = 0.0
            var totalBytes: Int64 = 0
            if let progressType = appDelegate.listProgress[metadata.ocId] {
                progress = progressType.progress
                totalBytes = progressType.totalBytes
            }
            if metadata.status == NCGlobal.shared.metadataStatusDownloading || metadata.status == NCGlobal.shared.metadataStatusUploading {
                cell.progressView.isHidden = false
                cell.progressView.progress = progress
            } else {
                cell.progressView.isHidden = true
                cell.progressView.progress = 0.0
            }
            
            if metadata.directory {
                
                if metadata.e2eEncrypted {
                    cell.imageItem.image = NCBrandColor.cacheImages.folderEncrypted
                } else if isShare {
                    cell.imageItem.image = NCBrandColor.cacheImages.folderSharedWithMe
                } else if (tableShare != nil && tableShare?.shareType != 3) {
                    cell.imageItem.image = NCBrandColor.cacheImages.folderSharedWithMe
                } else if (tableShare != nil && tableShare?.shareType == 3) {
                    cell.imageItem.image = NCBrandColor.cacheImages.folderPublic
                } else if metadata.mountType == "group" {
                    cell.imageItem.image = NCBrandColor.cacheImages.folderGroup
                } else if isMounted {
                    cell.imageItem.image = NCBrandColor.cacheImages.folderExternal
                } else if metadata.fileName == autoUploadFileName && metadata.serverUrl == autoUploadDirectory {
                    cell.imageItem.image = NCBrandColor.cacheImages.folderAutomaticUpload
                } else {
                    cell.imageItem.image = NCBrandColor.cacheImages.folder
                }
                
                let lockServerUrl = CCUtility.stringAppendServerUrl(metadata.serverUrl, addFileName: metadata.fileName)!
                let tableDirectory = NCManageDatabase.shared.getTableDirectory(predicate: NSPredicate(format: "account == %@ AND serverUrl == %@", appDelegate.account, lockServerUrl))
                
                // Local image: offline
                if tableDirectory != nil && tableDirectory!.offline {
                    cell.imageLocal.image = NCBrandColor.cacheImages.offlineFlag
                }
                
            } else {
                                                
                // image local
                if dataSource.metadataOffLine.contains(metadata.ocId) {
                    cell.imageLocal.image = NCBrandColor.cacheImages.offlineFlag
                } else if CCUtility.fileProviderStorageExists(metadata.ocId, fileNameView: metadata.fileNameView) {
                    cell.imageLocal.image = NCBrandColor.cacheImages.local
                }
            }
            
            // image Favorite
            if metadata.favorite {
                cell.imageFavorite.image = NCBrandColor.cacheImages.favorite
            }
            
            // Share image
            if (isShare) {
                cell.imageShared.image = NCBrandColor.cacheImages.shared
            } else if (tableShare != nil && tableShare?.shareType == 3) {
                cell.imageShared.image = NCBrandColor.cacheImages.shareByLink
            } else if (tableShare != nil && tableShare?.shareType != 3) {
                cell.imageShared.image = NCBrandColor.cacheImages.shared
            } else {
                cell.imageShared.image = NCBrandColor.cacheImages.canShare
            }
            if appDelegate.account != metadata.account {
                cell.imageShared.image = NCBrandColor.cacheImages.shared
            }
            
            if metadata.status == NCGlobal.shared.metadataStatusInDownload || metadata.status == NCGlobal.shared.metadataStatusDownloading || metadata.status == NCGlobal.shared.metadataStatusInUpload || metadata.status == NCGlobal.shared.metadataStatusUploading {
                cell.setButtonMore(named: NCGlobal.shared.buttonMoreStop, image: NCBrandColor.cacheImages.buttonStop)
            } else {
                cell.setButtonMore(named: NCGlobal.shared.buttonMoreMore, image: NCBrandColor.cacheImages.buttonMore)
            }
            
            // Write status on Label Info
            switch metadata.status {
            case NCGlobal.shared.metadataStatusWaitDownload:
                cell.labelInfo.text = CCUtility.transformedSize(metadata.size) + " - " + NSLocalizedString("_status_wait_download_", comment: "")
                break
            case NCGlobal.shared.metadataStatusInDownload:
                cell.labelInfo.text = CCUtility.transformedSize(metadata.size) + " - " + NSLocalizedString("_status_in_download_", comment: "")
                break
            case NCGlobal.shared.metadataStatusDownloading:
                cell.labelInfo.text = CCUtility.transformedSize(metadata.size) + " - ↓ " + CCUtility.transformedSize(totalBytes)
                break
            case NCGlobal.shared.metadataStatusWaitUpload:
                cell.labelInfo.text = CCUtility.transformedSize(metadata.size) + " - " + NSLocalizedString("_status_wait_upload_", comment: "")
                break
            case NCGlobal.shared.metadataStatusInUpload:
                cell.labelInfo.text = CCUtility.transformedSize(metadata.size) + " - " + NSLocalizedString("_status_in_upload_", comment: "")
                break
            case NCGlobal.shared.metadataStatusUploading:
                cell.labelInfo.text = CCUtility.transformedSize(metadata.size) + " - ↑ " + CCUtility.transformedSize(totalBytes)
                break
            case NCGlobal.shared.metadataStatusUploadError:
                if metadata.sessionError != "" {
                    cell.labelInfo.text = NSLocalizedString("_status_wait_upload_", comment: "") + " " + metadata.sessionError
                } else {
                    cell.labelInfo.text = NSLocalizedString("_status_wait_upload_", comment: "")
                }
                break
            default:
                break
            }
            
            // Live Photo
            if metadata.livePhoto {
                cell.imageStatus.image = NCBrandColor.cacheImages.livePhoto
            }
            
            // E2EE
            if metadata.e2eEncrypted || isEncryptedFolder {
                cell.hideButtonShare(true)
            } else {
                cell.hideButtonShare(false)
            }
            
            // Remove last separator
            if collectionView.numberOfItems(inSection: indexPath.section) == indexPath.row + 1 {
                cell.separator.isHidden = true
            } else {
                cell.separator.isHidden = false
            }
            
            // Edit mode
            if isEditMode {
                cell.selectMode(true)
                if selectOcId.contains(metadata.ocId) {
                    cell.selected(true)
                } else {
                    cell.selected(false)
                }
            } else {
                cell.selectMode(false)
            }
            
            // Disable Share Button
            if appDelegate.disableSharesView {
                cell.hideButtonShare(true)
            }
            
            return cell
        }
        
        //
        // LAYOUT GRID
        //
        if layoutForView?.layout == NCGlobal.shared.layoutGrid {
            
            let cell = collectionView.dequeueReusableCell(withReuseIdentifier: "gridCell", for: indexPath) as! NCGridCell
            cell.delegate = self
            
            cell.fileObjectId = metadata.ocId
            cell.fileUser = metadata.ownerId
            cell.labelTitle.text = metadata.fileNameView
            cell.labelTitle.textColor = NCBrandColor.shared.label
            
            cell.imageSelect.image = nil
            cell.imageStatus.image = nil
            cell.imageLocal.image = nil
            cell.imageFavorite.image = nil
            
            cell.imageItem.image = nil
            cell.imageItem.backgroundColor = nil
            
            // Progress
            var progress: Float = 0.0
            if let progressType = appDelegate.listProgress[metadata.ocId] {
                progress = progressType.progress
            }
            
            if metadata.status == NCGlobal.shared.metadataStatusDownloading || metadata.status == NCGlobal.shared.metadataStatusUploading {
                cell.progressView.isHidden = false
                cell.progressView.progress = progress
            } else {
                cell.progressView.isHidden = true
                cell.progressView.progress = 0.0
            }

            if metadata.directory {
                
                if metadata.e2eEncrypted {
                    cell.imageItem.image = NCBrandColor.cacheImages.folderEncrypted
                } else if isShare {
                    cell.imageItem.image = NCBrandColor.cacheImages.folderSharedWithMe
                } else if (tableShare != nil && tableShare!.shareType != 3) {
                    cell.imageItem.image = NCBrandColor.cacheImages.folderSharedWithMe
                } else if (tableShare != nil && tableShare!.shareType == 3) {
                    cell.imageItem.image = NCBrandColor.cacheImages.folderPublic
                } else if metadata.mountType == "group" {
                    cell.imageItem.image = NCBrandColor.cacheImages.folderGroup
                } else if isMounted {
                    cell.imageItem.image = NCBrandColor.cacheImages.folderExternal
                } else if metadata.fileName == autoUploadFileName && metadata.serverUrl == autoUploadDirectory {
                    cell.imageItem.image = NCBrandColor.cacheImages.folderAutomaticUpload
                } else {
                    cell.imageItem.image = NCBrandColor.cacheImages.folder
                }
    
                let lockServerUrl = CCUtility.stringAppendServerUrl(metadata.serverUrl, addFileName: metadata.fileName)!
                let tableDirectory = NCManageDatabase.shared.getTableDirectory(predicate: NSPredicate(format: "account == %@ AND serverUrl == %@", appDelegate.account, lockServerUrl))
                                
                // Local image: offline
                if tableDirectory != nil && tableDirectory!.offline {
                    cell.imageLocal.image = NCBrandColor.cacheImages.offlineFlag
                }
                
            } else {
                
                // image Local
                if dataSource.metadataOffLine.contains(metadata.ocId) {
                    cell.imageLocal.image = NCBrandColor.cacheImages.offlineFlag
                } else if CCUtility.fileProviderStorageExists(metadata.ocId, fileNameView: metadata.fileNameView) {
                    cell.imageLocal.image = NCBrandColor.cacheImages.local
                }
            }
            
            // image Favorite
            if metadata.favorite {
                cell.imageFavorite.image = NCBrandColor.cacheImages.favorite
            }
            
            // Transfer
            if metadata.status == NCGlobal.shared.metadataStatusInDownload || metadata.status == NCGlobal.shared.metadataStatusDownloading || metadata.status == NCGlobal.shared.metadataStatusInUpload || metadata.status == NCGlobal.shared.metadataStatusUploading {
                cell.setButtonMore(named: NCGlobal.shared.buttonMoreStop, image: NCBrandColor.cacheImages.buttonStop)
            } else {
                cell.setButtonMore(named: NCGlobal.shared.buttonMoreMore, image: NCBrandColor.cacheImages.buttonMore)
            }
            
            // Live Photo
            if metadata.livePhoto {
                cell.imageStatus.image = NCBrandColor.cacheImages.livePhoto
            }
            
            // Edit mode
            if isEditMode {
                cell.selectMode(true)
                if selectOcId.contains(metadata.ocId) {
                    cell.selected(true)
                } else {
                    cell.selected(false)
                }
            } else {
                cell.selectMode(false)
            }
            
            return cell
        }
        
        return collectionView.dequeueReusableCell(withReuseIdentifier: "gridCell", for: indexPath) as! NCGridCell
    }
}

extension NCCollectionViewCommon: UICollectionViewDelegateFlowLayout {

    func collectionView(_ collectionView: UICollectionView, layout collectionViewLayout: UICollectionViewLayout, referenceSizeForHeaderInSection section: Int) -> CGSize {
        
        headerRichWorkspaceHeight = 0
        
        if let richWorkspaceText = richWorkspaceText {
            let trimmed = richWorkspaceText.trimmingCharacters(in: .whitespaces)
            if trimmed.count > 0 && !isSearching {
                headerRichWorkspaceHeight = UIScreen.main.bounds.size.height / 4
            }
        } 
        
        return CGSize(width: collectionView.frame.width, height: headerHeight + headerRichWorkspaceHeight)
    }
    
    func collectionView(_ collectionView: UICollectionView, layout collectionViewLayout: UICollectionViewLayout, referenceSizeForFooterInSection section: Int) -> CGSize {
        return CGSize(width: collectionView.frame.width, height: footerHeight)
    }
}<|MERGE_RESOLUTION|>--- conflicted
+++ resolved
@@ -609,21 +609,6 @@
                 
                 if serverUrl == NCUtilityFileSystem.shared.getHomeServer(account: appDelegate.account) {
                  
-<<<<<<< HEAD
-                    let activeAccount = NCManageDatabase.shared.getActiveAccount()
-                    var titleButton = "  "
-                    
-                    if activeAccount?.alias == "" {
-                        titleButton = titleButton + (activeAccount?.user ?? "")
-                    } else {
-                        titleButton = titleButton + (activeAccount?.alias ?? "")
-                    }
-                    
-                    if getNavigationTitle() == activeAccount?.alias {
-                        titleButton = ""
-                    }
-                    
-=======
                     var titleButton = "  "
 
                     if getNavigationTitle() == activeAccount?.alias {
@@ -632,7 +617,6 @@
                         titleButton += activeAccount?.displayName ?? ""
                     }
 
->>>>>>> ad89f7c0
                     button.setTitle(titleButton, for: .normal)
                     button.setTitleColor(.systemBlue, for: .normal)
                 }
@@ -670,21 +654,11 @@
     }
     
     func getNavigationTitle() -> String {
-<<<<<<< HEAD
-        
-        let activeAccount = NCManageDatabase.shared.getActiveAccount()
-        if activeAccount?.alias == "" {
-            return NCBrandOptions.shared.brand
-        } else {
-            return activeAccount?.alias ?? NCBrandOptions.shared.brand
-        }
-=======
         let activeAccount = NCManageDatabase.shared.getActiveAccount()
         guard let userAlias = activeAccount?.alias, !userAlias.isEmpty else {
             return NCBrandOptions.shared.brand
         }
         return userAlias
->>>>>>> ad89f7c0
     }
     
     // MARK: - BackgroundImageColor Delegate
@@ -1016,15 +990,9 @@
     }
     
     @objc func networkReadFolder(forced: Bool, completion: @escaping(_ tableDirectory: tableDirectory?, _ metadatas: [tableMetadata]?, _ metadatasUpdate: [tableMetadata]?, _ metadatasDelete: [tableMetadata]?, _ errorCode: Int, _ errorDescription: String)->()) {
-<<<<<<< HEAD
         
         var tableDirectory: tableDirectory?
         
-=======
-        
-        var tableDirectory: tableDirectory?
-        
->>>>>>> ad89f7c0
         NCNetworking.shared.readFile(serverUrlFileName: serverUrl, account: appDelegate.account) { (account, metadataFolder, errorCode, errorDescription) in
             
             if errorCode == 0 {
