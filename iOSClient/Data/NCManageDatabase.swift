--- conflicted
+++ resolved
@@ -213,10 +213,7 @@
         self.clearTable(tableShare.self, account: account)
         self.clearTable(tableTag.self, account: account)
         self.clearTable(tableTrash.self, account: account)
-<<<<<<< HEAD
-=======
         self.clearTable(tableUserStatus.self, account: account)
->>>>>>> b26f9312
         self.clearTable(tableVideo.self, account: account)
 
         if removeAccount {
@@ -2228,11 +2225,7 @@
             serverUrl = ".."
         } else {
             fileName = (serverUrl as NSString).lastPathComponent
-<<<<<<< HEAD
-            serverUrl = CCUtility.deletingLastPathComponent(fromServerUrl: serverUrl)
-=======
             serverUrl = NCUtility.shared.deletingLastPathComponent(serverUrl: serverUrl, urlBase: urlBase, account: account)
->>>>>>> b26f9312
         }
         
         guard let result = realm.objects(tableMetadata.self).filter("account == %@ AND serverUrl == %@ AND fileName == %@", account, serverUrl, fileName).first else { return nil }
@@ -2763,12 +2756,6 @@
     }
     
     //MARK: -
-<<<<<<< HEAD
-    //MARK: Table Video
-    
-    func addVideoTime(account: String, ocId: String, time: CMTime?) {
-        
-=======
     //MARK: Table UserStatus
     
     @objc func addUserStatus(_ userStatuses: [NCCommunicationUserStatus], account: String, predefined: Bool) {
@@ -2809,7 +2796,6 @@
     func addVideoTime(metadata: tableMetadata, time: CMTime?) {
         
         if metadata.livePhoto { return }
->>>>>>> b26f9312
         guard let time = time else { return }
         let realm = try! Realm()
         
@@ -2817,13 +2803,8 @@
             try realm.safeWrite {
                 let addObject = tableVideo()
                
-<<<<<<< HEAD
-                addObject.account = account
-                addObject.ocId = ocId
-=======
                 addObject.account = metadata.account
                 addObject.ocId = metadata.ocId
->>>>>>> b26f9312
                 addObject.time = Int64(CMTimeGetSeconds(time) * 1000)
               
                 realm.add(addObject, update: .all)
@@ -2833,20 +2814,12 @@
         }
     }
     
-<<<<<<< HEAD
-    func getVideoTime(account: String, ocId: String) -> CMTime? {
-        
-        let realm = try! Realm()
-        
-        guard let result = realm.objects(tableVideo.self).filter("account == %@ AND ocId == %@", account, ocId).first else {
-=======
     func getVideoTime(metadata: tableMetadata) -> CMTime? {
         
         if metadata.livePhoto { return CMTime.zero }
         let realm = try! Realm()
         
         guard let result = realm.objects(tableVideo.self).filter("account == %@ AND ocId == %@", metadata.account, metadata.ocId).first else {
->>>>>>> b26f9312
             return nil
         }
         
