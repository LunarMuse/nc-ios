//
//  NCFiles.swift
//  Nextcloud
//
//  Created by Marino Faggiana on 26/09/2020.
//  Copyright © 2020 Marino Faggiana. All rights reserved.
//
//  Author Marino Faggiana <marino.faggiana@nextcloud.com>
//
//  This program is free software: you can redistribute it and/or modify
//  it under the terms of the GNU General Public License as published by
//  the Free Software Foundation, either version 3 of the License, or
//  (at your option) any later version.
//
//  This program is distributed in the hope that it will be useful,
//  but WITHOUT ANY WARRANTY; without even the implied warranty of
//  MERCHANTABILITY or FITNESS FOR A PARTICULAR PURPOSE.  See the
//  GNU General Public License for more details.
//
//  You should have received a copy of the GNU General Public License
//  along with this program.  If not, see <http://www.gnu.org/licenses/>.
//

import UIKit
import NCCommunication

class NCFiles: NCCollectionViewCommon  {
    
    internal var isRoot: Bool = true

    // MARK: - View Life Cycle

    required init?(coder aDecoder: NSCoder) {
        super.init(coder: aDecoder)
        
        appDelegate.activeFiles = self
        titleCurrentFolder = NCBrandOptions.shared.brand
        layoutKey = NCGlobal.shared.layoutViewFiles
        enableSearchBar = true
        emptyImage = UIImage.init(named: "folder")?.image(color: NCBrandColor.shared.brandElement, size: UIScreen.main.bounds.width)
        emptyTitle = "_files_no_files_"
        emptyDescription = "_no_file_pull_down_"
    }
    
    override func viewWillAppear(_ animated: Bool) {
        
        if isRoot {
<<<<<<< HEAD
            serverUrl = NCUtilityFileSystem.shared.getHomeServer(urlBase: appDelegate.urlBase, account: appDelegate.account)
=======
            serverUrl = NCUtilityFileSystem.shared.getHomeServer(account: appDelegate.account)
>>>>>>> ad89f7c0
            titleCurrentFolder = getNavigationTitle()
        }
        
        super.viewWillAppear(animated)
    }
    
    // MARK: - NotificationCenter
    
    override func initialize() {
        
        if isRoot {
<<<<<<< HEAD
            serverUrl = NCUtilityFileSystem.shared.getHomeServer(urlBase: appDelegate.urlBase, account: appDelegate.account)
=======
            serverUrl = NCUtilityFileSystem.shared.getHomeServer(account: appDelegate.account)
>>>>>>> ad89f7c0
            titleCurrentFolder = getNavigationTitle()
            reloadDataSourceNetwork(forced: true)
        }
        
        super.initialize()
    }
    
    // MARK: - DataSource + NC Endpoint
    
    override func reloadDataSource() {
        super.reloadDataSource()
        
        DispatchQueue.global(qos: .background).async {
                        
            if !self.isSearching && self.appDelegate.account != "" && self.appDelegate.urlBase != "" {
                self.metadatasSource = NCManageDatabase.shared.getMetadatas(predicate: NSPredicate(format: "account == %@ AND serverUrl == %@", self.appDelegate.account, self.serverUrl))
                if self.metadataFolder == nil {
                    self.metadataFolder = NCManageDatabase.shared.getMetadataFolder(account: self.appDelegate.account, urlBase: self.appDelegate.urlBase, serverUrl: self.serverUrl)
                }
            }
            
            self.dataSource = NCDataSource.init(metadatasSource: self.metadatasSource, sort: self.layoutForView?.sort, ascending: self.layoutForView?.ascending, directoryOnTop: self.layoutForView?.directoryOnTop, favoriteOnTop: true, filterLivePhoto: true)
            
            DispatchQueue.main.async { [weak self] in
                self?.refreshControl.endRefreshing()
                self?.collectionView.reloadData()                
            }
        }
    }
    
    override func reloadDataSourceNetwork(forced: Bool = false) {
        super.reloadDataSourceNetwork(forced: forced)
        
        if isSearching {
            networkSearch()
            return
        }
        
        isReloadDataSourceNetworkInProgress = true
        collectionView?.reloadData()
               
        networkReadFolder(forced: forced) { (tableDirectory, metadatas, metadatasUpdate, metadatasDelete, errorCode, errorDescription) in
            if errorCode == 0 {
                for metadata in metadatas ?? [] {
                    if !metadata.directory {
                        if NCManageDatabase.shared.isDownloadMetadata(metadata, download: false) {
                            NCOperationQueue.shared.download(metadata: metadata, selector: NCGlobal.shared.selectorDownloadFile)
                        }
                    }
                }
            }
            
<<<<<<< HEAD
            self.refreshControl.endRefreshing()
            self.isReloadDataSourceNetworkInProgress = false
            self.richWorkspaceText = tableDirectory?.richWorkspace
            if metadatasUpdate?.count ?? 0 > 0 || metadatasDelete?.count ?? 0 > 0 || forced {
                self.reloadDataSource()
            } else {
                self.collectionView?.reloadData()
=======
            DispatchQueue.main.async {
                self.refreshControl.endRefreshing()
                self.isReloadDataSourceNetworkInProgress = false
                self.richWorkspaceText = tableDirectory?.richWorkspace
                if metadatasUpdate?.count ?? 0 > 0 || metadatasDelete?.count ?? 0 > 0 || forced {
                    self.reloadDataSource()
                } else {
                    self.collectionView?.reloadData()
                }
>>>>>>> ad89f7c0
            }
        }
    }
}
<|MERGE_RESOLUTION|>--- conflicted
+++ resolved
@@ -45,11 +45,7 @@
     override func viewWillAppear(_ animated: Bool) {
         
         if isRoot {
-<<<<<<< HEAD
-            serverUrl = NCUtilityFileSystem.shared.getHomeServer(urlBase: appDelegate.urlBase, account: appDelegate.account)
-=======
             serverUrl = NCUtilityFileSystem.shared.getHomeServer(account: appDelegate.account)
->>>>>>> ad89f7c0
             titleCurrentFolder = getNavigationTitle()
         }
         
@@ -61,11 +57,7 @@
     override func initialize() {
         
         if isRoot {
-<<<<<<< HEAD
-            serverUrl = NCUtilityFileSystem.shared.getHomeServer(urlBase: appDelegate.urlBase, account: appDelegate.account)
-=======
             serverUrl = NCUtilityFileSystem.shared.getHomeServer(account: appDelegate.account)
->>>>>>> ad89f7c0
             titleCurrentFolder = getNavigationTitle()
             reloadDataSourceNetwork(forced: true)
         }
@@ -118,15 +110,6 @@
                 }
             }
             
-<<<<<<< HEAD
-            self.refreshControl.endRefreshing()
-            self.isReloadDataSourceNetworkInProgress = false
-            self.richWorkspaceText = tableDirectory?.richWorkspace
-            if metadatasUpdate?.count ?? 0 > 0 || metadatasDelete?.count ?? 0 > 0 || forced {
-                self.reloadDataSource()
-            } else {
-                self.collectionView?.reloadData()
-=======
             DispatchQueue.main.async {
                 self.refreshControl.endRefreshing()
                 self.isReloadDataSourceNetworkInProgress = false
@@ -136,7 +119,6 @@
                 } else {
                     self.collectionView?.reloadData()
                 }
->>>>>>> ad89f7c0
             }
         }
     }
