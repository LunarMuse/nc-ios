--- conflicted
+++ resolved
@@ -499,35 +499,6 @@
             self.viewActivityIndicator?.layer.masksToBounds = true
             self.viewActivityIndicator?.backgroundColor = .clear
 
-<<<<<<< HEAD
-        #if !EXTENSION
-        if backgroundView == nil {
-            if let window = UIApplication.shared.keyWindow {
-                self.viewBackgroundActivityIndicator?.removeFromSuperview()
-                self.viewBackgroundActivityIndicator = NCViewActivityIndicator(frame: window.bounds)
-                window.addSubview(self.viewBackgroundActivityIndicator!)
-                self.viewBackgroundActivityIndicator?.autoresizingMask = [.flexibleWidth, .flexibleHeight]
-                self.viewBackgroundActivityIndicator?.backgroundColor = .clear
-            }
-        } else {
-            self.viewBackgroundActivityIndicator = backgroundView
-        }
-        #else
-        self.viewBackgroundActivityIndicator = backgroundView
-        #endif
-        
-        // VIEW ACTIVITY INDICATOR
-        
-        guard let viewActivityIndicator = self.viewActivityIndicator else { return }
-        viewActivityIndicator.addSubview(activityIndicator)
-        
-        if blurEffect {
-            let blurEffect = UIBlurEffect(style: .regular)
-            let blurEffectView = UIVisualEffectView(effect: blurEffect)
-            blurEffectView.frame = viewActivityIndicator.frame
-            viewActivityIndicator.insertSubview(blurEffectView, at: 0)
-        }
-=======
             #if !EXTENSION
             if backgroundView == nil {
                 if let window = UIApplication.shared.keyWindow {
@@ -543,7 +514,6 @@
             #else
             self.viewBackgroundActivityIndicator = backgroundView
             #endif
->>>>>>> 2b7ec655
             
             // VIEW ACTIVITY INDICATOR
             
