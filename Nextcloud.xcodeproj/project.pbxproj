--- conflicted
+++ resolved
@@ -118,46 +118,10 @@
 		F7381EE1218218C9000B1560 /* NCOffline.swift in Sources */ = {isa = PBXBuildFile; fileRef = F7381EDA218218C9000B1560 /* NCOffline.swift */; };
 		F7381EE5218218C9000B1560 /* NCOffline.storyboard in Resources */ = {isa = PBXBuildFile; fileRef = F7381EDE218218C9000B1560 /* NCOffline.storyboard */; };
 		F738E8421F90FFD100F95C8E /* NCManageEndToEndEncryption.m in Sources */ = {isa = PBXBuildFile; fileRef = F738E8411F90FFD100F95C8E /* NCManageEndToEndEncryption.m */; };
-<<<<<<< HEAD
-		F73A9C702655640C00E03044 /* NCCommunication in Frameworks */ = {isa = PBXBuildFile; productRef = F73A9C6F2655640C00E03044 /* NCCommunication */; };
-		F73A9C722655643F00E03044 /* NCCommunication in Frameworks */ = {isa = PBXBuildFile; productRef = F73A9C712655643F00E03044 /* NCCommunication */; };
-		F73A9C742655645100E03044 /* NCCommunication in Frameworks */ = {isa = PBXBuildFile; productRef = F73A9C732655645100E03044 /* NCCommunication */; };
-		F73A9C762655645B00E03044 /* NCCommunication in Frameworks */ = {isa = PBXBuildFile; productRef = F73A9C752655645B00E03044 /* NCCommunication */; };
-		F73ADCE626553ADA0069EA0D /* FloatingPanel in Frameworks */ = {isa = PBXBuildFile; productRef = F73ADCE526553ADA0069EA0D /* FloatingPanel */; };
-		F73ADCE926553B1F0069EA0D /* MarkdownKit in Frameworks */ = {isa = PBXBuildFile; productRef = F73ADCE826553B1F0069EA0D /* MarkdownKit */; };
-		F73ADCEC26553B970069EA0D /* FirebaseCrashlytics in Frameworks */ = {isa = PBXBuildFile; productRef = F73ADCEB26553B970069EA0D /* FirebaseCrashlytics */; };
-		F73ADCEF265540CF0069EA0D /* SwiftEntryKit in Frameworks */ = {isa = PBXBuildFile; productRef = F73ADCEE265540CF0069EA0D /* SwiftEntryKit */; };
-		F73ADCFC265542480069EA0D /* TLPhotoPicker.xcframework in Frameworks */ = {isa = PBXBuildFile; fileRef = F73ADCF0265542470069EA0D /* TLPhotoPicker.xcframework */; };
-		F73ADCFD265542480069EA0D /* TLPhotoPicker.xcframework in Embed Frameworks */ = {isa = PBXBuildFile; fileRef = F73ADCF0265542470069EA0D /* TLPhotoPicker.xcframework */; settings = {ATTRIBUTES = (CodeSignOnCopy, RemoveHeadersOnCopy, ); }; };
-		F73ADCFE265542480069EA0D /* XLForm.xcframework in Frameworks */ = {isa = PBXBuildFile; fileRef = F73ADCF1265542470069EA0D /* XLForm.xcframework */; };
-		F73ADCFF265542490069EA0D /* XLForm.xcframework in Embed Frameworks */ = {isa = PBXBuildFile; fileRef = F73ADCF1265542470069EA0D /* XLForm.xcframework */; settings = {ATTRIBUTES = (CodeSignOnCopy, RemoveHeadersOnCopy, ); }; };
-		F73ADD00265542490069EA0D /* FSCalendar.xcframework in Frameworks */ = {isa = PBXBuildFile; fileRef = F73ADCF2265542470069EA0D /* FSCalendar.xcframework */; };
-		F73ADD01265542490069EA0D /* FSCalendar.xcframework in Embed Frameworks */ = {isa = PBXBuildFile; fileRef = F73ADCF2265542470069EA0D /* FSCalendar.xcframework */; settings = {ATTRIBUTES = (CodeSignOnCopy, RemoveHeadersOnCopy, ); }; };
-		F73ADD02265542490069EA0D /* Queuer.xcframework in Frameworks */ = {isa = PBXBuildFile; fileRef = F73ADCF3265542470069EA0D /* Queuer.xcframework */; };
-		F73ADD03265542490069EA0D /* Queuer.xcframework in Embed Frameworks */ = {isa = PBXBuildFile; fileRef = F73ADCF3265542470069EA0D /* Queuer.xcframework */; settings = {ATTRIBUTES = (CodeSignOnCopy, RemoveHeadersOnCopy, ); }; };
-		F73ADD04265542490069EA0D /* KTVCocoaHTTPServer.xcframework in Frameworks */ = {isa = PBXBuildFile; fileRef = F73ADCF4265542470069EA0D /* KTVCocoaHTTPServer.xcframework */; };
-		F73ADD05265542490069EA0D /* KTVCocoaHTTPServer.xcframework in Embed Frameworks */ = {isa = PBXBuildFile; fileRef = F73ADCF4265542470069EA0D /* KTVCocoaHTTPServer.xcframework */; settings = {ATTRIBUTES = (CodeSignOnCopy, RemoveHeadersOnCopy, ); }; };
-		F73ADD06265542490069EA0D /* UICKeyChainStore.xcframework in Frameworks */ = {isa = PBXBuildFile; fileRef = F73ADCF5265542480069EA0D /* UICKeyChainStore.xcframework */; };
-		F73ADD07265542490069EA0D /* UICKeyChainStore.xcframework in Embed Frameworks */ = {isa = PBXBuildFile; fileRef = F73ADCF5265542480069EA0D /* UICKeyChainStore.xcframework */; settings = {ATTRIBUTES = (CodeSignOnCopy, RemoveHeadersOnCopy, ); }; };
-		F73ADD08265542490069EA0D /* KTVHTTPCache.xcframework in Frameworks */ = {isa = PBXBuildFile; fileRef = F73ADCF6265542480069EA0D /* KTVHTTPCache.xcframework */; };
-		F73ADD09265542490069EA0D /* KTVHTTPCache.xcframework in Embed Frameworks */ = {isa = PBXBuildFile; fileRef = F73ADCF6265542480069EA0D /* KTVHTTPCache.xcframework */; settings = {ATTRIBUTES = (CodeSignOnCopy, RemoveHeadersOnCopy, ); }; };
-		F73ADD0A265542490069EA0D /* DropDown.xcframework in Frameworks */ = {isa = PBXBuildFile; fileRef = F73ADCF7265542480069EA0D /* DropDown.xcframework */; };
-		F73ADD0B2655424A0069EA0D /* DropDown.xcframework in Embed Frameworks */ = {isa = PBXBuildFile; fileRef = F73ADCF7265542480069EA0D /* DropDown.xcframework */; settings = {ATTRIBUTES = (CodeSignOnCopy, RemoveHeadersOnCopy, ); }; };
-		F73ADD0C2655424A0069EA0D /* TOPasscodeViewController.xcframework in Frameworks */ = {isa = PBXBuildFile; fileRef = F73ADCF8265542480069EA0D /* TOPasscodeViewController.xcframework */; };
-		F73ADD0D2655424A0069EA0D /* TOPasscodeViewController.xcframework in Embed Frameworks */ = {isa = PBXBuildFile; fileRef = F73ADCF8265542480069EA0D /* TOPasscodeViewController.xcframework */; settings = {ATTRIBUTES = (CodeSignOnCopy, RemoveHeadersOnCopy, ); }; };
-		F73ADD0E2655424A0069EA0D /* ChromaColorPicker.xcframework in Frameworks */ = {isa = PBXBuildFile; fileRef = F73ADCF9265542480069EA0D /* ChromaColorPicker.xcframework */; };
-		F73ADD0F2655424A0069EA0D /* ChromaColorPicker.xcframework in Embed Frameworks */ = {isa = PBXBuildFile; fileRef = F73ADCF9265542480069EA0D /* ChromaColorPicker.xcframework */; settings = {ATTRIBUTES = (CodeSignOnCopy, RemoveHeadersOnCopy, ); }; };
-		F73ADD122655424A0069EA0D /* OpenSSL.xcframework in Frameworks */ = {isa = PBXBuildFile; fileRef = F73ADCFB265542480069EA0D /* OpenSSL.xcframework */; };
-		F73ADD132655424A0069EA0D /* OpenSSL.xcframework in Embed Frameworks */ = {isa = PBXBuildFile; fileRef = F73ADCFB265542480069EA0D /* OpenSSL.xcframework */; settings = {ATTRIBUTES = (CodeSignOnCopy, RemoveHeadersOnCopy, ); }; };
-		F73ADD16265542950069EA0D /* MarkdownKit in Frameworks */ = {isa = PBXBuildFile; productRef = F73ADD15265542950069EA0D /* MarkdownKit */; };
-		F73ADD17265542A80069EA0D /* OpenSSL.xcframework in Frameworks */ = {isa = PBXBuildFile; fileRef = F73ADCFB265542480069EA0D /* OpenSSL.xcframework */; };
-		F73ADD1F26554EF90069EA0D /* SwiftEntryKit in Frameworks */ = {isa = PBXBuildFile; productRef = F73ADD1E26554EF90069EA0D /* SwiftEntryKit */; };
-=======
 		F73ADD1C265546890069EA0D /* SwiftEntryKit in Frameworks */ = {isa = PBXBuildFile; productRef = F73ADD1B265546890069EA0D /* SwiftEntryKit */; };
 		F73ADD2126554F8E0069EA0D /* SwiftEntryKit in Frameworks */ = {isa = PBXBuildFile; productRef = F73ADD2026554F8E0069EA0D /* SwiftEntryKit */; };
 		F73ADD2226554FD10069EA0D /* NCContentPresenter.swift in Sources */ = {isa = PBXBuildFile; fileRef = F765608E23BF813500765969 /* NCContentPresenter.swift */; };
 		F73ADD2426554FE20069EA0D /* SwiftEntryKit in Frameworks */ = {isa = PBXBuildFile; productRef = F73ADD2326554FE20069EA0D /* SwiftEntryKit */; };
->>>>>>> 2b7ec655
 		F73B422B2476764F00A30FD3 /* NCNotification.storyboard in Resources */ = {isa = PBXBuildFile; fileRef = F73B42292476764F00A30FD3 /* NCNotification.storyboard */; };
 		F73B422C2476764F00A30FD3 /* NCNotification.swift in Sources */ = {isa = PBXBuildFile; fileRef = F73B422A2476764F00A30FD3 /* NCNotification.swift */; };
 		F73CB3B222E072A000AD728E /* NCShareHeaderView.xib in Resources */ = {isa = PBXBuildFile; fileRef = F73CB3B122E072A000AD728E /* NCShareHeaderView.xib */; };
@@ -229,13 +193,10 @@
 		F76D3CF12428B40E005DFA87 /* NCViewerPDFSearch.swift in Sources */ = {isa = PBXBuildFile; fileRef = F76D3CF02428B40E005DFA87 /* NCViewerPDFSearch.swift */; };
 		F76D3CF32428B94E005DFA87 /* NCViewerPDFSearchCell.xib in Resources */ = {isa = PBXBuildFile; fileRef = F76D3CF22428B94E005DFA87 /* NCViewerPDFSearchCell.xib */; };
 		F76D3CF52428D0C1005DFA87 /* NCViewerPDF.storyboard in Resources */ = {isa = PBXBuildFile; fileRef = F76D3CF42428D0C0005DFA87 /* NCViewerPDF.storyboard */; };
-<<<<<<< HEAD
-=======
 		F7707687263A853700A1BA94 /* NCContentPresenter.swift in Sources */ = {isa = PBXBuildFile; fileRef = F765608E23BF813500765969 /* NCContentPresenter.swift */; };
 		F7707689263A896A00A1BA94 /* UIImage+Extensions.swift in Sources */ = {isa = PBXBuildFile; fileRef = F7B7504A2397D38E004E13EC /* UIImage+Extensions.swift */; };
 		F770768A263A8A2500A1BA94 /* NCUtilityFileSystem.swift in Sources */ = {isa = PBXBuildFile; fileRef = F74AF3A3247FB6AE00AC767B /* NCUtilityFileSystem.swift */; };
 		F770768E263A8C3400A1BA94 /* FloatingPanel in Frameworks */ = {isa = PBXBuildFile; productRef = F770768D263A8C3400A1BA94 /* FloatingPanel */; };
->>>>>>> 2b7ec655
 		F771E3D320E2392D00AFB62D /* FileProviderExtension.swift in Sources */ = {isa = PBXBuildFile; fileRef = F771E3D220E2392D00AFB62D /* FileProviderExtension.swift */; };
 		F771E3D520E2392D00AFB62D /* FileProviderItem.swift in Sources */ = {isa = PBXBuildFile; fileRef = F771E3D420E2392D00AFB62D /* FileProviderItem.swift */; };
 		F771E3D720E2392D00AFB62D /* FileProviderEnumerator.swift in Sources */ = {isa = PBXBuildFile; fileRef = F771E3D620E2392D00AFB62D /* FileProviderEnumerator.swift */; };
@@ -277,6 +238,10 @@
 		F785EEA42461A4A600B3F945 /* NCUtility.swift in Sources */ = {isa = PBXBuildFile; fileRef = F70BFC7320E0FA7C00C67599 /* NCUtility.swift */; };
 		F785EEA52461A4CF00B3F945 /* CCUtility.m in Sources */ = {isa = PBXBuildFile; fileRef = F7053E3D1C639DF500741EA5 /* CCUtility.m */; };
 		F785EEA62461A4FB00B3F945 /* CCUtility.m in Sources */ = {isa = PBXBuildFile; fileRef = F7053E3D1C639DF500741EA5 /* CCUtility.m */; };
+		F786D58D253454BF00E3DD7B /* NCCommunication in Frameworks */ = {isa = PBXBuildFile; productRef = F786D58C253454BF00E3DD7B /* NCCommunication */; };
+		F786D593253454CE00E3DD7B /* NCCommunication in Frameworks */ = {isa = PBXBuildFile; productRef = F786D592253454CE00E3DD7B /* NCCommunication */; };
+		F786D595253454D300E3DD7B /* NCCommunication in Frameworks */ = {isa = PBXBuildFile; productRef = F786D594253454D300E3DD7B /* NCCommunication */; };
+		F786D597253454D800E3DD7B /* NCCommunication in Frameworks */ = {isa = PBXBuildFile; productRef = F786D596253454D800E3DD7B /* NCCommunication */; };
 		F787704F22E7019900F287A9 /* NCShareLinkCell.xib in Resources */ = {isa = PBXBuildFile; fileRef = F787704E22E7019900F287A9 /* NCShareLinkCell.xib */; };
 		F788ECC7263AAAFA00ADC67F /* MarkdownKit in Frameworks */ = {isa = PBXBuildFile; productRef = F788ECC6263AAAFA00ADC67F /* MarkdownKit */; };
 		F78A18B623CDD07D00F681F3 /* NCViewerRichWorkspaceWebView.swift in Sources */ = {isa = PBXBuildFile; fileRef = F78A18B523CDD07D00F681F3 /* NCViewerRichWorkspaceWebView.swift */; };
@@ -339,11 +304,8 @@
 		F7CBC31C24F78E79004D3812 /* NCSortMenu.swift in Sources */ = {isa = PBXBuildFile; fileRef = F7CBC31B24F78E79004D3812 /* NCSortMenu.swift */; };
 		F7D0F33E264144FC0097D4A3 /* Background.xcassets in Resources */ = {isa = PBXBuildFile; fileRef = F7D0F33D264144FC0097D4A3 /* Background.xcassets */; };
 		F7D1612023CF19E30039EBBF /* NCViewerRichWorkspace.storyboard in Resources */ = {isa = PBXBuildFile; fileRef = F7D1611F23CF19E30039EBBF /* NCViewerRichWorkspace.storyboard */; };
-<<<<<<< HEAD
-=======
 		F7D57C8626317BDA00DE301D /* NCAccountRequest.storyboard in Resources */ = {isa = PBXBuildFile; fileRef = F7CA212C25F1333200826ABB /* NCAccountRequest.storyboard */; };
 		F7D57C8B26317BDE00DE301D /* NCAccountRequest.swift in Sources */ = {isa = PBXBuildFile; fileRef = F7CA212B25F1333200826ABB /* NCAccountRequest.swift */; };
->>>>>>> 2b7ec655
 		F7D96FCC246ED7E200536D73 /* NCNetworkingCheckRemoteUser.swift in Sources */ = {isa = PBXBuildFile; fileRef = F7D96FCB246ED7E100536D73 /* NCNetworkingCheckRemoteUser.swift */; };
 		F7DBC37C23325E02001A85BA /* NCAppConfigView.swift in Sources */ = {isa = PBXBuildFile; fileRef = F7DBC37B23325E01001A85BA /* NCAppConfigView.swift */; };
 		F7DFAA8A22E22EF100FC4527 /* NCShareLinkMenuView.xib in Resources */ = {isa = PBXBuildFile; fileRef = F7DFAA8922E22EF100FC4527 /* NCShareLinkMenuView.xib */; };
@@ -397,29 +359,12 @@
 /* End PBXContainerItemProxy section */
 
 /* Begin PBXCopyFilesBuildPhase section */
-<<<<<<< HEAD
-		F73ADD142655424B0069EA0D /* Embed Frameworks */ = {
-=======
 		F70B86782642CF5300ED5349 /* Embed Frameworks */ = {
->>>>>>> 2b7ec655
 			isa = PBXCopyFilesBuildPhase;
 			buildActionMask = 2147483647;
 			dstPath = "";
 			dstSubfolderSpec = 10;
 			files = (
-<<<<<<< HEAD
-				F73ADD0B2655424A0069EA0D /* DropDown.xcframework in Embed Frameworks */,
-				F73ADD0F2655424A0069EA0D /* ChromaColorPicker.xcframework in Embed Frameworks */,
-				F73ADD03265542490069EA0D /* Queuer.xcframework in Embed Frameworks */,
-				F73ADD09265542490069EA0D /* KTVHTTPCache.xcframework in Embed Frameworks */,
-				F73ADD07265542490069EA0D /* UICKeyChainStore.xcframework in Embed Frameworks */,
-				F73ADD01265542490069EA0D /* FSCalendar.xcframework in Embed Frameworks */,
-				F73ADD132655424A0069EA0D /* OpenSSL.xcframework in Embed Frameworks */,
-				F73ADD0D2655424A0069EA0D /* TOPasscodeViewController.xcframework in Embed Frameworks */,
-				F73ADCFD265542480069EA0D /* TLPhotoPicker.xcframework in Embed Frameworks */,
-				F73ADD05265542490069EA0D /* KTVCocoaHTTPServer.xcframework in Embed Frameworks */,
-				F73ADCFF265542490069EA0D /* XLForm.xcframework in Embed Frameworks */,
-=======
 				F70B869A2642CF5800ED5349 /* FSCalendar.xcframework in Embed Frameworks */,
 				F70B86862642CF5600ED5349 /* KTVHTTPCache.xcframework in Embed Frameworks */,
 				F70B868E2642CF5600ED5349 /* UICKeyChainStore.xcframework in Embed Frameworks */,
@@ -431,7 +376,6 @@
 				F70B86902642CF5600ED5349 /* KTVCocoaHTTPServer.xcframework in Embed Frameworks */,
 				F70B86882642CF5600ED5349 /* TLPhotoPicker.xcframework in Embed Frameworks */,
 				F70B86772642CF5300ED5349 /* ChromaColorPicker.xcframework in Embed Frameworks */,
->>>>>>> 2b7ec655
 			);
 			name = "Embed Frameworks";
 			runOnlyForDeploymentPostprocessing = 0;
@@ -579,18 +523,6 @@
 		F7381EDE218218C9000B1560 /* NCOffline.storyboard */ = {isa = PBXFileReference; fileEncoding = 4; lastKnownFileType = file.storyboard; path = NCOffline.storyboard; sourceTree = "<group>"; };
 		F738E8401F90FFD100F95C8E /* NCManageEndToEndEncryption.h */ = {isa = PBXFileReference; lastKnownFileType = sourcecode.c.h; path = NCManageEndToEndEncryption.h; sourceTree = "<group>"; };
 		F738E8411F90FFD100F95C8E /* NCManageEndToEndEncryption.m */ = {isa = PBXFileReference; lastKnownFileType = sourcecode.c.objc; path = NCManageEndToEndEncryption.m; sourceTree = "<group>"; };
-		F73ADCF0265542470069EA0D /* TLPhotoPicker.xcframework */ = {isa = PBXFileReference; lastKnownFileType = wrapper.xcframework; name = TLPhotoPicker.xcframework; path = Carthage/Build/TLPhotoPicker.xcframework; sourceTree = "<group>"; };
-		F73ADCF1265542470069EA0D /* XLForm.xcframework */ = {isa = PBXFileReference; lastKnownFileType = wrapper.xcframework; name = XLForm.xcframework; path = Carthage/Build/XLForm.xcframework; sourceTree = "<group>"; };
-		F73ADCF2265542470069EA0D /* FSCalendar.xcframework */ = {isa = PBXFileReference; lastKnownFileType = wrapper.xcframework; name = FSCalendar.xcframework; path = Carthage/Build/FSCalendar.xcframework; sourceTree = "<group>"; };
-		F73ADCF3265542470069EA0D /* Queuer.xcframework */ = {isa = PBXFileReference; lastKnownFileType = wrapper.xcframework; name = Queuer.xcframework; path = Carthage/Build/Queuer.xcframework; sourceTree = "<group>"; };
-		F73ADCF4265542470069EA0D /* KTVCocoaHTTPServer.xcframework */ = {isa = PBXFileReference; lastKnownFileType = wrapper.xcframework; name = KTVCocoaHTTPServer.xcframework; path = Carthage/Build/KTVCocoaHTTPServer.xcframework; sourceTree = "<group>"; };
-		F73ADCF5265542480069EA0D /* UICKeyChainStore.xcframework */ = {isa = PBXFileReference; lastKnownFileType = wrapper.xcframework; name = UICKeyChainStore.xcframework; path = Carthage/Build/UICKeyChainStore.xcframework; sourceTree = "<group>"; };
-		F73ADCF6265542480069EA0D /* KTVHTTPCache.xcframework */ = {isa = PBXFileReference; lastKnownFileType = wrapper.xcframework; name = KTVHTTPCache.xcframework; path = Carthage/Build/KTVHTTPCache.xcframework; sourceTree = "<group>"; };
-		F73ADCF7265542480069EA0D /* DropDown.xcframework */ = {isa = PBXFileReference; lastKnownFileType = wrapper.xcframework; name = DropDown.xcframework; path = Carthage/Build/DropDown.xcframework; sourceTree = "<group>"; };
-		F73ADCF8265542480069EA0D /* TOPasscodeViewController.xcframework */ = {isa = PBXFileReference; lastKnownFileType = wrapper.xcframework; name = TOPasscodeViewController.xcframework; path = Carthage/Build/TOPasscodeViewController.xcframework; sourceTree = "<group>"; };
-		F73ADCF9265542480069EA0D /* ChromaColorPicker.xcframework */ = {isa = PBXFileReference; lastKnownFileType = wrapper.xcframework; name = ChromaColorPicker.xcframework; path = Carthage/Build/ChromaColorPicker.xcframework; sourceTree = "<group>"; };
-		F73ADCFA265542480069EA0D /* QuickLayout.xcframework */ = {isa = PBXFileReference; lastKnownFileType = wrapper.xcframework; name = QuickLayout.xcframework; path = Carthage/Build/QuickLayout.xcframework; sourceTree = "<group>"; };
-		F73ADCFB265542480069EA0D /* OpenSSL.xcframework */ = {isa = PBXFileReference; lastKnownFileType = wrapper.xcframework; name = OpenSSL.xcframework; path = Carthage/Build/OpenSSL.xcframework; sourceTree = "<group>"; };
 		F73B42292476764F00A30FD3 /* NCNotification.storyboard */ = {isa = PBXFileReference; fileEncoding = 4; lastKnownFileType = file.storyboard; name = NCNotification.storyboard; path = Notification/NCNotification.storyboard; sourceTree = "<group>"; };
 		F73B422A2476764F00A30FD3 /* NCNotification.swift */ = {isa = PBXFileReference; fileEncoding = 4; lastKnownFileType = sourcecode.swift; name = NCNotification.swift; path = Notification/NCNotification.swift; sourceTree = "<group>"; };
 		F73CB3B122E072A000AD728E /* NCShareHeaderView.xib */ = {isa = PBXFileReference; lastKnownFileType = file.xib; path = NCShareHeaderView.xib; sourceTree = "<group>"; };
@@ -830,7 +762,7 @@
 			files = (
 				F75E57C325BF0ED2002B72C2 /* SVGKit in Frameworks */,
 				F782A58D251236D1007BBABD /* RealmSwift in Frameworks */,
-				F73A9C762655645B00E03044 /* NCCommunication in Frameworks */,
+				F786D597253454D800E3DD7B /* NCCommunication in Frameworks */,
 				F782A58B251236D1007BBABD /* Realm in Frameworks */,
 			);
 			runOnlyForDeploymentPostprocessing = 0;
@@ -839,22 +771,13 @@
 			isa = PBXFrameworksBuildPhase;
 			buildActionMask = 2147483647;
 			files = (
-<<<<<<< HEAD
-				F73ADD17265542A80069EA0D /* OpenSSL.xcframework in Frameworks */,
-				F73ADD1F26554EF90069EA0D /* SwiftEntryKit in Frameworks */,
-=======
 				F70B869D2642CF6900ED5349 /* OpenSSL.xcframework in Frameworks */,
 				F73ADD2126554F8E0069EA0D /* SwiftEntryKit in Frameworks */,
->>>>>>> 2b7ec655
 				F75E57BF25BF0EC8002B72C2 /* SVGKit in Frameworks */,
-				F73ADD16265542950069EA0D /* MarkdownKit in Frameworks */,
 				F782A585251236B7007BBABD /* RealmSwift in Frameworks */,
+				F786D593253454CE00E3DD7B /* NCCommunication in Frameworks */,
 				F782A583251236B7007BBABD /* Realm in Frameworks */,
-<<<<<<< HEAD
-				F73A9C722655643F00E03044 /* NCCommunication in Frameworks */,
-=======
 				F72D7EB7263B1207000B3DFC /* MarkdownKit in Frameworks */,
->>>>>>> 2b7ec655
 			);
 			runOnlyForDeploymentPostprocessing = 0;
 		};
@@ -864,12 +787,8 @@
 			files = (
 				F75E57C125BF0ECD002B72C2 /* SVGKit in Frameworks */,
 				F782A589251236CA007BBABD /* RealmSwift in Frameworks */,
-<<<<<<< HEAD
-				F73A9C742655645100E03044 /* NCCommunication in Frameworks */,
-=======
 				F73ADD2426554FE20069EA0D /* SwiftEntryKit in Frameworks */,
 				F786D595253454D300E3DD7B /* NCCommunication in Frameworks */,
->>>>>>> 2b7ec655
 				F782A587251236CA007BBABD /* Realm in Frameworks */,
 			);
 			runOnlyForDeploymentPostprocessing = 0;
@@ -878,21 +797,6 @@
 			isa = PBXFrameworksBuildPhase;
 			buildActionMask = 2147483647;
 			files = (
-<<<<<<< HEAD
-				F73ADD06265542490069EA0D /* UICKeyChainStore.xcframework in Frameworks */,
-				F7C4D88D2534887E00C142DA /* Parchment in Frameworks */,
-				F73ADCEC26553B970069EA0D /* FirebaseCrashlytics in Frameworks */,
-				F7ED547C25EEA65400956C55 /* QRCodeReader in Frameworks */,
-				F73ADCE926553B1F0069EA0D /* MarkdownKit in Frameworks */,
-				F73ADD00265542490069EA0D /* FSCalendar.xcframework in Frameworks */,
-				F73A9C702655640C00E03044 /* NCCommunication in Frameworks */,
-				F73ADCFC265542480069EA0D /* TLPhotoPicker.xcframework in Frameworks */,
-				F73ADD04265542490069EA0D /* KTVCocoaHTTPServer.xcframework in Frameworks */,
-				F73ADD02265542490069EA0D /* Queuer.xcframework in Frameworks */,
-				F73ADD0A265542490069EA0D /* DropDown.xcframework in Frameworks */,
-				F73ADCE626553ADA0069EA0D /* FloatingPanel in Frameworks */,
-				F73ADD0E2655424A0069EA0D /* ChromaColorPicker.xcframework in Frameworks */,
-=======
 				F7C4D88D2534887E00C142DA /* Parchment in Frameworks */,
 				F7ED547C25EEA65400956C55 /* QRCodeReader in Frameworks */,
 				F70B86972642CF5700ED5349 /* TOPasscodeViewController.xcframework in Frameworks */,
@@ -903,7 +807,6 @@
 				F770768E263A8C3400A1BA94 /* FloatingPanel in Frameworks */,
 				F786D58D253454BF00E3DD7B /* NCCommunication in Frameworks */,
 				F70B868B2642CF5600ED5349 /* Queuer.xcframework in Frameworks */,
->>>>>>> 2b7ec655
 				F782A57B25123694007BBABD /* Realm in Frameworks */,
 				F75E57BD25BF0EC1002B72C2 /* SVGKit in Frameworks */,
 				F70B86752642CE3B00ED5349 /* FirebaseCrashlytics in Frameworks */,
@@ -911,20 +814,11 @@
 				F70B86852642CF5600ED5349 /* KTVHTTPCache.xcframework in Frameworks */,
 				F70B86762642CF5300ED5349 /* ChromaColorPicker.xcframework in Frameworks */,
 				F72DA9B425F53E4E00B87DB1 /* SwiftRichString in Frameworks */,
-<<<<<<< HEAD
-				F73ADD0C2655424A0069EA0D /* TOPasscodeViewController.xcframework in Frameworks */,
-				F73ADD122655424A0069EA0D /* OpenSSL.xcframework in Frameworks */,
-				F73ADD08265542490069EA0D /* KTVHTTPCache.xcframework in Frameworks */,
-				F782A57D25123694007BBABD /* RealmSwift in Frameworks */,
-				F73ADCEF265540CF0069EA0D /* SwiftEntryKit in Frameworks */,
-				F73ADCFE265542480069EA0D /* XLForm.xcframework in Frameworks */,
-=======
 				F70B86932642CF5700ED5349 /* OpenSSL.xcframework in Frameworks */,
 				F73ADD1C265546890069EA0D /* SwiftEntryKit in Frameworks */,
 				F70B868D2642CF5600ED5349 /* UICKeyChainStore.xcframework in Frameworks */,
 				F782A57D25123694007BBABD /* RealmSwift in Frameworks */,
 				F70B86872642CF5600ED5349 /* TLPhotoPicker.xcframework in Frameworks */,
->>>>>>> 2b7ec655
 			);
 			runOnlyForDeploymentPostprocessing = 0;
 		};
@@ -1629,20 +1523,6 @@
 		F7FC7D541DC1F93700BB2C6A /* Frameworks */ = {
 			isa = PBXGroup;
 			children = (
-<<<<<<< HEAD
-				F73ADCF9265542480069EA0D /* ChromaColorPicker.xcframework */,
-				F73ADCF7265542480069EA0D /* DropDown.xcframework */,
-				F73ADCF2265542470069EA0D /* FSCalendar.xcframework */,
-				F73ADCF4265542470069EA0D /* KTVCocoaHTTPServer.xcframework */,
-				F73ADCF6265542480069EA0D /* KTVHTTPCache.xcframework */,
-				F73ADCFB265542480069EA0D /* OpenSSL.xcframework */,
-				F73ADCF3265542470069EA0D /* Queuer.xcframework */,
-				F73ADCFA265542480069EA0D /* QuickLayout.xcframework */,
-				F73ADCF0265542470069EA0D /* TLPhotoPicker.xcframework */,
-				F73ADCF8265542480069EA0D /* TOPasscodeViewController.xcframework */,
-				F73ADCF5265542480069EA0D /* UICKeyChainStore.xcframework */,
-				F73ADCF1265542470069EA0D /* XLForm.xcframework */,
-=======
 				F70B86842642CF5500ED5349 /* DropDown.xcframework */,
 				F70B86832642CF5500ED5349 /* FSCalendar.xcframework */,
 				F70B867E2642CF5400ED5349 /* KTVCocoaHTTPServer.xcframework */,
@@ -1656,7 +1536,6 @@
 				F70B867D2642CF5400ED5349 /* UICKeyChainStore.xcframework */,
 				F70B867B2642CF5300ED5349 /* XLForm.xcframework */,
 				F70B866F2642CA9500ED5349 /* ChromaColorPicker.xcframework */,
->>>>>>> 2b7ec655
 				F7B1076C25D3CF2800E72DE2 /* BackgroundTasks.framework */,
 				F7F35B592578FB63003F5589 /* CollaboraOnlineWebViewKeyboardManager.framework */,
 				F7176DDA256672D90017E83C /* libsqlite3.tbd */,
@@ -1767,8 +1646,8 @@
 			packageProductDependencies = (
 				F782A58A251236D1007BBABD /* Realm */,
 				F782A58C251236D1007BBABD /* RealmSwift */,
+				F786D596253454D800E3DD7B /* NCCommunication */,
 				F75E57C225BF0ED2002B72C2 /* SVGKit */,
-				F73A9C752655645B00E03044 /* NCCommunication */,
 			);
 			productName = "Notification Service Extension";
 			productReference = 2C33C47F23E2C475005F963B /* Notification Service Extension.appex */;
@@ -1790,15 +1669,10 @@
 			packageProductDependencies = (
 				F782A582251236B7007BBABD /* Realm */,
 				F782A584251236B7007BBABD /* RealmSwift */,
+				F786D592253454CE00E3DD7B /* NCCommunication */,
 				F75E57BE25BF0EC8002B72C2 /* SVGKit */,
-<<<<<<< HEAD
-				F73ADD15265542950069EA0D /* MarkdownKit */,
-				F73ADD1E26554EF90069EA0D /* SwiftEntryKit */,
-				F73A9C712655643F00E03044 /* NCCommunication */,
-=======
 				F72D7EB6263B1207000B3DFC /* MarkdownKit */,
 				F73ADD2026554F8E0069EA0D /* SwiftEntryKit */,
->>>>>>> 2b7ec655
 			);
 			productName = "Share Ext";
 			productReference = F7CE8AFB1DC1F8D8009CAE48 /* Share.appex */;
@@ -1820,12 +1694,9 @@
 			packageProductDependencies = (
 				F782A586251236CA007BBABD /* Realm */,
 				F782A588251236CA007BBABD /* RealmSwift */,
+				F786D594253454D300E3DD7B /* NCCommunication */,
 				F75E57C025BF0ECD002B72C2 /* SVGKit */,
-<<<<<<< HEAD
-				F73A9C732655645100E03044 /* NCCommunication */,
-=======
 				F73ADD2326554FE20069EA0D /* SwiftEntryKit */,
->>>>>>> 2b7ec655
 			);
 			productName = "File Provider Extension";
 			productReference = F771E3D020E2392D00AFB62D /* File Provider Extension.appex */;
@@ -1839,12 +1710,8 @@
 				F77B0EDC1D118A16002130FE /* Frameworks */,
 				F77B0EE91D118A16002130FE /* Resources */,
 				F77B0F981D118A16002130FE /* Embed App Extensions */,
-<<<<<<< HEAD
-				F73ADD142655424B0069EA0D /* Embed Frameworks */,
-=======
 				F70B86782642CF5300ED5349 /* Embed Frameworks */,
 				F7439BF8265669E800406313 /* ShellScript */,
->>>>>>> 2b7ec655
 			);
 			buildRules = (
 			);
@@ -1857,22 +1724,15 @@
 			packageProductDependencies = (
 				F782A57A25123694007BBABD /* Realm */,
 				F782A57C25123694007BBABD /* RealmSwift */,
+				F786D58C253454BF00E3DD7B /* NCCommunication */,
 				F7C4D88C2534887E00C142DA /* Parchment */,
 				F75E57BC25BF0EC1002B72C2 /* SVGKit */,
 				F7ED547B25EEA65400956C55 /* QRCodeReader */,
 				F72DA9B325F53E4E00B87DB1 /* SwiftRichString */,
-<<<<<<< HEAD
-				F73ADCE526553ADA0069EA0D /* FloatingPanel */,
-				F73ADCE826553B1F0069EA0D /* MarkdownKit */,
-				F73ADCEB26553B970069EA0D /* FirebaseCrashlytics */,
-				F73ADCEE265540CF0069EA0D /* SwiftEntryKit */,
-				F73A9C6F2655640C00E03044 /* NCCommunication */,
-=======
 				F770768D263A8C3400A1BA94 /* FloatingPanel */,
 				F788ECC6263AAAFA00ADC67F /* MarkdownKit */,
 				F70B86742642CE3B00ED5349 /* FirebaseCrashlytics */,
 				F73ADD1B265546890069EA0D /* SwiftEntryKit */,
->>>>>>> 2b7ec655
 			);
 			productName = "Crypto Cloud";
 			productReference = F7CE8AFA1DC1F8D8009CAE48 /* Nextcloud.app */;
@@ -1979,22 +1839,15 @@
 			mainGroup = F7F67B9F1A24D27800EE80DA;
 			packageReferences = (
 				F782A57925123694007BBABD /* XCRemoteSwiftPackageReference "realm-cocoa" */,
+				F786D58B253454BF00E3DD7B /* XCRemoteSwiftPackageReference "ios-communication-library" */,
 				F7C4D88B2534887E00C142DA /* XCRemoteSwiftPackageReference "Parchment" */,
 				F75E57A725BF0D61002B72C2 /* XCRemoteSwiftPackageReference "SVGKit" */,
 				F7ED547A25EEA65400956C55 /* XCRemoteSwiftPackageReference "QRCodeReader" */,
 				F72DA9B225F53E4E00B87DB1 /* XCRemoteSwiftPackageReference "SwiftRichString" */,
-<<<<<<< HEAD
-				F73ADCE426553ADA0069EA0D /* XCRemoteSwiftPackageReference "FloatingPanel" */,
-				F73ADCE726553B1F0069EA0D /* XCRemoteSwiftPackageReference "MarkdownKit" */,
-				F73ADCEA26553B970069EA0D /* XCRemoteSwiftPackageReference "firebase-ios-sdk" */,
-				F73ADCED265540CE0069EA0D /* XCRemoteSwiftPackageReference "SwiftEntryKit" */,
-				F73A9C6E2655640C00E03044 /* XCRemoteSwiftPackageReference "ios-communication-library" */,
-=======
 				F770768C263A8C3400A1BA94 /* XCRemoteSwiftPackageReference "FloatingPanel" */,
 				F788ECC5263AAAF900ADC67F /* XCRemoteSwiftPackageReference "MarkdownKit" */,
 				F70B86732642CE3B00ED5349 /* XCRemoteSwiftPackageReference "firebase-ios-sdk" */,
 				F73ADD1A265546880069EA0D /* XCRemoteSwiftPackageReference "SwiftEntryKit" */,
->>>>>>> 2b7ec655
 			);
 			productRefGroup = F7F67B9F1A24D27800EE80DA;
 			projectDirPath = "";
@@ -2123,8 +1976,6 @@
 		};
 /* End PBXResourcesBuildPhase section */
 
-<<<<<<< HEAD
-=======
 /* Begin PBXShellScriptBuildPhase section */
 		F7439BF8265669E800406313 /* ShellScript */ = {
 			isa = PBXShellScriptBuildPhase;
@@ -2145,7 +1996,6 @@
 		};
 /* End PBXShellScriptBuildPhase section */
 
->>>>>>> 2b7ec655
 /* Begin PBXSourcesBuildPhase section */
 		2C33C47B23E2C475005F963B /* Sources */ = {
 			isa = PBXSourcesBuildPhase;
@@ -2457,11 +2307,7 @@
 				CODE_SIGN_IDENTITY = "iPhone Developer";
 				"CODE_SIGN_IDENTITY[sdk=iphoneos*]" = "iPhone Developer";
 				CODE_SIGN_STYLE = Automatic;
-<<<<<<< HEAD
-				CURRENT_PROJECT_VERSION = 0;
-=======
 				CURRENT_PROJECT_VERSION = 14;
->>>>>>> 2b7ec655
 				DEBUG_INFORMATION_FORMAT = "dwarf-with-dsym";
 				DEVELOPMENT_TEAM = 6JLRKY9ZV7;
 				FRAMEWORK_SEARCH_PATHS = "$(inherited)";
@@ -2481,11 +2327,7 @@
 					"@executable_path/../../Frameworks",
 				);
 				LIBRARY_SEARCH_PATHS = "";
-<<<<<<< HEAD
-				MARKETING_VERSION = 3.4.5;
-=======
 				MARKETING_VERSION = 4.0.0;
->>>>>>> 2b7ec655
 				MTL_ENABLE_DEBUG_INFO = INCLUDE_SOURCE;
 				MTL_FAST_MATH = YES;
 				OTHER_LDFLAGS = "-ObjC";
@@ -2518,11 +2360,7 @@
 				CODE_SIGN_IDENTITY = "iPhone Developer";
 				"CODE_SIGN_IDENTITY[sdk=iphoneos*]" = "iPhone Developer";
 				CODE_SIGN_STYLE = Automatic;
-<<<<<<< HEAD
-				CURRENT_PROJECT_VERSION = 0;
-=======
 				CURRENT_PROJECT_VERSION = 14;
->>>>>>> 2b7ec655
 				DEBUG_INFORMATION_FORMAT = "dwarf-with-dsym";
 				DEVELOPMENT_TEAM = 6JLRKY9ZV7;
 				FRAMEWORK_SEARCH_PATHS = "$(inherited)";
@@ -2542,11 +2380,7 @@
 					"@executable_path/../../Frameworks",
 				);
 				LIBRARY_SEARCH_PATHS = "";
-<<<<<<< HEAD
-				MARKETING_VERSION = 3.4.5;
-=======
 				MARKETING_VERSION = 4.0.0;
->>>>>>> 2b7ec655
 				MTL_FAST_MATH = YES;
 				OTHER_LDFLAGS = "-ObjC";
 				PRODUCT_BUNDLE_IDENTIFIER = "it.twsweb.Nextcloud.Notification-Service-Extension";
@@ -2570,11 +2404,7 @@
 				CODE_SIGN_ENTITLEMENTS = iOSClient/Brand/Share.entitlements;
 				CODE_SIGN_IDENTITY = "iPhone Developer";
 				"CODE_SIGN_IDENTITY[sdk=iphoneos*]" = "iPhone Developer";
-<<<<<<< HEAD
-				CURRENT_PROJECT_VERSION = 0;
-=======
 				CURRENT_PROJECT_VERSION = 14;
->>>>>>> 2b7ec655
 				DEBUG_INFORMATION_FORMAT = "dwarf-with-dsym";
 				DEVELOPMENT_TEAM = 6JLRKY9ZV7;
 				FRAMEWORK_SEARCH_PATHS = "$(inherited)";
@@ -2594,11 +2424,7 @@
 					"@executable_path/../../Frameworks",
 				);
 				LIBRARY_SEARCH_PATHS = "";
-<<<<<<< HEAD
-				MARKETING_VERSION = 3.4.5;
-=======
 				MARKETING_VERSION = 4.0.0;
->>>>>>> 2b7ec655
 				OTHER_LDFLAGS = "-ObjC";
 				PRODUCT_BUNDLE_IDENTIFIER = it.twsweb.Nextcloud.Share;
 				PRODUCT_NAME = "$(TARGET_NAME)";
@@ -2623,11 +2449,7 @@
 				CODE_SIGN_ENTITLEMENTS = iOSClient/Brand/Share.entitlements;
 				CODE_SIGN_IDENTITY = "iPhone Developer";
 				"CODE_SIGN_IDENTITY[sdk=iphoneos*]" = "iPhone Developer";
-<<<<<<< HEAD
-				CURRENT_PROJECT_VERSION = 0;
-=======
 				CURRENT_PROJECT_VERSION = 14;
->>>>>>> 2b7ec655
 				DEBUG_INFORMATION_FORMAT = "dwarf-with-dsym";
 				DEVELOPMENT_TEAM = 6JLRKY9ZV7;
 				FRAMEWORK_SEARCH_PATHS = "$(inherited)";
@@ -2647,11 +2469,7 @@
 					"@executable_path/../../Frameworks",
 				);
 				LIBRARY_SEARCH_PATHS = "";
-<<<<<<< HEAD
-				MARKETING_VERSION = 3.4.5;
-=======
 				MARKETING_VERSION = 4.0.0;
->>>>>>> 2b7ec655
 				OTHER_LDFLAGS = "-ObjC";
 				PRODUCT_BUNDLE_IDENTIFIER = it.twsweb.Nextcloud.Share;
 				PRODUCT_NAME = "$(TARGET_NAME)";
@@ -2683,11 +2501,7 @@
 				CODE_SIGN_IDENTITY = "iPhone Developer";
 				"CODE_SIGN_IDENTITY[sdk=iphoneos*]" = "iPhone Developer";
 				CODE_SIGN_STYLE = Automatic;
-<<<<<<< HEAD
-				CURRENT_PROJECT_VERSION = 0;
-=======
 				CURRENT_PROJECT_VERSION = 14;
->>>>>>> 2b7ec655
 				DEBUG_INFORMATION_FORMAT = "dwarf-with-dsym";
 				DEVELOPMENT_TEAM = 6JLRKY9ZV7;
 				FRAMEWORK_SEARCH_PATHS = "$(inherited)";
@@ -2707,11 +2521,7 @@
 					"@executable_path/../../Frameworks",
 				);
 				LIBRARY_SEARCH_PATHS = "";
-<<<<<<< HEAD
-				MARKETING_VERSION = 3.4.5;
-=======
 				MARKETING_VERSION = 4.0.0;
->>>>>>> 2b7ec655
 				OTHER_LDFLAGS = "-ObjC";
 				PRODUCT_BUNDLE_IDENTIFIER = "it.twsweb.Nextcloud.File-Provider-Extension";
 				PRODUCT_NAME = "$(TARGET_NAME)";
@@ -2743,11 +2553,7 @@
 				CODE_SIGN_IDENTITY = "iPhone Developer";
 				"CODE_SIGN_IDENTITY[sdk=iphoneos*]" = "iPhone Developer";
 				CODE_SIGN_STYLE = Automatic;
-<<<<<<< HEAD
-				CURRENT_PROJECT_VERSION = 0;
-=======
 				CURRENT_PROJECT_VERSION = 14;
->>>>>>> 2b7ec655
 				DEBUG_INFORMATION_FORMAT = "dwarf-with-dsym";
 				DEVELOPMENT_TEAM = 6JLRKY9ZV7;
 				FRAMEWORK_SEARCH_PATHS = "$(inherited)";
@@ -2767,11 +2573,7 @@
 					"@executable_path/../../Frameworks",
 				);
 				LIBRARY_SEARCH_PATHS = "";
-<<<<<<< HEAD
-				MARKETING_VERSION = 3.4.5;
-=======
 				MARKETING_VERSION = 4.0.0;
->>>>>>> 2b7ec655
 				OTHER_LDFLAGS = "-ObjC";
 				PRODUCT_BUNDLE_IDENTIFIER = "it.twsweb.Nextcloud.File-Provider-Extension";
 				PRODUCT_NAME = "$(TARGET_NAME)";
@@ -2795,11 +2597,7 @@
 				CODE_SIGN_ENTITLEMENTS = iOSClient/Brand/iOSClient.entitlements;
 				CODE_SIGN_IDENTITY = "iPhone Developer";
 				"CODE_SIGN_IDENTITY[sdk=iphoneos*]" = "iPhone Developer";
-<<<<<<< HEAD
-				CURRENT_PROJECT_VERSION = 0;
-=======
 				CURRENT_PROJECT_VERSION = 14;
->>>>>>> 2b7ec655
 				DEVELOPMENT_TEAM = 6JLRKY9ZV7;
 				ENABLE_BITCODE = YES;
 				FRAMEWORK_SEARCH_PATHS = "$(inherited)";
@@ -2816,11 +2614,7 @@
 					"@executable_path/../../Frameworks",
 				);
 				LIBRARY_SEARCH_PATHS = "";
-<<<<<<< HEAD
-				MARKETING_VERSION = 3.4.5;
-=======
 				MARKETING_VERSION = 4.0.0;
->>>>>>> 2b7ec655
 				OTHER_LDFLAGS = "-ObjC";
 				OTHER_SWIFT_FLAGS = "";
 				PRODUCT_BUNDLE_IDENTIFIER = "it.twsweb.$(PRODUCT_NAME:rfc1034identifier)";
@@ -2850,11 +2644,7 @@
 				CODE_SIGN_IDENTITY = "iPhone Developer";
 				"CODE_SIGN_IDENTITY[sdk=iphoneos*]" = "iPhone Developer";
 				COPY_PHASE_STRIP = NO;
-<<<<<<< HEAD
-				CURRENT_PROJECT_VERSION = 0;
-=======
 				CURRENT_PROJECT_VERSION = 14;
->>>>>>> 2b7ec655
 				DEVELOPMENT_TEAM = 6JLRKY9ZV7;
 				ENABLE_BITCODE = YES;
 				FRAMEWORK_SEARCH_PATHS = "$(inherited)";
@@ -2870,11 +2660,7 @@
 					"@executable_path/../../Frameworks",
 				);
 				LIBRARY_SEARCH_PATHS = "";
-<<<<<<< HEAD
-				MARKETING_VERSION = 3.4.5;
-=======
 				MARKETING_VERSION = 4.0.0;
->>>>>>> 2b7ec655
 				OTHER_LDFLAGS = "-ObjC";
 				PRODUCT_BUNDLE_IDENTIFIER = "it.twsweb.$(PRODUCT_NAME:rfc1034identifier)";
 				PRODUCT_NAME = "$(TARGET_NAME)";
@@ -3082,43 +2868,7 @@
 				minimumVersion = 3.7.2;
 			};
 		};
-<<<<<<< HEAD
-		F73A9C6E2655640C00E03044 /* XCRemoteSwiftPackageReference "ios-communication-library" */ = {
-			isa = XCRemoteSwiftPackageReference;
-			repositoryURL = "https://github.com/nextcloud/ios-communication-library";
-			requirement = {
-				kind = exactVersion;
-				version = 0.97.0;
-			};
-		};
-		F73ADCE426553ADA0069EA0D /* XCRemoteSwiftPackageReference "FloatingPanel" */ = {
-			isa = XCRemoteSwiftPackageReference;
-			repositoryURL = "https://github.com/scenee/FloatingPanel";
-			requirement = {
-				kind = exactVersion;
-				version = 1.7.6;
-			};
-		};
-		F73ADCE726553B1F0069EA0D /* XCRemoteSwiftPackageReference "MarkdownKit" */ = {
-			isa = XCRemoteSwiftPackageReference;
-			repositoryURL = "https://github.com/bmoliveira/MarkdownKit";
-			requirement = {
-				kind = upToNextMajorVersion;
-				minimumVersion = 1.7.1;
-			};
-		};
-		F73ADCEA26553B970069EA0D /* XCRemoteSwiftPackageReference "firebase-ios-sdk" */ = {
-			isa = XCRemoteSwiftPackageReference;
-			repositoryURL = "https://github.com/firebase/firebase-ios-sdk";
-			requirement = {
-				kind = upToNextMajorVersion;
-				minimumVersion = 8.0.0;
-			};
-		};
-		F73ADCED265540CE0069EA0D /* XCRemoteSwiftPackageReference "SwiftEntryKit" */ = {
-=======
 		F73ADD1A265546880069EA0D /* XCRemoteSwiftPackageReference "SwiftEntryKit" */ = {
->>>>>>> 2b7ec655
 			isa = XCRemoteSwiftPackageReference;
 			repositoryURL = "https://github.com/huri000/SwiftEntryKit";
 			requirement = {
@@ -3150,8 +2900,6 @@
 				version = 10.7.6;
 			};
 		};
-<<<<<<< HEAD
-=======
 		F786D58B253454BF00E3DD7B /* XCRemoteSwiftPackageReference "ios-communication-library" */ = {
 			isa = XCRemoteSwiftPackageReference;
 			repositoryURL = "https://github.com/nextcloud/ios-communication-library/";
@@ -3168,7 +2916,6 @@
 				minimumVersion = 1.7.1;
 			};
 		};
->>>>>>> 2b7ec655
 		F7C4D88B2534887E00C142DA /* XCRemoteSwiftPackageReference "Parchment" */ = {
 			isa = XCRemoteSwiftPackageReference;
 			repositoryURL = "https://github.com/rechsteiner/Parchment";
@@ -3203,56 +2950,6 @@
 			package = F72DA9B225F53E4E00B87DB1 /* XCRemoteSwiftPackageReference "SwiftRichString" */;
 			productName = SwiftRichString;
 		};
-<<<<<<< HEAD
-		F73A9C6F2655640C00E03044 /* NCCommunication */ = {
-			isa = XCSwiftPackageProductDependency;
-			package = F73A9C6E2655640C00E03044 /* XCRemoteSwiftPackageReference "ios-communication-library" */;
-			productName = NCCommunication;
-		};
-		F73A9C712655643F00E03044 /* NCCommunication */ = {
-			isa = XCSwiftPackageProductDependency;
-			package = F73A9C6E2655640C00E03044 /* XCRemoteSwiftPackageReference "ios-communication-library" */;
-			productName = NCCommunication;
-		};
-		F73A9C732655645100E03044 /* NCCommunication */ = {
-			isa = XCSwiftPackageProductDependency;
-			package = F73A9C6E2655640C00E03044 /* XCRemoteSwiftPackageReference "ios-communication-library" */;
-			productName = NCCommunication;
-		};
-		F73A9C752655645B00E03044 /* NCCommunication */ = {
-			isa = XCSwiftPackageProductDependency;
-			package = F73A9C6E2655640C00E03044 /* XCRemoteSwiftPackageReference "ios-communication-library" */;
-			productName = NCCommunication;
-		};
-		F73ADCE526553ADA0069EA0D /* FloatingPanel */ = {
-			isa = XCSwiftPackageProductDependency;
-			package = F73ADCE426553ADA0069EA0D /* XCRemoteSwiftPackageReference "FloatingPanel" */;
-			productName = FloatingPanel;
-		};
-		F73ADCE826553B1F0069EA0D /* MarkdownKit */ = {
-			isa = XCSwiftPackageProductDependency;
-			package = F73ADCE726553B1F0069EA0D /* XCRemoteSwiftPackageReference "MarkdownKit" */;
-			productName = MarkdownKit;
-		};
-		F73ADCEB26553B970069EA0D /* FirebaseCrashlytics */ = {
-			isa = XCSwiftPackageProductDependency;
-			package = F73ADCEA26553B970069EA0D /* XCRemoteSwiftPackageReference "firebase-ios-sdk" */;
-			productName = FirebaseCrashlytics;
-		};
-		F73ADCEE265540CF0069EA0D /* SwiftEntryKit */ = {
-			isa = XCSwiftPackageProductDependency;
-			package = F73ADCED265540CE0069EA0D /* XCRemoteSwiftPackageReference "SwiftEntryKit" */;
-			productName = SwiftEntryKit;
-		};
-		F73ADD15265542950069EA0D /* MarkdownKit */ = {
-			isa = XCSwiftPackageProductDependency;
-			package = F73ADCE726553B1F0069EA0D /* XCRemoteSwiftPackageReference "MarkdownKit" */;
-			productName = MarkdownKit;
-		};
-		F73ADD1E26554EF90069EA0D /* SwiftEntryKit */ = {
-			isa = XCSwiftPackageProductDependency;
-			package = F73ADCED265540CE0069EA0D /* XCRemoteSwiftPackageReference "SwiftEntryKit" */;
-=======
 		F73ADD1B265546890069EA0D /* SwiftEntryKit */ = {
 			isa = XCSwiftPackageProductDependency;
 			package = F73ADD1A265546880069EA0D /* XCRemoteSwiftPackageReference "SwiftEntryKit" */;
@@ -3266,7 +2963,6 @@
 		F73ADD2326554FE20069EA0D /* SwiftEntryKit */ = {
 			isa = XCSwiftPackageProductDependency;
 			package = F73ADD1A265546880069EA0D /* XCRemoteSwiftPackageReference "SwiftEntryKit" */;
->>>>>>> 2b7ec655
 			productName = SwiftEntryKit;
 		};
 		F75E57BC25BF0EC1002B72C2 /* SVGKit */ = {
@@ -3334,8 +3030,6 @@
 			package = F782A57925123694007BBABD /* XCRemoteSwiftPackageReference "realm-cocoa" */;
 			productName = RealmSwift;
 		};
-<<<<<<< HEAD
-=======
 		F786D58C253454BF00E3DD7B /* NCCommunication */ = {
 			isa = XCSwiftPackageProductDependency;
 			package = F786D58B253454BF00E3DD7B /* XCRemoteSwiftPackageReference "ios-communication-library" */;
@@ -3361,7 +3055,6 @@
 			package = F788ECC5263AAAF900ADC67F /* XCRemoteSwiftPackageReference "MarkdownKit" */;
 			productName = MarkdownKit;
 		};
->>>>>>> 2b7ec655
 		F7C4D88C2534887E00C142DA /* Parchment */ = {
 			isa = XCSwiftPackageProductDependency;
 			package = F7C4D88B2534887E00C142DA /* XCRemoteSwiftPackageReference "Parchment" */;
