// !$*UTF8*$!
{
	archiveVersion = 1;
	classes = {
	};
	objectVersion = 46;
	objects = {

/* Begin PBXBuildFile section */
		F700222C1EC479840080073F /* Custom.xcassets in Resources */ = {isa = PBXBuildFile; fileRef = F700222B1EC479840080073F /* Custom.xcassets */; };
		F700222D1EC479840080073F /* Custom.xcassets in Resources */ = {isa = PBXBuildFile; fileRef = F700222B1EC479840080073F /* Custom.xcassets */; };
		F70022A11EC4C9100080073F /* AFHTTPSessionManager.m in Sources */ = {isa = PBXBuildFile; fileRef = F700225A1EC4C9100080073F /* AFHTTPSessionManager.m */; };
		F70022A21EC4C9100080073F /* AFHTTPSessionManager.m in Sources */ = {isa = PBXBuildFile; fileRef = F700225A1EC4C9100080073F /* AFHTTPSessionManager.m */; };
		F70022A41EC4C9100080073F /* AFNetworkReachabilityManager.m in Sources */ = {isa = PBXBuildFile; fileRef = F700225D1EC4C9100080073F /* AFNetworkReachabilityManager.m */; };
		F70022A51EC4C9100080073F /* AFNetworkReachabilityManager.m in Sources */ = {isa = PBXBuildFile; fileRef = F700225D1EC4C9100080073F /* AFNetworkReachabilityManager.m */; };
		F70022A71EC4C9100080073F /* AFSecurityPolicy.m in Sources */ = {isa = PBXBuildFile; fileRef = F700225F1EC4C9100080073F /* AFSecurityPolicy.m */; };
		F70022A81EC4C9100080073F /* AFSecurityPolicy.m in Sources */ = {isa = PBXBuildFile; fileRef = F700225F1EC4C9100080073F /* AFSecurityPolicy.m */; };
		F70022AA1EC4C9100080073F /* AFURLRequestSerialization.m in Sources */ = {isa = PBXBuildFile; fileRef = F70022611EC4C9100080073F /* AFURLRequestSerialization.m */; };
		F70022AB1EC4C9100080073F /* AFURLRequestSerialization.m in Sources */ = {isa = PBXBuildFile; fileRef = F70022611EC4C9100080073F /* AFURLRequestSerialization.m */; };
		F70022AD1EC4C9100080073F /* AFURLResponseSerialization.m in Sources */ = {isa = PBXBuildFile; fileRef = F70022631EC4C9100080073F /* AFURLResponseSerialization.m */; };
		F70022AE1EC4C9100080073F /* AFURLResponseSerialization.m in Sources */ = {isa = PBXBuildFile; fileRef = F70022631EC4C9100080073F /* AFURLResponseSerialization.m */; };
		F70022B01EC4C9100080073F /* AFURLSessionManager.m in Sources */ = {isa = PBXBuildFile; fileRef = F70022651EC4C9100080073F /* AFURLSessionManager.m */; };
		F70022B11EC4C9100080073F /* AFURLSessionManager.m in Sources */ = {isa = PBXBuildFile; fileRef = F70022651EC4C9100080073F /* AFURLSessionManager.m */; };
		F70022B31EC4C9100080073F /* OCActivity.m in Sources */ = {isa = PBXBuildFile; fileRef = F70022671EC4C9100080073F /* OCActivity.m */; };
		F70022B41EC4C9100080073F /* OCActivity.m in Sources */ = {isa = PBXBuildFile; fileRef = F70022671EC4C9100080073F /* OCActivity.m */; };
		F70022B61EC4C9100080073F /* OCCapabilities.m in Sources */ = {isa = PBXBuildFile; fileRef = F70022691EC4C9100080073F /* OCCapabilities.m */; };
		F70022B71EC4C9100080073F /* OCCapabilities.m in Sources */ = {isa = PBXBuildFile; fileRef = F70022691EC4C9100080073F /* OCCapabilities.m */; };
		F70022B91EC4C9100080073F /* OCCommunication.m in Sources */ = {isa = PBXBuildFile; fileRef = F700226B1EC4C9100080073F /* OCCommunication.m */; };
		F70022BA1EC4C9100080073F /* OCCommunication.m in Sources */ = {isa = PBXBuildFile; fileRef = F700226B1EC4C9100080073F /* OCCommunication.m */; };
		F70022BC1EC4C9100080073F /* OCExternalSites.m in Sources */ = {isa = PBXBuildFile; fileRef = F700226E1EC4C9100080073F /* OCExternalSites.m */; };
		F70022BD1EC4C9100080073F /* OCExternalSites.m in Sources */ = {isa = PBXBuildFile; fileRef = F700226E1EC4C9100080073F /* OCExternalSites.m */; };
		F70022BF1EC4C9100080073F /* OCFileDto.m in Sources */ = {isa = PBXBuildFile; fileRef = F70022701EC4C9100080073F /* OCFileDto.m */; };
		F70022C01EC4C9100080073F /* OCFileDto.m in Sources */ = {isa = PBXBuildFile; fileRef = F70022701EC4C9100080073F /* OCFileDto.m */; };
		F70022C21EC4C9100080073F /* OCNotifications.m in Sources */ = {isa = PBXBuildFile; fileRef = F70022731EC4C9100080073F /* OCNotifications.m */; };
		F70022C31EC4C9100080073F /* OCNotifications.m in Sources */ = {isa = PBXBuildFile; fileRef = F70022731EC4C9100080073F /* OCNotifications.m */; };
		F70022C51EC4C9100080073F /* OCNotificationsAction.m in Sources */ = {isa = PBXBuildFile; fileRef = F70022751EC4C9100080073F /* OCNotificationsAction.m */; };
		F70022C61EC4C9100080073F /* OCNotificationsAction.m in Sources */ = {isa = PBXBuildFile; fileRef = F70022751EC4C9100080073F /* OCNotificationsAction.m */; };
		F70022C81EC4C9100080073F /* OCRichObjectStrings.m in Sources */ = {isa = PBXBuildFile; fileRef = F70022771EC4C9100080073F /* OCRichObjectStrings.m */; };
		F70022C91EC4C9100080073F /* OCRichObjectStrings.m in Sources */ = {isa = PBXBuildFile; fileRef = F70022771EC4C9100080073F /* OCRichObjectStrings.m */; };
		F70022CB1EC4C9100080073F /* OCSharedDto.m in Sources */ = {isa = PBXBuildFile; fileRef = F70022791EC4C9100080073F /* OCSharedDto.m */; };
		F70022CC1EC4C9100080073F /* OCSharedDto.m in Sources */ = {isa = PBXBuildFile; fileRef = F70022791EC4C9100080073F /* OCSharedDto.m */; };
		F70022CE1EC4C9100080073F /* OCShareUser.m in Sources */ = {isa = PBXBuildFile; fileRef = F700227B1EC4C9100080073F /* OCShareUser.m */; };
		F70022CF1EC4C9100080073F /* OCShareUser.m in Sources */ = {isa = PBXBuildFile; fileRef = F700227B1EC4C9100080073F /* OCShareUser.m */; };
		F70022D11EC4C9100080073F /* OCUserProfile.m in Sources */ = {isa = PBXBuildFile; fileRef = F700227D1EC4C9100080073F /* OCUserProfile.m */; };
		F70022D21EC4C9100080073F /* OCUserProfile.m in Sources */ = {isa = PBXBuildFile; fileRef = F700227D1EC4C9100080073F /* OCUserProfile.m */; };
		F70022D41EC4C9100080073F /* NSDate+ISO8601.m in Sources */ = {isa = PBXBuildFile; fileRef = F70022801EC4C9100080073F /* NSDate+ISO8601.m */; };
		F70022D51EC4C9100080073F /* NSDate+ISO8601.m in Sources */ = {isa = PBXBuildFile; fileRef = F70022801EC4C9100080073F /* NSDate+ISO8601.m */; };
		F70022D71EC4C9100080073F /* NSDate+RFC1123.m in Sources */ = {isa = PBXBuildFile; fileRef = F70022821EC4C9100080073F /* NSDate+RFC1123.m */; };
		F70022D81EC4C9100080073F /* NSDate+RFC1123.m in Sources */ = {isa = PBXBuildFile; fileRef = F70022821EC4C9100080073F /* NSDate+RFC1123.m */; };
		F70022DA1EC4C9100080073F /* OCHTTPRequestOperation.m in Sources */ = {isa = PBXBuildFile; fileRef = F70022841EC4C9100080073F /* OCHTTPRequestOperation.m */; };
		F70022DB1EC4C9100080073F /* OCHTTPRequestOperation.m in Sources */ = {isa = PBXBuildFile; fileRef = F70022841EC4C9100080073F /* OCHTTPRequestOperation.m */; };
		F70022DD1EC4C9100080073F /* OCWebDAVClient.m in Sources */ = {isa = PBXBuildFile; fileRef = F70022861EC4C9100080073F /* OCWebDAVClient.m */; };
		F70022DE1EC4C9100080073F /* OCWebDAVClient.m in Sources */ = {isa = PBXBuildFile; fileRef = F70022861EC4C9100080073F /* OCWebDAVClient.m */; };
		F70022E01EC4C9100080073F /* OCXMLListParser.m in Sources */ = {isa = PBXBuildFile; fileRef = F70022891EC4C9100080073F /* OCXMLListParser.m */; };
		F70022E11EC4C9100080073F /* OCXMLListParser.m in Sources */ = {isa = PBXBuildFile; fileRef = F70022891EC4C9100080073F /* OCXMLListParser.m */; };
		F70022E31EC4C9100080073F /* OCXMLParser.m in Sources */ = {isa = PBXBuildFile; fileRef = F700228B1EC4C9100080073F /* OCXMLParser.m */; };
		F70022E41EC4C9100080073F /* OCXMLParser.m in Sources */ = {isa = PBXBuildFile; fileRef = F700228B1EC4C9100080073F /* OCXMLParser.m */; };
		F70022E61EC4C9100080073F /* OCXMLServerErrorsParser.m in Sources */ = {isa = PBXBuildFile; fileRef = F700228D1EC4C9100080073F /* OCXMLServerErrorsParser.m */; };
		F70022E71EC4C9100080073F /* OCXMLServerErrorsParser.m in Sources */ = {isa = PBXBuildFile; fileRef = F700228D1EC4C9100080073F /* OCXMLServerErrorsParser.m */; };
		F70022E91EC4C9100080073F /* OCXMLShareByLinkParser.m in Sources */ = {isa = PBXBuildFile; fileRef = F700228F1EC4C9100080073F /* OCXMLShareByLinkParser.m */; };
		F70022EA1EC4C9100080073F /* OCXMLShareByLinkParser.m in Sources */ = {isa = PBXBuildFile; fileRef = F700228F1EC4C9100080073F /* OCXMLShareByLinkParser.m */; };
		F70022EC1EC4C9100080073F /* OCXMLSharedParser.m in Sources */ = {isa = PBXBuildFile; fileRef = F70022911EC4C9100080073F /* OCXMLSharedParser.m */; };
		F70022ED1EC4C9100080073F /* OCXMLSharedParser.m in Sources */ = {isa = PBXBuildFile; fileRef = F70022911EC4C9100080073F /* OCXMLSharedParser.m */; };
		F70022FB1EC4C9100080073F /* NSString+Encode.m in Sources */ = {isa = PBXBuildFile; fileRef = F700229D1EC4C9100080073F /* NSString+Encode.m */; };
		F70022FC1EC4C9100080073F /* NSString+Encode.m in Sources */ = {isa = PBXBuildFile; fileRef = F700229D1EC4C9100080073F /* NSString+Encode.m */; };
		F70022FE1EC4C9100080073F /* UtilsFramework.m in Sources */ = {isa = PBXBuildFile; fileRef = F70022A01EC4C9100080073F /* UtilsFramework.m */; };
		F70022FF1EC4C9100080073F /* UtilsFramework.m in Sources */ = {isa = PBXBuildFile; fileRef = F70022A01EC4C9100080073F /* UtilsFramework.m */; };
		F7063DED2199E55F003F38DA /* SVGKit.framework in Frameworks */ = {isa = PBXBuildFile; fileRef = F7063DEC2199E55F003F38DA /* SVGKit.framework */; };
		F7063DEF2199E568003F38DA /* CocoaLumberjack.framework in Frameworks */ = {isa = PBXBuildFile; fileRef = F7063DEE2199E568003F38DA /* CocoaLumberjack.framework */; };
		F7063DF12199E56F003F38DA /* CocoaLumberjackSwift.framework in Frameworks */ = {isa = PBXBuildFile; fileRef = F7063DF02199E56E003F38DA /* CocoaLumberjackSwift.framework */; };
		F707C26521A2DC5200F6181E /* NCStoreReview.swift in Sources */ = {isa = PBXBuildFile; fileRef = F707C26421A2DC5200F6181E /* NCStoreReview.swift */; };
		F70A630B1D5B3467004E2AA5 /* libcrypto.a in Frameworks */ = {isa = PBXBuildFile; fileRef = F70A63061D5B3467004E2AA5 /* libcrypto.a */; };
		F70A630F1D5B3467004E2AA5 /* libssl.a in Frameworks */ = {isa = PBXBuildFile; fileRef = F70A63071D5B3467004E2AA5 /* libssl.a */; };
		F70BFC7420E0FA7D00C67599 /* NCUtility.swift in Sources */ = {isa = PBXBuildFile; fileRef = F70BFC7320E0FA7C00C67599 /* NCUtility.swift */; };
		F70BFC7520E0FA7D00C67599 /* NCUtility.swift in Sources */ = {isa = PBXBuildFile; fileRef = F70BFC7320E0FA7C00C67599 /* NCUtility.swift */; };
		F70CAE3A1F8CF31A008125FD /* NCEndToEndEncryption.m in Sources */ = {isa = PBXBuildFile; fileRef = F70CAE391F8CF31A008125FD /* NCEndToEndEncryption.m */; };
		F710E8101EF95C9C00DC2427 /* CCIntro.m in Sources */ = {isa = PBXBuildFile; fileRef = F710E80E1EF95C9C00DC2427 /* CCIntro.m */; };
		F710E8111EF95C9C00DC2427 /* ImagesIntro.xcassets in Resources */ = {isa = PBXBuildFile; fileRef = F710E80F1EF95C9C00DC2427 /* ImagesIntro.xcassets */; };
		F71459B81D12E3B700CAFEEC /* CCError.m in Sources */ = {isa = PBXBuildFile; fileRef = F76C3B881C638A4C00DC4301 /* CCError.m */; };
		F71459BA1D12E3B700CAFEEC /* NSString+TruncateToWidth.m in Sources */ = {isa = PBXBuildFile; fileRef = F73049B91CB567F000C7C320 /* NSString+TruncateToWidth.m */; };
		F71459BC1D12E3B700CAFEEC /* Reachability.m in Sources */ = {isa = PBXBuildFile; fileRef = F70F05261C889184008DAB36 /* Reachability.m */; };
		F71459BD1D12E3B700CAFEEC /* UIImage+animatedGIF.m in Sources */ = {isa = PBXBuildFile; fileRef = F70F05581C889184008DAB36 /* UIImage+animatedGIF.m */; };
		F71459C21D12E3B700CAFEEC /* ShareViewController.m in Sources */ = {isa = PBXBuildFile; fileRef = F7C0F46F1C8880540059EC54 /* ShareViewController.m */; };
		F71459C91D12E3B700CAFEEC /* OCNetworking.m in Sources */ = {isa = PBXBuildFile; fileRef = F74D3DBE1BAC1941000BAE4B /* OCNetworking.m */; };
		F71459CD1D12E3B700CAFEEC /* AFViewShaker.m in Sources */ = {isa = PBXBuildFile; fileRef = F70F02B41C889183008DAB36 /* AFViewShaker.m */; };
		F71459D21D12E3B700CAFEEC /* CCUtility.m in Sources */ = {isa = PBXBuildFile; fileRef = F7053E3D1C639DF500741EA5 /* CCUtility.m */; };
		F71459D31D12E3B700CAFEEC /* CCBKPasscode.m in Sources */ = {isa = PBXBuildFile; fileRef = F7FE125D1BAC03FB0041924B /* CCBKPasscode.m */; };
		F71459E11D12E3B700CAFEEC /* CCHud.m in Sources */ = {isa = PBXBuildFile; fileRef = F7514EDB1C7B1336008F3338 /* CCHud.m */; };
		F71459F11D12E3B700CAFEEC /* CCMove.m in Sources */ = {isa = PBXBuildFile; fileRef = F7D02A471C5F9E4400D6F972 /* CCMove.m */; };
		F71459F71D12E3B700CAFEEC /* CCGraphics.m in Sources */ = {isa = PBXBuildFile; fileRef = F76C3B841C6388BC00DC4301 /* CCGraphics.m */; };
		F7145A041D12E3B700CAFEEC /* CCloadItemData.swift in Sources */ = {isa = PBXBuildFile; fileRef = F7296A661C8880ED001A7809 /* CCloadItemData.swift */; };
		F7145A1A1D12E3B700CAFEEC /* Images.xcassets in Resources */ = {isa = PBXBuildFile; fileRef = F7F67BB81A24D27800EE80DA /* Images.xcassets */; };
		F7145A1C1D12E3B700CAFEEC /* CCMove.storyboard in Resources */ = {isa = PBXBuildFile; fileRef = F7D02A481C5F9E4400D6F972 /* CCMove.storyboard */; };
		F7145A231D12E3B700CAFEEC /* Localizable.strings in Resources */ = {isa = PBXBuildFile; fileRef = F7E70DE91A24DE4100E1B66A /* Localizable.strings */; };
		F7169A1C1EE590930086BD69 /* NCShares.m in Sources */ = {isa = PBXBuildFile; fileRef = F7169A181EE590930086BD69 /* NCShares.m */; };
		F7169A1D1EE590930086BD69 /* NCSharesCell.m in Sources */ = {isa = PBXBuildFile; fileRef = F7169A1A1EE590930086BD69 /* NCSharesCell.m */; };
		F7169A1E1EE590930086BD69 /* NCSharesCell.xib in Resources */ = {isa = PBXBuildFile; fileRef = F7169A1B1EE590930086BD69 /* NCSharesCell.xib */; };
		F7226EDC1EE4089300EBECB1 /* Main.storyboard in Resources */ = {isa = PBXBuildFile; fileRef = F7226EDB1EE4089300EBECB1 /* Main.storyboard */; };
		F726EEEC1FED1C820030B9C8 /* NCEndToEndInitialize.swift in Sources */ = {isa = PBXBuildFile; fileRef = F726EEEB1FED1C820030B9C8 /* NCEndToEndInitialize.swift */; };
		F729B92B217A2E4E00FE2150 /* NCActionSheetHeaderView.xib in Resources */ = {isa = PBXBuildFile; fileRef = F729B92A217A2E4E00FE2150 /* NCActionSheetHeaderView.xib */; };
		F729B92D217A2F1B00FE2150 /* NCActionSheetHeaderView.swift in Sources */ = {isa = PBXBuildFile; fileRef = F729B92C217A2F1B00FE2150 /* NCActionSheetHeaderView.swift */; };
		F72AAECA1E5C60C700BB17E1 /* AHKActionSheet.m in Sources */ = {isa = PBXBuildFile; fileRef = F72AAEC31E5C60C700BB17E1 /* AHKActionSheet.m */; };
		F72AAECB1E5C60C700BB17E1 /* AHKActionSheetViewController.m in Sources */ = {isa = PBXBuildFile; fileRef = F72AAEC51E5C60C700BB17E1 /* AHKActionSheetViewController.m */; };
		F72D0FF9210B6638009C96B7 /* Protobuf.framework in Frameworks */ = {isa = PBXBuildFile; fileRef = F72D0FEF210B6638009C96B7 /* Protobuf.framework */; };
		F72D0FFA210B6638009C96B7 /* FirebaseMessaging.framework in Frameworks */ = {isa = PBXBuildFile; fileRef = F72D0FF0210B6638009C96B7 /* FirebaseMessaging.framework */; };
		F72D0FFB210B6638009C96B7 /* FirebaseCore.framework in Frameworks */ = {isa = PBXBuildFile; fileRef = F72D0FF2210B6638009C96B7 /* FirebaseCore.framework */; };
		F72D0FFC210B6638009C96B7 /* FirebaseAnalytics.framework in Frameworks */ = {isa = PBXBuildFile; fileRef = F72D0FF3210B6638009C96B7 /* FirebaseAnalytics.framework */; };
		F72D0FFD210B6638009C96B7 /* GoogleToolboxForMac.framework in Frameworks */ = {isa = PBXBuildFile; fileRef = F72D0FF4210B6638009C96B7 /* GoogleToolboxForMac.framework */; };
		F72D0FFE210B6638009C96B7 /* nanopb.framework in Frameworks */ = {isa = PBXBuildFile; fileRef = F72D0FF5210B6638009C96B7 /* nanopb.framework */; };
		F72D0FFF210B6638009C96B7 /* FirebaseNanoPB.framework in Frameworks */ = {isa = PBXBuildFile; fileRef = F72D0FF6210B6638009C96B7 /* FirebaseNanoPB.framework */; };
		F72D1000210B6638009C96B7 /* FirebaseInstanceID.framework in Frameworks */ = {isa = PBXBuildFile; fileRef = F72D0FF7210B6638009C96B7 /* FirebaseInstanceID.framework */; };
		F72D1001210B6638009C96B7 /* FirebaseCoreDiagnostics.framework in Frameworks */ = {isa = PBXBuildFile; fileRef = F72D0FF8210B6638009C96B7 /* FirebaseCoreDiagnostics.framework */; };
		F72D1003210B67CE009C96B7 /* GoogleService-Info.plist in Resources */ = {isa = PBXBuildFile; fileRef = F72D1002210B67CE009C96B7 /* GoogleService-Info.plist */; };
		F72D1007210B6882009C96B7 /* NCPushNotificationEncryption.m in Sources */ = {isa = PBXBuildFile; fileRef = F72D1005210B6882009C96B7 /* NCPushNotificationEncryption.m */; };
		F72D100F210B6B17009C96B7 /* NotificationService.swift in Sources */ = {isa = PBXBuildFile; fileRef = F72D100E210B6B17009C96B7 /* NotificationService.swift */; };
		F72D1013210B6B17009C96B7 /* Notification Service Extension.appex in Embed App Extensions */ = {isa = PBXBuildFile; fileRef = F72D100C210B6B16009C96B7 /* Notification Service Extension.appex */; settings = {ATTRIBUTES = (RemoveHeadersOnCopy, ); }; };
		F72D101A210B7473009C96B7 /* CCUtility.m in Sources */ = {isa = PBXBuildFile; fileRef = F7053E3D1C639DF500741EA5 /* CCUtility.m */; };
		F72D103A210B769E009C96B7 /* NCDatabase.swift in Sources */ = {isa = PBXBuildFile; fileRef = F7BAADB41ED5A87C00B7EAD4 /* NCDatabase.swift */; };
		F72D103B210B76A1009C96B7 /* NCManageDatabase.swift in Sources */ = {isa = PBXBuildFile; fileRef = F7BAADB51ED5A87C00B7EAD4 /* NCManageDatabase.swift */; };
		F72D103C210B777F009C96B7 /* NCBrand.swift in Sources */ = {isa = PBXBuildFile; fileRef = F76B3CCD1EAE01BD00921AC9 /* NCBrand.swift */; };
		F72D103D210B7796009C96B7 /* OCSharedDto.m in Sources */ = {isa = PBXBuildFile; fileRef = F70022791EC4C9100080073F /* OCSharedDto.m */; };
		F72D103E210B77A5009C96B7 /* OCActivity.m in Sources */ = {isa = PBXBuildFile; fileRef = F70022671EC4C9100080073F /* OCActivity.m */; };
		F72D103F210B77B8009C96B7 /* NCPushNotificationEncryption.m in Sources */ = {isa = PBXBuildFile; fileRef = F72D1005210B6882009C96B7 /* NCPushNotificationEncryption.m */; };
		F72D1040210B77EA009C96B7 /* libcrypto.a in Frameworks */ = {isa = PBXBuildFile; fileRef = F70A63061D5B3467004E2AA5 /* libcrypto.a */; };
		F72D1041210B77ED009C96B7 /* libssl.a in Frameworks */ = {isa = PBXBuildFile; fileRef = F70A63071D5B3467004E2AA5 /* libssl.a */; };
		F72D1042210B783D009C96B7 /* NCEndToEndEncryption.m in Sources */ = {isa = PBXBuildFile; fileRef = F70CAE391F8CF31A008125FD /* NCEndToEndEncryption.m */; };
		F72E0B9D21AD60BC00898D7B /* WeScan.framework in Frameworks */ = {isa = PBXBuildFile; fileRef = F72E0B9C21AD60BC00898D7B /* WeScan.framework */; };
		F732BA061D76CE1500E9878B /* CCNetworking.m in Sources */ = {isa = PBXBuildFile; fileRef = F732BA041D76CE1500E9878B /* CCNetworking.m */; };
		F732BA0B1D76DBA500E9878B /* CCNetworking.m in Sources */ = {isa = PBXBuildFile; fileRef = F732BA041D76CE1500E9878B /* CCNetworking.m */; };
		F733B65221997CC2001C1FFA /* TLPhotoPicker.framework in Frameworks */ = {isa = PBXBuildFile; fileRef = F733B65121997CC1001C1FFA /* TLPhotoPicker.framework */; };
		F734A8BF21B59137009DE2E8 /* WKCookieWebView.swift in Sources */ = {isa = PBXBuildFile; fileRef = F734A8BE21B59137009DE2E8 /* WKCookieWebView.swift */; };
		F7362A1F220C853A005101B5 /* LaunchScreen.storyboard in Resources */ = {isa = PBXBuildFile; fileRef = F7362A1E220C853A005101B5 /* LaunchScreen.storyboard */; };
		F7381EE1218218C9000B1560 /* NCOffline.swift in Sources */ = {isa = PBXBuildFile; fileRef = F7381EDA218218C9000B1560 /* NCOffline.swift */; };
		F7381EE5218218C9000B1560 /* NCOffline.storyboard in Resources */ = {isa = PBXBuildFile; fileRef = F7381EDE218218C9000B1560 /* NCOffline.storyboard */; };
		F738E8421F90FFD100F95C8E /* NCManageEndToEndEncryption.m in Sources */ = {isa = PBXBuildFile; fileRef = F738E8411F90FFD100F95C8E /* NCManageEndToEndEncryption.m */; };
		F73B4EEE1F470D9100BBEE4B /* Big5Freq.tab in Resources */ = {isa = PBXBuildFile; fileRef = F73B4EAD1F470D9100BBEE4B /* Big5Freq.tab */; };
		F73B4EEF1F470D9100BBEE4B /* CharDistribution.cpp in Sources */ = {isa = PBXBuildFile; fileRef = F73B4EAE1F470D9100BBEE4B /* CharDistribution.cpp */; };
		F73B4EF01F470D9100BBEE4B /* CMakeLists.txt in Resources */ = {isa = PBXBuildFile; fileRef = F73B4EB01F470D9100BBEE4B /* CMakeLists.txt */; };
		F73B4EF11F470D9100BBEE4B /* EUCKRFreq.tab in Resources */ = {isa = PBXBuildFile; fileRef = F73B4EB11F470D9100BBEE4B /* EUCKRFreq.tab */; };
		F73B4EF21F470D9100BBEE4B /* EUCTWFreq.tab in Resources */ = {isa = PBXBuildFile; fileRef = F73B4EB21F470D9100BBEE4B /* EUCTWFreq.tab */; };
		F73B4EF31F470D9100BBEE4B /* GB2312Freq.tab in Resources */ = {isa = PBXBuildFile; fileRef = F73B4EB31F470D9100BBEE4B /* GB2312Freq.tab */; };
		F73B4EF41F470D9100BBEE4B /* JISFreq.tab in Resources */ = {isa = PBXBuildFile; fileRef = F73B4EB41F470D9100BBEE4B /* JISFreq.tab */; };
		F73B4EF51F470D9100BBEE4B /* JpCntx.cpp in Sources */ = {isa = PBXBuildFile; fileRef = F73B4EB51F470D9100BBEE4B /* JpCntx.cpp */; };
		F73B4EF61F470D9100BBEE4B /* LangArabicModel.cpp in Sources */ = {isa = PBXBuildFile; fileRef = F73B4EB81F470D9100BBEE4B /* LangArabicModel.cpp */; };
		F73B4EF71F470D9100BBEE4B /* LangBulgarianModel.cpp in Sources */ = {isa = PBXBuildFile; fileRef = F73B4EB91F470D9100BBEE4B /* LangBulgarianModel.cpp */; };
		F73B4EF81F470D9100BBEE4B /* LangDanishModel.cpp in Sources */ = {isa = PBXBuildFile; fileRef = F73B4EBA1F470D9100BBEE4B /* LangDanishModel.cpp */; };
		F73B4EF91F470D9100BBEE4B /* LangEsperantoModel.cpp in Sources */ = {isa = PBXBuildFile; fileRef = F73B4EBB1F470D9100BBEE4B /* LangEsperantoModel.cpp */; };
		F73B4EFA1F470D9100BBEE4B /* LangFrenchModel.cpp in Sources */ = {isa = PBXBuildFile; fileRef = F73B4EBC1F470D9100BBEE4B /* LangFrenchModel.cpp */; };
		F73B4EFB1F470D9100BBEE4B /* LangGermanModel.cpp in Sources */ = {isa = PBXBuildFile; fileRef = F73B4EBD1F470D9100BBEE4B /* LangGermanModel.cpp */; };
		F73B4EFC1F470D9100BBEE4B /* LangGreekModel.cpp in Sources */ = {isa = PBXBuildFile; fileRef = F73B4EBE1F470D9100BBEE4B /* LangGreekModel.cpp */; };
		F73B4EFD1F470D9100BBEE4B /* LangHebrewModel.cpp in Sources */ = {isa = PBXBuildFile; fileRef = F73B4EBF1F470D9100BBEE4B /* LangHebrewModel.cpp */; };
		F73B4EFE1F470D9100BBEE4B /* LangHungarianModel.cpp in Sources */ = {isa = PBXBuildFile; fileRef = F73B4EC01F470D9100BBEE4B /* LangHungarianModel.cpp */; };
		F73B4EFF1F470D9100BBEE4B /* LangRussianModel.cpp in Sources */ = {isa = PBXBuildFile; fileRef = F73B4EC11F470D9100BBEE4B /* LangRussianModel.cpp */; };
		F73B4F001F470D9100BBEE4B /* LangSpanishModel.cpp in Sources */ = {isa = PBXBuildFile; fileRef = F73B4EC21F470D9100BBEE4B /* LangSpanishModel.cpp */; };
		F73B4F011F470D9100BBEE4B /* LangThaiModel.cpp in Sources */ = {isa = PBXBuildFile; fileRef = F73B4EC31F470D9100BBEE4B /* LangThaiModel.cpp */; };
		F73B4F021F470D9100BBEE4B /* LangTurkishModel.cpp in Sources */ = {isa = PBXBuildFile; fileRef = F73B4EC41F470D9100BBEE4B /* LangTurkishModel.cpp */; };
		F73B4F031F470D9100BBEE4B /* LangVietnameseModel.cpp in Sources */ = {isa = PBXBuildFile; fileRef = F73B4EC51F470D9100BBEE4B /* LangVietnameseModel.cpp */; };
		F73B4F041F470D9100BBEE4B /* nsBig5Prober.cpp in Sources */ = {isa = PBXBuildFile; fileRef = F73B4EC61F470D9100BBEE4B /* nsBig5Prober.cpp */; };
		F73B4F051F470D9100BBEE4B /* nsCharSetProber.cpp in Sources */ = {isa = PBXBuildFile; fileRef = F73B4EC81F470D9100BBEE4B /* nsCharSetProber.cpp */; };
		F73B4F061F470D9100BBEE4B /* nsEscCharsetProber.cpp in Sources */ = {isa = PBXBuildFile; fileRef = F73B4ECC1F470D9100BBEE4B /* nsEscCharsetProber.cpp */; };
		F73B4F071F470D9100BBEE4B /* nsEscSM.cpp in Sources */ = {isa = PBXBuildFile; fileRef = F73B4ECE1F470D9100BBEE4B /* nsEscSM.cpp */; };
		F73B4F081F470D9100BBEE4B /* nsEUCJPProber.cpp in Sources */ = {isa = PBXBuildFile; fileRef = F73B4ECF1F470D9100BBEE4B /* nsEUCJPProber.cpp */; };
		F73B4F091F470D9100BBEE4B /* nsEUCKRProber.cpp in Sources */ = {isa = PBXBuildFile; fileRef = F73B4ED11F470D9100BBEE4B /* nsEUCKRProber.cpp */; };
		F73B4F0A1F470D9100BBEE4B /* nsEUCTWProber.cpp in Sources */ = {isa = PBXBuildFile; fileRef = F73B4ED31F470D9100BBEE4B /* nsEUCTWProber.cpp */; };
		F73B4F0B1F470D9100BBEE4B /* nsGB2312Prober.cpp in Sources */ = {isa = PBXBuildFile; fileRef = F73B4ED51F470D9100BBEE4B /* nsGB2312Prober.cpp */; };
		F73B4F0C1F470D9100BBEE4B /* nsHebrewProber.cpp in Sources */ = {isa = PBXBuildFile; fileRef = F73B4ED71F470D9100BBEE4B /* nsHebrewProber.cpp */; };
		F73B4F0D1F470D9100BBEE4B /* nsLatin1Prober.cpp in Sources */ = {isa = PBXBuildFile; fileRef = F73B4ED91F470D9100BBEE4B /* nsLatin1Prober.cpp */; };
		F73B4F0E1F470D9100BBEE4B /* nsMBCSGroupProber.cpp in Sources */ = {isa = PBXBuildFile; fileRef = F73B4EDB1F470D9100BBEE4B /* nsMBCSGroupProber.cpp */; };
		F73B4F0F1F470D9100BBEE4B /* nsMBCSSM.cpp in Sources */ = {isa = PBXBuildFile; fileRef = F73B4EDD1F470D9100BBEE4B /* nsMBCSSM.cpp */; };
		F73B4F101F470D9100BBEE4B /* nsSBCharSetProber.cpp in Sources */ = {isa = PBXBuildFile; fileRef = F73B4EDF1F470D9100BBEE4B /* nsSBCharSetProber.cpp */; };
		F73B4F111F470D9100BBEE4B /* nsSBCSGroupProber.cpp in Sources */ = {isa = PBXBuildFile; fileRef = F73B4EE11F470D9100BBEE4B /* nsSBCSGroupProber.cpp */; };
		F73B4F121F470D9100BBEE4B /* nsSJISProber.cpp in Sources */ = {isa = PBXBuildFile; fileRef = F73B4EE31F470D9100BBEE4B /* nsSJISProber.cpp */; };
		F73B4F131F470D9100BBEE4B /* nsUniversalDetector.cpp in Sources */ = {isa = PBXBuildFile; fileRef = F73B4EE51F470D9100BBEE4B /* nsUniversalDetector.cpp */; };
		F73B4F141F470D9100BBEE4B /* nsUTF8Prober.cpp in Sources */ = {isa = PBXBuildFile; fileRef = F73B4EE71F470D9100BBEE4B /* nsUTF8Prober.cpp */; };
		F73B4F151F470D9100BBEE4B /* symbols.cmake in Resources */ = {isa = PBXBuildFile; fileRef = F73B4EEA1F470D9100BBEE4B /* symbols.cmake */; };
		F73B4F171F470D9100BBEE4B /* uchardet.cpp in Sources */ = {isa = PBXBuildFile; fileRef = F73B4EEC1F470D9100BBEE4B /* uchardet.cpp */; };
		F73CC0691E813DFF006E3047 /* BKPasscodeDummyViewController.m in Sources */ = {isa = PBXBuildFile; fileRef = F73CC0591E813DFF006E3047 /* BKPasscodeDummyViewController.m */; };
		F73CC06A1E813DFF006E3047 /* BKPasscodeDummyViewController.m in Sources */ = {isa = PBXBuildFile; fileRef = F73CC0591E813DFF006E3047 /* BKPasscodeDummyViewController.m */; };
		F73CC06C1E813DFF006E3047 /* BKPasscodeField.m in Sources */ = {isa = PBXBuildFile; fileRef = F73CC05B1E813DFF006E3047 /* BKPasscodeField.m */; };
		F73CC06D1E813DFF006E3047 /* BKPasscodeField.m in Sources */ = {isa = PBXBuildFile; fileRef = F73CC05B1E813DFF006E3047 /* BKPasscodeField.m */; };
		F73CC06F1E813DFF006E3047 /* BKPasscodeInputView.m in Sources */ = {isa = PBXBuildFile; fileRef = F73CC05D1E813DFF006E3047 /* BKPasscodeInputView.m */; };
		F73CC0701E813DFF006E3047 /* BKPasscodeInputView.m in Sources */ = {isa = PBXBuildFile; fileRef = F73CC05D1E813DFF006E3047 /* BKPasscodeInputView.m */; };
		F73CC0721E813DFF006E3047 /* BKPasscodeLockScreenManager.m in Sources */ = {isa = PBXBuildFile; fileRef = F73CC05F1E813DFF006E3047 /* BKPasscodeLockScreenManager.m */; };
		F73CC0731E813DFF006E3047 /* BKPasscodeLockScreenManager.m in Sources */ = {isa = PBXBuildFile; fileRef = F73CC05F1E813DFF006E3047 /* BKPasscodeLockScreenManager.m */; };
		F73CC0751E813DFF006E3047 /* BKPasscodeViewController.m in Sources */ = {isa = PBXBuildFile; fileRef = F73CC0621E813DFF006E3047 /* BKPasscodeViewController.m */; };
		F73CC0761E813DFF006E3047 /* BKPasscodeViewController.m in Sources */ = {isa = PBXBuildFile; fileRef = F73CC0621E813DFF006E3047 /* BKPasscodeViewController.m */; };
		F73CC0781E813DFF006E3047 /* BKShiftingView.m in Sources */ = {isa = PBXBuildFile; fileRef = F73CC0641E813DFF006E3047 /* BKShiftingView.m */; };
		F73CC0791E813DFF006E3047 /* BKShiftingView.m in Sources */ = {isa = PBXBuildFile; fileRef = F73CC0641E813DFF006E3047 /* BKShiftingView.m */; };
		F73CC07B1E813DFF006E3047 /* BKTouchIDManager.m in Sources */ = {isa = PBXBuildFile; fileRef = F73CC0661E813DFF006E3047 /* BKTouchIDManager.m */; };
		F73CC07C1E813DFF006E3047 /* BKTouchIDManager.m in Sources */ = {isa = PBXBuildFile; fileRef = F73CC0661E813DFF006E3047 /* BKTouchIDManager.m */; };
		F73CC07E1E813DFF006E3047 /* BKTouchIDSwitchView.m in Sources */ = {isa = PBXBuildFile; fileRef = F73CC0681E813DFF006E3047 /* BKTouchIDSwitchView.m */; };
		F73CC07F1E813DFF006E3047 /* BKTouchIDSwitchView.m in Sources */ = {isa = PBXBuildFile; fileRef = F73CC0681E813DFF006E3047 /* BKTouchIDSwitchView.m */; };
		F73D71621F2673C200E233EB /* NCText.swift in Sources */ = {isa = PBXBuildFile; fileRef = F73D71611F2673C200E233EB /* NCText.swift */; };
		F73D71641F2674A400E233EB /* NCText.storyboard in Resources */ = {isa = PBXBuildFile; fileRef = F73D71631F2674A400E233EB /* NCText.storyboard */; };
		F73F537F1E929C8500F8678D /* CCMore.swift in Sources */ = {isa = PBXBuildFile; fileRef = F73F537E1E929C8500F8678D /* CCMore.swift */; };
		F7417DB3216CE925007D05F5 /* NCTrashSectionHeaderFooter.swift in Sources */ = {isa = PBXBuildFile; fileRef = F7417DB2216CE925007D05F5 /* NCTrashSectionHeaderFooter.swift */; };
		F7434B3420E23FD700417916 /* NCDatabase.swift in Sources */ = {isa = PBXBuildFile; fileRef = F7BAADB41ED5A87C00B7EAD4 /* NCDatabase.swift */; };
		F7434B3620E23FE000417916 /* NCManageDatabase.swift in Sources */ = {isa = PBXBuildFile; fileRef = F7BAADB51ED5A87C00B7EAD4 /* NCManageDatabase.swift */; };
		F7434B3720E23FF200417916 /* NCUtility.swift in Sources */ = {isa = PBXBuildFile; fileRef = F70BFC7320E0FA7C00C67599 /* NCUtility.swift */; };
		F7434B3820E2400600417916 /* NCBrand.swift in Sources */ = {isa = PBXBuildFile; fileRef = F76B3CCD1EAE01BD00921AC9 /* NCBrand.swift */; };
		F7434B3A20E2403500417916 /* OCActivity.m in Sources */ = {isa = PBXBuildFile; fileRef = F70022671EC4C9100080073F /* OCActivity.m */; };
		F7434B3B20E2403900417916 /* OCCapabilities.m in Sources */ = {isa = PBXBuildFile; fileRef = F70022691EC4C9100080073F /* OCCapabilities.m */; };
		F7434B3C20E2403D00417916 /* OCCommunication.m in Sources */ = {isa = PBXBuildFile; fileRef = F700226B1EC4C9100080073F /* OCCommunication.m */; };
		F7434B3D20E2404300417916 /* OCExternalSites.m in Sources */ = {isa = PBXBuildFile; fileRef = F700226E1EC4C9100080073F /* OCExternalSites.m */; };
		F7434B3E20E2404700417916 /* OCFileDto.m in Sources */ = {isa = PBXBuildFile; fileRef = F70022701EC4C9100080073F /* OCFileDto.m */; };
		F7434B3F20E2404B00417916 /* OCNotifications.m in Sources */ = {isa = PBXBuildFile; fileRef = F70022731EC4C9100080073F /* OCNotifications.m */; };
		F7434B4020E2404E00417916 /* OCNotificationsAction.m in Sources */ = {isa = PBXBuildFile; fileRef = F70022751EC4C9100080073F /* OCNotificationsAction.m */; };
		F7434B4120E2405200417916 /* OCRichObjectStrings.m in Sources */ = {isa = PBXBuildFile; fileRef = F70022771EC4C9100080073F /* OCRichObjectStrings.m */; };
		F7434B4220E2405500417916 /* OCSharedDto.m in Sources */ = {isa = PBXBuildFile; fileRef = F70022791EC4C9100080073F /* OCSharedDto.m */; };
		F7434B4320E2405900417916 /* OCShareUser.m in Sources */ = {isa = PBXBuildFile; fileRef = F700227B1EC4C9100080073F /* OCShareUser.m */; };
		F7434B4420E2405C00417916 /* OCUserProfile.m in Sources */ = {isa = PBXBuildFile; fileRef = F700227D1EC4C9100080073F /* OCUserProfile.m */; };
		F7434B4520E2406400417916 /* AFHTTPSessionManager.m in Sources */ = {isa = PBXBuildFile; fileRef = F700225A1EC4C9100080073F /* AFHTTPSessionManager.m */; };
		F7434B4620E2406900417916 /* AFNetworkReachabilityManager.m in Sources */ = {isa = PBXBuildFile; fileRef = F700225D1EC4C9100080073F /* AFNetworkReachabilityManager.m */; };
		F7434B4720E2406C00417916 /* AFSecurityPolicy.m in Sources */ = {isa = PBXBuildFile; fileRef = F700225F1EC4C9100080073F /* AFSecurityPolicy.m */; };
		F7434B4820E2407000417916 /* AFURLRequestSerialization.m in Sources */ = {isa = PBXBuildFile; fileRef = F70022611EC4C9100080073F /* AFURLRequestSerialization.m */; };
		F7434B4920E2407300417916 /* AFURLResponseSerialization.m in Sources */ = {isa = PBXBuildFile; fileRef = F70022631EC4C9100080073F /* AFURLResponseSerialization.m */; };
		F7434B4A20E2407600417916 /* AFURLSessionManager.m in Sources */ = {isa = PBXBuildFile; fileRef = F70022651EC4C9100080073F /* AFURLSessionManager.m */; };
		F7434B4B20E2408000417916 /* NSDate+ISO8601.m in Sources */ = {isa = PBXBuildFile; fileRef = F70022801EC4C9100080073F /* NSDate+ISO8601.m */; };
		F7434B4C20E2408300417916 /* NSDate+RFC1123.m in Sources */ = {isa = PBXBuildFile; fileRef = F70022821EC4C9100080073F /* NSDate+RFC1123.m */; };
		F7434B4D20E2408600417916 /* OCHTTPRequestOperation.m in Sources */ = {isa = PBXBuildFile; fileRef = F70022841EC4C9100080073F /* OCHTTPRequestOperation.m */; };
		F7434B4E20E2408A00417916 /* OCWebDAVClient.m in Sources */ = {isa = PBXBuildFile; fileRef = F70022861EC4C9100080073F /* OCWebDAVClient.m */; };
		F7434B4F20E2408E00417916 /* OCXMLListParser.m in Sources */ = {isa = PBXBuildFile; fileRef = F70022891EC4C9100080073F /* OCXMLListParser.m */; };
		F7434B5020E2409100417916 /* OCXMLParser.m in Sources */ = {isa = PBXBuildFile; fileRef = F700228B1EC4C9100080073F /* OCXMLParser.m */; };
		F7434B5120E2409500417916 /* OCXMLServerErrorsParser.m in Sources */ = {isa = PBXBuildFile; fileRef = F700228D1EC4C9100080073F /* OCXMLServerErrorsParser.m */; };
		F7434B5220E2409900417916 /* OCXMLShareByLinkParser.m in Sources */ = {isa = PBXBuildFile; fileRef = F700228F1EC4C9100080073F /* OCXMLShareByLinkParser.m */; };
		F7434B5320E2409E00417916 /* OCXMLSharedParser.m in Sources */ = {isa = PBXBuildFile; fileRef = F70022911EC4C9100080073F /* OCXMLSharedParser.m */; };
		F7434B5420E240A300417916 /* NSString+Encode.m in Sources */ = {isa = PBXBuildFile; fileRef = F700229D1EC4C9100080073F /* NSString+Encode.m */; };
		F7434B5520E240A900417916 /* UtilsFramework.m in Sources */ = {isa = PBXBuildFile; fileRef = F70022A01EC4C9100080073F /* UtilsFramework.m */; };
		F7434B5620E2412900417916 /* CCError.m in Sources */ = {isa = PBXBuildFile; fileRef = F76C3B881C638A4C00DC4301 /* CCError.m */; };
		F7434B5820E241B100417916 /* CCNetworking.m in Sources */ = {isa = PBXBuildFile; fileRef = F732BA041D76CE1500E9878B /* CCNetworking.m */; };
		F7434B5920E241B600417916 /* OCNetworking.m in Sources */ = {isa = PBXBuildFile; fileRef = F74D3DBE1BAC1941000BAE4B /* OCNetworking.m */; };
		F7434B5A20E241BB00417916 /* NCNetworkingEndToEnd.m in Sources */ = {isa = PBXBuildFile; fileRef = F74E432520B5547700C2E54C /* NCNetworkingEndToEnd.m */; };
		F7434B5B20E241D100417916 /* NCEndToEndMetadata.swift in Sources */ = {isa = PBXBuildFile; fileRef = F7F878AD1FB9E3B900599E4F /* NCEndToEndMetadata.swift */; };
		F7434B5C20E241D500417916 /* NCEndToEndEncryption.m in Sources */ = {isa = PBXBuildFile; fileRef = F70CAE391F8CF31A008125FD /* NCEndToEndEncryption.m */; };
		F7434B5D20E241E800417916 /* CCUtility.m in Sources */ = {isa = PBXBuildFile; fileRef = F7053E3D1C639DF500741EA5 /* CCUtility.m */; };
		F7434B5E20E241EC00417916 /* CCGraphics.m in Sources */ = {isa = PBXBuildFile; fileRef = F76C3B841C6388BC00DC4301 /* CCGraphics.m */; };
		F7434B6020E2445200417916 /* CCExifGeo.m in Sources */ = {isa = PBXBuildFile; fileRef = F7A54C351C6267B500E2C8BF /* CCExifGeo.m */; };
		F7434B6120E2445C00417916 /* CCCertificate.m in Sources */ = {isa = PBXBuildFile; fileRef = F7F801011D98205A007537BC /* CCCertificate.m */; };
		F7434B6220E249F700417916 /* NSNotificationCenter+MainThread.m in Sources */ = {isa = PBXBuildFile; fileRef = F78071081EDAB65800EAFFF6 /* NSNotificationCenter+MainThread.m */; };
		F7434B6320E249FB00417916 /* NSString+TruncateToWidth.m in Sources */ = {isa = PBXBuildFile; fileRef = F73049B91CB567F000C7C320 /* NSString+TruncateToWidth.m */; };
		F749E4E91DC1FB38009BA2FD /* Share.appex in Embed App Extensions */ = {isa = PBXBuildFile; fileRef = F7CE8AFB1DC1F8D8009CAE48 /* Share.appex */; settings = {ATTRIBUTES = (RemoveHeadersOnCopy, ); }; };
		F74E432620B5547700C2E54C /* NCNetworkingEndToEnd.m in Sources */ = {isa = PBXBuildFile; fileRef = F74E432520B5547700C2E54C /* NCNetworkingEndToEnd.m */; };
		F74E432720B5547700C2E54C /* NCNetworkingEndToEnd.m in Sources */ = {isa = PBXBuildFile; fileRef = F74E432520B5547700C2E54C /* NCNetworkingEndToEnd.m */; };
		F7501C322212E57500FB1415 /* NCMedia.storyboard in Resources */ = {isa = PBXBuildFile; fileRef = F7501C302212E57400FB1415 /* NCMedia.storyboard */; };
		F7501C332212E57500FB1415 /* NCMedia.swift in Sources */ = {isa = PBXBuildFile; fileRef = F7501C312212E57400FB1415 /* NCMedia.swift */; };
		F750374D1DBFA91A008FB480 /* ALView+PureLayout.m in Sources */ = {isa = PBXBuildFile; fileRef = F75037441DBFA91A008FB480 /* ALView+PureLayout.m */; };
		F750374F1DBFA91A008FB480 /* NSArray+PureLayout.m in Sources */ = {isa = PBXBuildFile; fileRef = F75037461DBFA91A008FB480 /* NSArray+PureLayout.m */; };
		F75037511DBFA91A008FB480 /* NSLayoutConstraint+PureLayout.m in Sources */ = {isa = PBXBuildFile; fileRef = F75037481DBFA91A008FB480 /* NSLayoutConstraint+PureLayout.m */; };
		F754EEC921772B6100BB1CDF /* DropdownItem.swift in Sources */ = {isa = PBXBuildFile; fileRef = F754EEC421772B6100BB1CDF /* DropdownItem.swift */; };
		F754EECA21772B6100BB1CDF /* DropUpMenu.swift in Sources */ = {isa = PBXBuildFile; fileRef = F754EEC521772B6100BB1CDF /* DropUpMenu.swift */; };
		F754EECB21772B6100BB1CDF /* DropdownMenu.swift in Sources */ = {isa = PBXBuildFile; fileRef = F754EEC721772B6100BB1CDF /* DropdownMenu.swift */; };
		F754EECC21772B6100BB1CDF /* SectionHeader.swift in Sources */ = {isa = PBXBuildFile; fileRef = F754EEC821772B6100BB1CDF /* SectionHeader.swift */; };
		F755BD9B20594AC7008C5FBB /* NCService.swift in Sources */ = {isa = PBXBuildFile; fileRef = F755BD9A20594AC7008C5FBB /* NCService.swift */; };
		F758B45A212C564000515F55 /* Scan.storyboard in Resources */ = {isa = PBXBuildFile; fileRef = F758B457212C564000515F55 /* Scan.storyboard */; };
		F758B45E212C569D00515F55 /* ScanCell.swift in Sources */ = {isa = PBXBuildFile; fileRef = F758B45D212C569C00515F55 /* ScanCell.swift */; };
		F758B460212C56A400515F55 /* ScanCollectionView.swift in Sources */ = {isa = PBXBuildFile; fileRef = F758B45F212C56A400515F55 /* ScanCollectionView.swift */; };
		F75AC2431F1F62450073EC19 /* NCManageAutoUploadFileName.swift in Sources */ = {isa = PBXBuildFile; fileRef = F75AC2421F1F62450073EC19 /* NCManageAutoUploadFileName.swift */; };
		F75ADF451DC75FFE008A7347 /* CCLogin.storyboard in Resources */ = {isa = PBXBuildFile; fileRef = F75ADF441DC75FFE008A7347 /* CCLogin.storyboard */; };
		F75EDFBD1E8C112F00E6F369 /* libsqlite3.0.tbd in Frameworks */ = {isa = PBXBuildFile; fileRef = F75EDFBC1E8C112F00E6F369 /* libsqlite3.0.tbd */; };
		F75EDFBF1E8C116D00E6F369 /* libstdc++.tbd in Frameworks */ = {isa = PBXBuildFile; fileRef = F75EDFBE1E8C116D00E6F369 /* libstdc++.tbd */; };
		F760F77B21F21F61006B1A73 /* icomoon.ttf in Resources */ = {isa = PBXBuildFile; fileRef = F760F75721F21F61006B1A73 /* icomoon.ttf */; };
		F760F77C21F21F61006B1A73 /* StickersViewController.xib in Resources */ = {isa = PBXBuildFile; fileRef = F760F75821F21F61006B1A73 /* StickersViewController.xib */; };
		F760F77D21F21F61006B1A73 /* ColorsCollectionViewDelegate.swift in Sources */ = {isa = PBXBuildFile; fileRef = F760F75921F21F61006B1A73 /* ColorsCollectionViewDelegate.swift */; };
		F760F77E21F21F61006B1A73 /* PhotoEditor+Keyboard.swift in Sources */ = {isa = PBXBuildFile; fileRef = F760F75A21F21F61006B1A73 /* PhotoEditor+Keyboard.swift */; };
		F760F77F21F21F61006B1A73 /* PhotoEditor+Controls.swift in Sources */ = {isa = PBXBuildFile; fileRef = F760F75B21F21F61006B1A73 /* PhotoEditor+Controls.swift */; };
		F760F78021F21F61006B1A73 /* PhotoEditorViewController.xib in Resources */ = {isa = PBXBuildFile; fileRef = F760F75C21F21F61006B1A73 /* PhotoEditorViewController.xib */; };
		F760F78121F21F61006B1A73 /* PhotoEditor+StickersViewController.swift in Sources */ = {isa = PBXBuildFile; fileRef = F760F75D21F21F61006B1A73 /* PhotoEditor+StickersViewController.swift */; };
		F760F78221F21F61006B1A73 /* PhotoEditor+UITextView.swift in Sources */ = {isa = PBXBuildFile; fileRef = F760F75E21F21F61006B1A73 /* PhotoEditor+UITextView.swift */; };
		F760F78321F21F61006B1A73 /* UIImageView+Alpha.swift in Sources */ = {isa = PBXBuildFile; fileRef = F760F75F21F21F61006B1A73 /* UIImageView+Alpha.swift */; };
		F760F78421F21F61006B1A73 /* ColorCollectionViewCell.xib in Resources */ = {isa = PBXBuildFile; fileRef = F760F76021F21F61006B1A73 /* ColorCollectionViewCell.xib */; };
		F760F78521F21F61006B1A73 /* EmojiCollectionViewCell.xib in Resources */ = {isa = PBXBuildFile; fileRef = F760F76121F21F61006B1A73 /* EmojiCollectionViewCell.xib */; };
		F760F78621F21F61006B1A73 /* LaunchScreen.storyboard in Resources */ = {isa = PBXBuildFile; fileRef = F760F76221F21F61006B1A73 /* LaunchScreen.storyboard */; };
		F760F78721F21F61006B1A73 /* PhotoEditor+Font.swift in Sources */ = {isa = PBXBuildFile; fileRef = F760F76421F21F61006B1A73 /* PhotoEditor+Font.swift */; };
		F760F78821F21F61006B1A73 /* PhotoCropEditorBorder@2x.png in Resources */ = {isa = PBXBuildFile; fileRef = F760F76521F21F61006B1A73 /* PhotoCropEditorBorder@2x.png */; };
		F760F78921F21F61006B1A73 /* UIView+Image.swift in Sources */ = {isa = PBXBuildFile; fileRef = F760F76621F21F61006B1A73 /* UIView+Image.swift */; };
		F760F78A21F21F61006B1A73 /* UIImage+Size.swift in Sources */ = {isa = PBXBuildFile; fileRef = F760F76721F21F61006B1A73 /* UIImage+Size.swift */; };
		F760F78B21F21F61006B1A73 /* UIImage+Crop.swift in Sources */ = {isa = PBXBuildFile; fileRef = F760F76821F21F61006B1A73 /* UIImage+Crop.swift */; };
		F760F78C21F21F61006B1A73 /* StickersViewController.swift in Sources */ = {isa = PBXBuildFile; fileRef = F760F76921F21F61006B1A73 /* StickersViewController.swift */; };
		F760F78D21F21F61006B1A73 /* Protocols.swift in Sources */ = {isa = PBXBuildFile; fileRef = F760F76A21F21F61006B1A73 /* Protocols.swift */; };
		F760F78E21F21F61006B1A73 /* PhotoEditor+Drawing.swift in Sources */ = {isa = PBXBuildFile; fileRef = F760F76B21F21F61006B1A73 /* PhotoEditor+Drawing.swift */; };
		F760F78F21F21F61006B1A73 /* PhotoCropEditorBorder@3x.png in Resources */ = {isa = PBXBuildFile; fileRef = F760F76C21F21F61006B1A73 /* PhotoCropEditorBorder@3x.png */; };
		F760F79021F21F61006B1A73 /* PhotoCropEditorBorder.png in Resources */ = {isa = PBXBuildFile; fileRef = F760F76D21F21F61006B1A73 /* PhotoCropEditorBorder.png */; };
		F760F79121F21F61006B1A73 /* EmojiCollectionViewCell.swift in Sources */ = {isa = PBXBuildFile; fileRef = F760F76E21F21F61006B1A73 /* EmojiCollectionViewCell.swift */; };
		F760F79221F21F61006B1A73 /* EmojisCollectionViewDelegate.swift in Sources */ = {isa = PBXBuildFile; fileRef = F760F76F21F21F61006B1A73 /* EmojisCollectionViewDelegate.swift */; };
		F760F79321F21F61006B1A73 /* CropView.swift in Sources */ = {isa = PBXBuildFile; fileRef = F760F77021F21F61006B1A73 /* CropView.swift */; };
		F760F79421F21F61006B1A73 /* ResizeControl.swift in Sources */ = {isa = PBXBuildFile; fileRef = F760F77121F21F61006B1A73 /* ResizeControl.swift */; };
		F760F79521F21F61006B1A73 /* PhotoEditor+Gestures.swift in Sources */ = {isa = PBXBuildFile; fileRef = F760F77221F21F61006B1A73 /* PhotoEditor+Gestures.swift */; };
		F760F79621F21F61006B1A73 /* PhotoEditorViewController.swift in Sources */ = {isa = PBXBuildFile; fileRef = F760F77321F21F61006B1A73 /* PhotoEditorViewController.swift */; };
		F760F79721F21F61006B1A73 /* StickerCollectionViewCell.xib in Resources */ = {isa = PBXBuildFile; fileRef = F760F77421F21F61006B1A73 /* StickerCollectionViewCell.xib */; };
		F760F79821F21F61006B1A73 /* StickerCollectionViewCell.swift in Sources */ = {isa = PBXBuildFile; fileRef = F760F77521F21F61006B1A73 /* StickerCollectionViewCell.swift */; };
		F760F79921F21F61006B1A73 /* CropViewController.swift in Sources */ = {isa = PBXBuildFile; fileRef = F760F77621F21F61006B1A73 /* CropViewController.swift */; };
		F760F79A21F21F61006B1A73 /* PhotoEditor+Crop.swift in Sources */ = {isa = PBXBuildFile; fileRef = F760F77721F21F61006B1A73 /* PhotoEditor+Crop.swift */; };
		F760F79B21F21F61006B1A73 /* ColorCollectionViewCell.swift in Sources */ = {isa = PBXBuildFile; fileRef = F760F77821F21F61006B1A73 /* ColorCollectionViewCell.swift */; };
		F760F79C21F21F61006B1A73 /* GradientView.swift in Sources */ = {isa = PBXBuildFile; fileRef = F760F77921F21F61006B1A73 /* GradientView.swift */; };
		F760F79D21F21F61006B1A73 /* CropRectView.swift in Sources */ = {isa = PBXBuildFile; fileRef = F760F77A21F21F61006B1A73 /* CropRectView.swift */; };
		F761855A2198A2B500A65DC4 /* NCPhotosPickerViewController.swift in Sources */ = {isa = PBXBuildFile; fileRef = F76185592198A2B500A65DC4 /* NCPhotosPickerViewController.swift */; };
		F762CAF71EACB66200B38484 /* XLFormBaseCell.m in Sources */ = {isa = PBXBuildFile; fileRef = F762CAA41EACB66200B38484 /* XLFormBaseCell.m */; };
		F762CAF81EACB66200B38484 /* XLFormButtonCell.m in Sources */ = {isa = PBXBuildFile; fileRef = F762CAA61EACB66200B38484 /* XLFormButtonCell.m */; };
		F762CAF91EACB66200B38484 /* XLFormCheckCell.m in Sources */ = {isa = PBXBuildFile; fileRef = F762CAA81EACB66200B38484 /* XLFormCheckCell.m */; };
		F762CAFA1EACB66200B38484 /* XLFormDateCell.m in Sources */ = {isa = PBXBuildFile; fileRef = F762CAAA1EACB66200B38484 /* XLFormDateCell.m */; };
		F762CAFB1EACB66200B38484 /* XLFormDatePickerCell.m in Sources */ = {isa = PBXBuildFile; fileRef = F762CAAC1EACB66200B38484 /* XLFormDatePickerCell.m */; };
		F762CAFC1EACB66200B38484 /* XLFormImageCell.m in Sources */ = {isa = PBXBuildFile; fileRef = F762CAAF1EACB66200B38484 /* XLFormImageCell.m */; };
		F762CAFD1EACB66200B38484 /* XLFormInlineSelectorCell.m in Sources */ = {isa = PBXBuildFile; fileRef = F762CAB21EACB66200B38484 /* XLFormInlineSelectorCell.m */; };
		F762CAFE1EACB66200B38484 /* XLFormLeftRightSelectorCell.m in Sources */ = {isa = PBXBuildFile; fileRef = F762CAB41EACB66200B38484 /* XLFormLeftRightSelectorCell.m */; };
		F762CAFF1EACB66200B38484 /* XLFormPickerCell.m in Sources */ = {isa = PBXBuildFile; fileRef = F762CAB61EACB66200B38484 /* XLFormPickerCell.m */; };
		F762CB001EACB66200B38484 /* XLFormSegmentedCell.m in Sources */ = {isa = PBXBuildFile; fileRef = F762CAB81EACB66200B38484 /* XLFormSegmentedCell.m */; };
		F762CB011EACB66200B38484 /* XLFormSelectorCell.m in Sources */ = {isa = PBXBuildFile; fileRef = F762CABA1EACB66200B38484 /* XLFormSelectorCell.m */; };
		F762CB021EACB66200B38484 /* XLFormSliderCell.m in Sources */ = {isa = PBXBuildFile; fileRef = F762CABC1EACB66200B38484 /* XLFormSliderCell.m */; };
		F762CB031EACB66200B38484 /* XLFormStepCounterCell.m in Sources */ = {isa = PBXBuildFile; fileRef = F762CABE1EACB66200B38484 /* XLFormStepCounterCell.m */; };
		F762CB041EACB66200B38484 /* XLFormSwitchCell.m in Sources */ = {isa = PBXBuildFile; fileRef = F762CAC01EACB66200B38484 /* XLFormSwitchCell.m */; };
		F762CB051EACB66200B38484 /* XLFormTextFieldCell.m in Sources */ = {isa = PBXBuildFile; fileRef = F762CAC21EACB66200B38484 /* XLFormTextFieldCell.m */; };
		F762CB061EACB66200B38484 /* XLFormTextViewCell.m in Sources */ = {isa = PBXBuildFile; fileRef = F762CAC41EACB66200B38484 /* XLFormTextViewCell.m */; };
		F762CB071EACB66200B38484 /* XLFormOptionsObject.m in Sources */ = {isa = PBXBuildFile; fileRef = F762CAC71EACB66200B38484 /* XLFormOptionsObject.m */; };
		F762CB081EACB66200B38484 /* XLFormOptionsViewController.m in Sources */ = {isa = PBXBuildFile; fileRef = F762CAC91EACB66200B38484 /* XLFormOptionsViewController.m */; };
		F762CB091EACB66200B38484 /* XLFormViewController.m in Sources */ = {isa = PBXBuildFile; fileRef = F762CACC1EACB66200B38484 /* XLFormViewController.m */; };
		F762CB0A1EACB66200B38484 /* XLFormDescriptor.m in Sources */ = {isa = PBXBuildFile; fileRef = F762CACF1EACB66200B38484 /* XLFormDescriptor.m */; };
		F762CB0B1EACB66200B38484 /* XLFormRowDescriptor.m in Sources */ = {isa = PBXBuildFile; fileRef = F762CAD21EACB66200B38484 /* XLFormRowDescriptor.m */; };
		F762CB0C1EACB66200B38484 /* XLFormSectionDescriptor.m in Sources */ = {isa = PBXBuildFile; fileRef = F762CAD41EACB66200B38484 /* XLFormSectionDescriptor.m */; };
		F762CB0D1EACB66200B38484 /* NSArray+XLFormAdditions.m in Sources */ = {isa = PBXBuildFile; fileRef = F762CAD71EACB66200B38484 /* NSArray+XLFormAdditions.m */; };
		F762CB0E1EACB66200B38484 /* NSExpression+XLFormAdditions.m in Sources */ = {isa = PBXBuildFile; fileRef = F762CAD91EACB66200B38484 /* NSExpression+XLFormAdditions.m */; };
		F762CB0F1EACB66200B38484 /* NSObject+XLFormAdditions.m in Sources */ = {isa = PBXBuildFile; fileRef = F762CADB1EACB66200B38484 /* NSObject+XLFormAdditions.m */; };
		F762CB101EACB66200B38484 /* NSPredicate+XLFormAdditions.m in Sources */ = {isa = PBXBuildFile; fileRef = F762CADD1EACB66200B38484 /* NSPredicate+XLFormAdditions.m */; };
		F762CB111EACB66200B38484 /* NSString+XLFormAdditions.m in Sources */ = {isa = PBXBuildFile; fileRef = F762CADF1EACB66200B38484 /* NSString+XLFormAdditions.m */; };
		F762CB121EACB66200B38484 /* UIView+XLFormAdditions.m in Sources */ = {isa = PBXBuildFile; fileRef = F762CAE11EACB66200B38484 /* UIView+XLFormAdditions.m */; };
		F762CB131EACB66200B38484 /* XLFormRightDetailCell.m in Sources */ = {isa = PBXBuildFile; fileRef = F762CAE41EACB66200B38484 /* XLFormRightDetailCell.m */; };
		F762CB141EACB66200B38484 /* XLFormRightImageButton.m in Sources */ = {isa = PBXBuildFile; fileRef = F762CAE61EACB66200B38484 /* XLFormRightImageButton.m */; };
		F762CB151EACB66200B38484 /* XLFormRowNavigationAccessoryView.m in Sources */ = {isa = PBXBuildFile; fileRef = F762CAE81EACB66200B38484 /* XLFormRowNavigationAccessoryView.m */; };
		F762CB161EACB66200B38484 /* XLFormTextView.m in Sources */ = {isa = PBXBuildFile; fileRef = F762CAEA1EACB66200B38484 /* XLFormTextView.m */; };
		F762CB171EACB66200B38484 /* XLFormRegexValidator.m in Sources */ = {isa = PBXBuildFile; fileRef = F762CAED1EACB66200B38484 /* XLFormRegexValidator.m */; };
		F762CB181EACB66200B38484 /* XLFormValidationStatus.m in Sources */ = {isa = PBXBuildFile; fileRef = F762CAEF1EACB66200B38484 /* XLFormValidationStatus.m */; };
		F762CB191EACB66200B38484 /* XLFormValidator.m in Sources */ = {isa = PBXBuildFile; fileRef = F762CAF11EACB66200B38484 /* XLFormValidator.m */; };
		F762CB1A1EACB66200B38484 /* XLForm.m in Sources */ = {isa = PBXBuildFile; fileRef = F762CAF41EACB66200B38484 /* XLForm.m */; };
		F762CB1B1EACB66200B38484 /* XLForm.bundle in Resources */ = {isa = PBXBuildFile; fileRef = F762CAF51EACB66200B38484 /* XLForm.bundle */; };
		F762CB861EACB81000B38484 /* RECommonFunctions.m in Sources */ = {isa = PBXBuildFile; fileRef = F762CB7D1EACB81000B38484 /* RECommonFunctions.m */; };
		F762CB871EACB81000B38484 /* REMenu.m in Sources */ = {isa = PBXBuildFile; fileRef = F762CB7F1EACB81000B38484 /* REMenu.m */; };
		F762CB881EACB81000B38484 /* REMenuContainerView.m in Sources */ = {isa = PBXBuildFile; fileRef = F762CB811EACB81000B38484 /* REMenuContainerView.m */; };
		F762CB891EACB81000B38484 /* REMenuItem.m in Sources */ = {isa = PBXBuildFile; fileRef = F762CB831EACB81000B38484 /* REMenuItem.m */; };
		F762CB8A1EACB81000B38484 /* REMenuItemView.m in Sources */ = {isa = PBXBuildFile; fileRef = F762CB851EACB81000B38484 /* REMenuItemView.m */; };
		F762CB951EACB84400B38484 /* icon-error.png in Resources */ = {isa = PBXBuildFile; fileRef = F762CB8D1EACB84400B38484 /* icon-error.png */; };
		F762CB961EACB84400B38484 /* icon-error@2x.png in Resources */ = {isa = PBXBuildFile; fileRef = F762CB8E1EACB84400B38484 /* icon-error@2x.png */; };
		F762CB971EACB84400B38484 /* icon-info.png in Resources */ = {isa = PBXBuildFile; fileRef = F762CB8F1EACB84400B38484 /* icon-info.png */; };
		F762CB981EACB84400B38484 /* icon-info@2x.png in Resources */ = {isa = PBXBuildFile; fileRef = F762CB901EACB84400B38484 /* icon-info@2x.png */; };
		F762CB991EACB84400B38484 /* icon-success.png in Resources */ = {isa = PBXBuildFile; fileRef = F762CB911EACB84400B38484 /* icon-success.png */; };
		F762CB9A1EACB84400B38484 /* icon-success@2x.png in Resources */ = {isa = PBXBuildFile; fileRef = F762CB921EACB84400B38484 /* icon-success@2x.png */; };
		F762CB9B1EACB84400B38484 /* TWMessageBarManager.m in Sources */ = {isa = PBXBuildFile; fileRef = F762CB941EACB84400B38484 /* TWMessageBarManager.m */; };
		F7632FBF21832F8700721B71 /* NCTrashSectionHeaderMenu.xib in Resources */ = {isa = PBXBuildFile; fileRef = F7632FBE21832F8700721B71 /* NCTrashSectionHeaderMenu.xib */; };
		F7632FC1218353AA00721B71 /* NCTrashSectionFooter.xib in Resources */ = {isa = PBXBuildFile; fileRef = F7632FC0218353AA00721B71 /* NCTrashSectionFooter.xib */; };
		F76B3CCE1EAE01BD00921AC9 /* NCBrand.swift in Sources */ = {isa = PBXBuildFile; fileRef = F76B3CCD1EAE01BD00921AC9 /* NCBrand.swift */; };
		F76B3CCF1EAE01BD00921AC9 /* NCBrand.swift in Sources */ = {isa = PBXBuildFile; fileRef = F76B3CCD1EAE01BD00921AC9 /* NCBrand.swift */; };
		F76C6F8E21943C8C0063591B /* NCActionSheetHeader.swift in Sources */ = {isa = PBXBuildFile; fileRef = F76C6F8D21943C8C0063591B /* NCActionSheetHeader.swift */; };
		F771E3D320E2392D00AFB62D /* FileProviderExtension.swift in Sources */ = {isa = PBXBuildFile; fileRef = F771E3D220E2392D00AFB62D /* FileProviderExtension.swift */; };
		F771E3D520E2392D00AFB62D /* FileProviderItem.swift in Sources */ = {isa = PBXBuildFile; fileRef = F771E3D420E2392D00AFB62D /* FileProviderItem.swift */; };
		F771E3D720E2392D00AFB62D /* FileProviderEnumerator.swift in Sources */ = {isa = PBXBuildFile; fileRef = F771E3D620E2392D00AFB62D /* FileProviderEnumerator.swift */; };
		F771E3EB20E2392E00AFB62D /* File Provider Extension.appex in Embed App Extensions */ = {isa = PBXBuildFile; fileRef = F771E3D020E2392D00AFB62D /* File Provider Extension.appex */; settings = {ATTRIBUTES = (RemoveHeadersOnCopy, ); }; };
		F771E3F320E239A600AFB62D /* FileProviderData.swift in Sources */ = {isa = PBXBuildFile; fileRef = F771E3F220E239A600AFB62D /* FileProviderData.swift */; };
		F771E3F720E239B500AFB62D /* FileProviderExtension+Actions.swift in Sources */ = {isa = PBXBuildFile; fileRef = F771E3F420E239B400AFB62D /* FileProviderExtension+Actions.swift */; };
		F771E3F820E239B500AFB62D /* FileProviderExtension+Thumbnail.swift in Sources */ = {isa = PBXBuildFile; fileRef = F771E3F520E239B400AFB62D /* FileProviderExtension+Thumbnail.swift */; };
		F771E3F920E239B500AFB62D /* FileProviderExtension+Network.swift in Sources */ = {isa = PBXBuildFile; fileRef = F771E3F620E239B400AFB62D /* FileProviderExtension+Network.swift */; };
		F771E3FF20E23C3A00AFB62D /* libssl.a in Frameworks */ = {isa = PBXBuildFile; fileRef = F70A63071D5B3467004E2AA5 /* libssl.a */; };
		F771E40020E23C3D00AFB62D /* libcrypto.a in Frameworks */ = {isa = PBXBuildFile; fileRef = F70A63061D5B3467004E2AA5 /* libcrypto.a */; };
		F774DF0F1FCC26BE002AF9FC /* iTunesArtwork@1x.png in Resources */ = {isa = PBXBuildFile; fileRef = F774DF0C1FCC26BD002AF9FC /* iTunesArtwork@1x.png */; };
		F774DF101FCC26BE002AF9FC /* iTunesArtwork@2x.png in Resources */ = {isa = PBXBuildFile; fileRef = F774DF0D1FCC26BD002AF9FC /* iTunesArtwork@2x.png */; };
		F774DF111FCC26BE002AF9FC /* iTunesArtwork@3x.png in Resources */ = {isa = PBXBuildFile; fileRef = F774DF0E1FCC26BE002AF9FC /* iTunesArtwork@3x.png */; };
		F77B0DF21D118A16002130FE /* CCUploadFromOtherUpp.m in Sources */ = {isa = PBXBuildFile; fileRef = F7956FCA1B4886E60085DEA3 /* CCUploadFromOtherUpp.m */; };
		F77B0DF41D118A16002130FE /* CCMain.m in Sources */ = {isa = PBXBuildFile; fileRef = F70211FB1BAC56E9003FC03E /* CCMain.m */; };
		F77B0DF51D118A16002130FE /* CCUtility.m in Sources */ = {isa = PBXBuildFile; fileRef = F7053E3D1C639DF500741EA5 /* CCUtility.m */; };
		F77B0DFF1D118A16002130FE /* OCNetworking.m in Sources */ = {isa = PBXBuildFile; fileRef = F74D3DBE1BAC1941000BAE4B /* OCNetworking.m */; };
		F77B0E031D118A16002130FE /* CCShareInfoCMOC.m in Sources */ = {isa = PBXBuildFile; fileRef = F743B2C41C95BBE8006F5B4A /* CCShareInfoCMOC.m */; };
		F77B0E041D118A16002130FE /* UIImage+animatedGIF.m in Sources */ = {isa = PBXBuildFile; fileRef = F70F05581C889184008DAB36 /* UIImage+animatedGIF.m */; };
		F77B0E131D118A16002130FE /* AppDelegate.m in Sources */ = {isa = PBXBuildFile; fileRef = F7A582D61A24DAB500E903D7 /* AppDelegate.m */; };
		F77B0E141D118A16002130FE /* CCError.m in Sources */ = {isa = PBXBuildFile; fileRef = F76C3B881C638A4C00DC4301 /* CCError.m */; };
		F77B0E161D118A16002130FE /* AFViewShaker.m in Sources */ = {isa = PBXBuildFile; fileRef = F70F02B41C889183008DAB36 /* AFViewShaker.m */; };
		F77B0E1B1D118A16002130FE /* CCGraphics.m in Sources */ = {isa = PBXBuildFile; fileRef = F76C3B841C6388BC00DC4301 /* CCGraphics.m */; };
		F77B0E201D118A16002130FE /* CCShareUserOC.m in Sources */ = {isa = PBXBuildFile; fileRef = F78316871C0CB3CA00C43975 /* CCShareUserOC.m */; };
		F77B0E221D118A16002130FE /* CCManageLocation.m in Sources */ = {isa = PBXBuildFile; fileRef = F7BFCCC11B68C21900548E76 /* CCManageLocation.m */; };
		F77B0E231D118A16002130FE /* CCSharePermissionOC.m in Sources */ = {isa = PBXBuildFile; fileRef = F7CD0FFA1C8DDA7D006520C5 /* CCSharePermissionOC.m */; };
		F77B0E301D118A16002130FE /* CCHud.m in Sources */ = {isa = PBXBuildFile; fileRef = F7514EDB1C7B1336008F3338 /* CCHud.m */; };
		F77B0E311D118A16002130FE /* CCExifGeo.m in Sources */ = {isa = PBXBuildFile; fileRef = F7A54C351C6267B500E2C8BF /* CCExifGeo.m */; };
		F77B0E411D118A16002130FE /* CCSplit.m in Sources */ = {isa = PBXBuildFile; fileRef = F792A77C1BC7C45400C9388E /* CCSplit.m */; };
		F77B0E4C1D118A16002130FE /* CCDetail.m in Sources */ = {isa = PBXBuildFile; fileRef = F7D0E65F1BC5042E008D989A /* CCDetail.m */; };
		F77B0E4F1D118A16002130FE /* CCManageAutoUpload.m in Sources */ = {isa = PBXBuildFile; fileRef = F7ACE42F1BAC0268006C0017 /* CCManageAutoUpload.m */; };
		F77B0E541D118A16002130FE /* CCMove.m in Sources */ = {isa = PBXBuildFile; fileRef = F7D02A471C5F9E4400D6F972 /* CCMove.m */; };
		F77B0E5F1D118A16002130FE /* CCSettings.m in Sources */ = {isa = PBXBuildFile; fileRef = F7ACE4311BAC0268006C0017 /* CCSettings.m */; };
		F77B0E631D118A16002130FE /* CCShareOC.m in Sources */ = {isa = PBXBuildFile; fileRef = F768EAFC1BFB7CD800B6E341 /* CCShareOC.m */; };
		F77B0E671D118A16002130FE /* Reachability.m in Sources */ = {isa = PBXBuildFile; fileRef = F70F05261C889184008DAB36 /* Reachability.m */; };
		F77B0E8F1D118A16002130FE /* CCSection.m in Sources */ = {isa = PBXBuildFile; fileRef = F78F6FAF1CC8CCB700F4EA25 /* CCSection.m */; };
		F77B0E921D118A16002130FE /* CCCellMainTransfer.m in Sources */ = {isa = PBXBuildFile; fileRef = F70211F81BAC56E9003FC03E /* CCCellMainTransfer.m */; };
		F77B0E981D118A16002130FE /* CCManageAccount.m in Sources */ = {isa = PBXBuildFile; fileRef = F7ACE42D1BAC0268006C0017 /* CCManageAccount.m */; };
		F77B0E9B1D118A16002130FE /* CCBKPasscode.m in Sources */ = {isa = PBXBuildFile; fileRef = F7FE125D1BAC03FB0041924B /* CCBKPasscode.m */; };
		F77B0EA61D118A16002130FE /* NSString+TruncateToWidth.m in Sources */ = {isa = PBXBuildFile; fileRef = F73049B91CB567F000C7C320 /* NSString+TruncateToWidth.m */; };
		F77B0EC61D118A16002130FE /* CCCellMain.m in Sources */ = {isa = PBXBuildFile; fileRef = F70211F51BAC56E9003FC03E /* CCCellMain.m */; };
		F77B0ED11D118A16002130FE /* Acknowledgements.m in Sources */ = {isa = PBXBuildFile; fileRef = F7ACE42A1BAC0268006C0017 /* Acknowledgements.m */; };
		F77B0ED51D118A16002130FE /* PHAsset+Utility.m in Sources */ = {isa = PBXBuildFile; fileRef = F777F0311C29717F00CE81CB /* PHAsset+Utility.m */; };
		F77B0ED91D118A16002130FE /* main.m in Sources */ = {isa = PBXBuildFile; fileRef = F7F67BAD1A24D27800EE80DA /* main.m */; };
		F77B0EFE1D118A16002130FE /* CCUploadFromOtherUpp.storyboard in Resources */ = {isa = PBXBuildFile; fileRef = F7956FCB1B4886E60085DEA3 /* CCUploadFromOtherUpp.storyboard */; };
		F77B0F2F1D118A16002130FE /* CCMove.storyboard in Resources */ = {isa = PBXBuildFile; fileRef = F7D02A481C5F9E4400D6F972 /* CCMove.storyboard */; };
		F77B0F481D118A16002130FE /* synchronized.gif in Resources */ = {isa = PBXBuildFile; fileRef = F76344751BF259A800188725 /* synchronized.gif */; };
		F77B0F4D1D118A16002130FE /* CCShare.storyboard in Resources */ = {isa = PBXBuildFile; fileRef = F768EB021BFB7EA900B6E341 /* CCShare.storyboard */; };
		F77B0F571D118A16002130FE /* synchronizedcrypto.gif in Resources */ = {isa = PBXBuildFile; fileRef = F76344761BF259A800188725 /* synchronizedcrypto.gif */; };
		F77B0F611D118A16002130FE /* Acknowledgements.rtf in Resources */ = {isa = PBXBuildFile; fileRef = F7ACE42B1BAC0268006C0017 /* Acknowledgements.rtf */; };
		F77B0F631D118A16002130FE /* Localizable.strings in Resources */ = {isa = PBXBuildFile; fileRef = F7E70DE91A24DE4100E1B66A /* Localizable.strings */; };
		F77B0F7D1D118A16002130FE /* Images.xcassets in Resources */ = {isa = PBXBuildFile; fileRef = F7F67BB81A24D27800EE80DA /* Images.xcassets */; };
		F77B0F8A1D118A16002130FE /* CCCellMain.xib in Resources */ = {isa = PBXBuildFile; fileRef = F70211F61BAC56E9003FC03E /* CCCellMain.xib */; };
		F77B0F8C1D118A16002130FE /* CCCellMainTransfer.xib in Resources */ = {isa = PBXBuildFile; fileRef = F70211F91BAC56E9003FC03E /* CCCellMainTransfer.xib */; };
		F77D49A91DC238E500CDC568 /* loading.gif in Resources */ = {isa = PBXBuildFile; fileRef = F77D49A71DC238E500CDC568 /* loading.gif */; };
		F77EB6281EC08036003F814F /* CCExifGeo.m in Sources */ = {isa = PBXBuildFile; fileRef = F7A54C351C6267B500E2C8BF /* CCExifGeo.m */; };
		F77EB62A1EC0B50A003F814F /* CCCertificate.m in Sources */ = {isa = PBXBuildFile; fileRef = F7F801011D98205A007537BC /* CCCertificate.m */; };
		F78071091EDAB65800EAFFF6 /* NSNotificationCenter+MainThread.m in Sources */ = {isa = PBXBuildFile; fileRef = F78071081EDAB65800EAFFF6 /* NSNotificationCenter+MainThread.m */; };
		F780710A1EDAB65800EAFFF6 /* NSNotificationCenter+MainThread.m in Sources */ = {isa = PBXBuildFile; fileRef = F78071081EDAB65800EAFFF6 /* NSNotificationCenter+MainThread.m */; };
		F78295311F962EFA00A572F5 /* NCEndToEndEncryption.m in Sources */ = {isa = PBXBuildFile; fileRef = F70CAE391F8CF31A008125FD /* NCEndToEndEncryption.m */; };
		F78AA20621F783E900D0F205 /* SwiftRichString.framework in Frameworks */ = {isa = PBXBuildFile; fileRef = F78AA20521F783E900D0F205 /* SwiftRichString.framework */; };
		F78ACD4021903CC20088454D /* NCGridCell.swift in Sources */ = {isa = PBXBuildFile; fileRef = F78ACD3F21903CC20088454D /* NCGridCell.swift */; };
		F78ACD4221903CE00088454D /* NCListCell.swift in Sources */ = {isa = PBXBuildFile; fileRef = F78ACD4121903CE00088454D /* NCListCell.swift */; };
		F78ACD4421903CF20088454D /* NCListCell.xib in Resources */ = {isa = PBXBuildFile; fileRef = F78ACD4321903CF20088454D /* NCListCell.xib */; };
		F78ACD4621903D010088454D /* NCGridCell.xib in Resources */ = {isa = PBXBuildFile; fileRef = F78ACD4521903D010088454D /* NCGridCell.xib */; };
		F78ACD4A21903F850088454D /* NCTrashListCell.swift in Sources */ = {isa = PBXBuildFile; fileRef = F78ACD4821903F850088454D /* NCTrashListCell.swift */; };
		F78ACD4B21903F850088454D /* NCTrashListCell.xib in Resources */ = {isa = PBXBuildFile; fileRef = F78ACD4921903F850088454D /* NCTrashListCell.xib */; };
		F78ACD4F2190440D0088454D /* NCLayout.swift in Sources */ = {isa = PBXBuildFile; fileRef = F78ACD4E2190440D0088454D /* NCLayout.swift */; };
		F78ACD52219046DC0088454D /* NCSectionHeaderFooter.swift in Sources */ = {isa = PBXBuildFile; fileRef = F78ACD51219046DC0088454D /* NCSectionHeaderFooter.swift */; };
		F78ACD54219047D40088454D /* NCSectionFooter.xib in Resources */ = {isa = PBXBuildFile; fileRef = F78ACD53219047D40088454D /* NCSectionFooter.xib */; };
		F78ACD56219047E90088454D /* NCSectionHeader.xib in Resources */ = {isa = PBXBuildFile; fileRef = F78ACD55219047E90088454D /* NCSectionHeader.xib */; };
		F78ACD58219048040088454D /* NCSectionHeaderMenu.xib in Resources */ = {isa = PBXBuildFile; fileRef = F78ACD57219048040088454D /* NCSectionHeaderMenu.xib */; };
		F78BFEE11D31126B00E513CF /* MainInterface.storyboard in Resources */ = {isa = PBXBuildFile; fileRef = F78BFEDE1D31126B00E513CF /* MainInterface.storyboard */; };
		F78E7065219F096B006F23E4 /* NCAvatar.swift in Sources */ = {isa = PBXBuildFile; fileRef = F78E7064219F096B006F23E4 /* NCAvatar.swift */; };
		F78F74342163757000C2ADAD /* NCTrash.storyboard in Resources */ = {isa = PBXBuildFile; fileRef = F78F74332163757000C2ADAD /* NCTrash.storyboard */; };
		F78F74362163781100C2ADAD /* NCTrash.swift in Sources */ = {isa = PBXBuildFile; fileRef = F78F74352163781100C2ADAD /* NCTrash.swift */; };
		F790110E21415BF600D7B136 /* NCViewerRichdocument.swift in Sources */ = {isa = PBXBuildFile; fileRef = F790110D21415BF600D7B136 /* NCViewerRichdocument.swift */; };
		F79630EE215527D40015EEA5 /* NCViewerMedia.swift in Sources */ = {isa = PBXBuildFile; fileRef = F79630ED215527D40015EEA5 /* NCViewerMedia.swift */; };
		F79918A221997FA300C2E308 /* UICKeyChainStore.framework in Frameworks */ = {isa = PBXBuildFile; fileRef = F79918A021997F9000C2E308 /* UICKeyChainStore.framework */; };
		F79918A42199806500C2E308 /* UICKeyChainStore.framework in Frameworks */ = {isa = PBXBuildFile; fileRef = F79918A021997F9000C2E308 /* UICKeyChainStore.framework */; };
		F79918A52199816500C2E308 /* UICKeyChainStore.framework in Frameworks */ = {isa = PBXBuildFile; fileRef = F79918A021997F9000C2E308 /* UICKeyChainStore.framework */; };
		F79A65C32191D90F00FF6DCC /* NCSelect.storyboard in Resources */ = {isa = PBXBuildFile; fileRef = F79A65C22191D90F00FF6DCC /* NCSelect.storyboard */; };
		F79A65C62191D95E00FF6DCC /* NCSelect.swift in Sources */ = {isa = PBXBuildFile; fileRef = F79A65C52191D95E00FF6DCC /* NCSelect.swift */; };
		F7A321551E9E2A070069AD1B /* CCFavorites.m in Sources */ = {isa = PBXBuildFile; fileRef = F7A3214F1E9E2A070069AD1B /* CCFavorites.m */; };
		F7A3218C1E9E42B30069AD1B /* CCMenuAccount.m in Sources */ = {isa = PBXBuildFile; fileRef = F7A3218B1E9E42B30069AD1B /* CCMenuAccount.m */; };
		F7A321AD1E9E6AD50069AD1B /* CCAdvanced.m in Sources */ = {isa = PBXBuildFile; fileRef = F7A321AC1E9E6AD50069AD1B /* CCAdvanced.m */; };
		F7A377161EB2364A002856D3 /* Crashlytics.framework in Frameworks */ = {isa = PBXBuildFile; fileRef = F7A377141EB2364A002856D3 /* Crashlytics.framework */; };
		F7A3771A1EB2364A002856D3 /* Fabric.framework in Frameworks */ = {isa = PBXBuildFile; fileRef = F7A377151EB2364A002856D3 /* Fabric.framework */; };
		F7A5541E204EF8AF008468EC /* TOScrollBarGestureRecognizer.m in Sources */ = {isa = PBXBuildFile; fileRef = F7A55418204EF8AF008468EC /* TOScrollBarGestureRecognizer.m */; };
		F7A5541F204EF8AF008468EC /* TOScrollBar.m in Sources */ = {isa = PBXBuildFile; fileRef = F7A5541B204EF8AF008468EC /* TOScrollBar.m */; };
		F7A55420204EF8AF008468EC /* UIScrollView+TOScrollBar.m in Sources */ = {isa = PBXBuildFile; fileRef = F7A5541D204EF8AF008468EC /* UIScrollView+TOScrollBar.m */; };
		F7B0C0CD1EE7E7750033AC24 /* CCSynchronize.m in Sources */ = {isa = PBXBuildFile; fileRef = F7B0C0CC1EE7E7750033AC24 /* CCSynchronize.m */; };
		F7B0C1751EE839A30033AC24 /* NCAutoUpload.m in Sources */ = {isa = PBXBuildFile; fileRef = F7B0C1741EE839A30033AC24 /* NCAutoUpload.m */; };
		F7B1FBC41E72E3D1001781FE /* Media.xcassets in Resources */ = {isa = PBXBuildFile; fileRef = F7B1FBB11E72E3D1001781FE /* Media.xcassets */; };
		F7B1FBC61E72E3D1001781FE /* SwiftModalWebVC.swift in Sources */ = {isa = PBXBuildFile; fileRef = F7B1FBBF1E72E3D1001781FE /* SwiftModalWebVC.swift */; };
		F7B1FBC71E72E3D1001781FE /* SwiftWebVC.swift in Sources */ = {isa = PBXBuildFile; fileRef = F7B1FBC01E72E3D1001781FE /* SwiftWebVC.swift */; };
		F7B1FBC81E72E3D1001781FE /* SwiftWebVCActivity.swift in Sources */ = {isa = PBXBuildFile; fileRef = F7B1FBC11E72E3D1001781FE /* SwiftWebVCActivity.swift */; };
		F7B1FBC91E72E3D1001781FE /* SwiftWebVCActivityChrome.swift in Sources */ = {isa = PBXBuildFile; fileRef = F7B1FBC21E72E3D1001781FE /* SwiftWebVCActivityChrome.swift */; };
		F7B1FBCA1E72E3D1001781FE /* SwiftWebVCActivitySafari.swift in Sources */ = {isa = PBXBuildFile; fileRef = F7B1FBC31E72E3D1001781FE /* SwiftWebVCActivitySafari.swift */; };
		F7B2DEF01F976854007CF4D2 /* NYMnemonic.m in Sources */ = {isa = PBXBuildFile; fileRef = F7B2DEEF1F976785007CF4D2 /* NYMnemonic.m */; };
		F7B2DEF11F976859007CF4D2 /* english.txt in Resources */ = {isa = PBXBuildFile; fileRef = F7B2DEED1F976785007CF4D2 /* english.txt */; };
		F7B3A4EE1E97818A000DACE8 /* CCLoginWeb.swift in Sources */ = {isa = PBXBuildFile; fileRef = F7B3A4ED1E97818A000DACE8 /* CCLoginWeb.swift */; };
		F7B4F1CB1F44356F00B53B42 /* NCUchardet.m in Sources */ = {isa = PBXBuildFile; fileRef = F7B4F1C81F44356F00B53B42 /* NCUchardet.m */; };
		F7B6F70121BD0DD3007D194D /* DZNEmptyDataSet.framework in Frameworks */ = {isa = PBXBuildFile; fileRef = F7C40BE621998F410004137E /* DZNEmptyDataSet.framework */; };
		F7B6F70221BD0E6D007D194D /* MBProgressHUD.framework in Frameworks */ = {isa = PBXBuildFile; fileRef = F7C40BF22199978B0004137E /* MBProgressHUD.framework */; };
		F7B6F70321BD0EA0007D194D /* JDStatusBarNotification.framework in Frameworks */ = {isa = PBXBuildFile; fileRef = F7C40BEC219993330004137E /* JDStatusBarNotification.framework */; };
		F7BAADC81ED5A87C00B7EAD4 /* NCDatabase.swift in Sources */ = {isa = PBXBuildFile; fileRef = F7BAADB41ED5A87C00B7EAD4 /* NCDatabase.swift */; };
		F7BAADC91ED5A87C00B7EAD4 /* NCDatabase.swift in Sources */ = {isa = PBXBuildFile; fileRef = F7BAADB41ED5A87C00B7EAD4 /* NCDatabase.swift */; };
		F7BAADCB1ED5A87C00B7EAD4 /* NCManageDatabase.swift in Sources */ = {isa = PBXBuildFile; fileRef = F7BAADB51ED5A87C00B7EAD4 /* NCManageDatabase.swift */; };
		F7BAADCC1ED5A87C00B7EAD4 /* NCManageDatabase.swift in Sources */ = {isa = PBXBuildFile; fileRef = F7BAADB51ED5A87C00B7EAD4 /* NCManageDatabase.swift */; };
		F7BB14961D5B62C000ECEE68 /* libcrypto.a in Frameworks */ = {isa = PBXBuildFile; fileRef = F70A63061D5B3467004E2AA5 /* libcrypto.a */; };
		F7BB14971D5B62C000ECEE68 /* libssl.a in Frameworks */ = {isa = PBXBuildFile; fileRef = F70A63071D5B3467004E2AA5 /* libssl.a */; };
		F7BF1B431D51E893000854F6 /* CCLogin.m in Sources */ = {isa = PBXBuildFile; fileRef = F7BF1B401D51E893000854F6 /* CCLogin.m */; };
		F7C40BE321998C060004137E /* PDFGenerator.framework in Frameworks */ = {isa = PBXBuildFile; fileRef = F7C40BE221998C050004137E /* PDFGenerator.framework */; };
		F7C40BE521998D5B0004137E /* MGSwipeTableCell.framework in Frameworks */ = {isa = PBXBuildFile; fileRef = F7C40BE421998D5A0004137E /* MGSwipeTableCell.framework */; };
		F7C40BE721998F410004137E /* DZNEmptyDataSet.framework in Frameworks */ = {isa = PBXBuildFile; fileRef = F7C40BE621998F410004137E /* DZNEmptyDataSet.framework */; };
		F7C40BE9219991A60004137E /* EAIntroView.framework in Frameworks */ = {isa = PBXBuildFile; fileRef = F7C40BE8219991A60004137E /* EAIntroView.framework */; };
		F7C40BEB219991AC0004137E /* EARestrictedScrollView.framework in Frameworks */ = {isa = PBXBuildFile; fileRef = F7C40BEA219991AC0004137E /* EARestrictedScrollView.framework */; };
		F7C40BED219993330004137E /* JDStatusBarNotification.framework in Frameworks */ = {isa = PBXBuildFile; fileRef = F7C40BEC219993330004137E /* JDStatusBarNotification.framework */; };
		F7C40BEF219994ED0004137E /* KTVCocoaHTTPServer.framework in Frameworks */ = {isa = PBXBuildFile; fileRef = F7C40BEE219994ED0004137E /* KTVCocoaHTTPServer.framework */; };
		F7C40BF1219994F20004137E /* KTVHTTPCache.framework in Frameworks */ = {isa = PBXBuildFile; fileRef = F7C40BF0219994F20004137E /* KTVHTTPCache.framework */; };
		F7C40BF32199978B0004137E /* MBProgressHUD.framework in Frameworks */ = {isa = PBXBuildFile; fileRef = F7C40BF22199978B0004137E /* MBProgressHUD.framework */; };
		F7C40C102199BA5D0004137E /* Realm.framework in Frameworks */ = {isa = PBXBuildFile; fileRef = F7C40C0F2199BA5D0004137E /* Realm.framework */; };
		F7C40C122199BA620004137E /* RealmSwift.framework in Frameworks */ = {isa = PBXBuildFile; fileRef = F7C40C112199BA620004137E /* RealmSwift.framework */; };
		F7C40C132199BA6A0004137E /* Realm.framework in Frameworks */ = {isa = PBXBuildFile; fileRef = F7C40C0F2199BA5D0004137E /* Realm.framework */; };
		F7C40C142199BA6E0004137E /* RealmSwift.framework in Frameworks */ = {isa = PBXBuildFile; fileRef = F7C40C112199BA620004137E /* RealmSwift.framework */; };
		F7C40C152199BA750004137E /* Realm.framework in Frameworks */ = {isa = PBXBuildFile; fileRef = F7C40C0F2199BA5D0004137E /* Realm.framework */; };
		F7C40C162199BA780004137E /* RealmSwift.framework in Frameworks */ = {isa = PBXBuildFile; fileRef = F7C40C112199BA620004137E /* RealmSwift.framework */; };
		F7C525A01E3B48B700FFE02C /* CCNotification.swift in Sources */ = {isa = PBXBuildFile; fileRef = F7C5259F1E3B48B700FFE02C /* CCNotification.swift */; };
		F7C525A21E3B6DA800FFE02C /* CCNotification.storyboard in Resources */ = {isa = PBXBuildFile; fileRef = F7C525A11E3B6DA800FFE02C /* CCNotification.storyboard */; };
		F7C9555321F0C4CA0024296E /* NCActivity.storyboard in Resources */ = {isa = PBXBuildFile; fileRef = F7C9555221F0C4CA0024296E /* NCActivity.storyboard */; };
		F7C9555521F0C5470024296E /* NCActivity.swift in Sources */ = {isa = PBXBuildFile; fileRef = F7C9555421F0C5470024296E /* NCActivity.swift */; };
		F7CA1ED020E7E3FE002CC65E /* UIImage+PKDownloadButton.m in Sources */ = {isa = PBXBuildFile; fileRef = F7CA1EBC20E7E3FE002CC65E /* UIImage+PKDownloadButton.m */; };
		F7CA1ED120E7E3FE002CC65E /* PKCircleProgressView.m in Sources */ = {isa = PBXBuildFile; fileRef = F7CA1EBE20E7E3FE002CC65E /* PKCircleProgressView.m */; };
		F7CA1ED220E7E3FE002CC65E /* PKCircleView.m in Sources */ = {isa = PBXBuildFile; fileRef = F7CA1EC120E7E3FE002CC65E /* PKCircleView.m */; };
		F7CA1ED320E7E3FE002CC65E /* PKStopDownloadButton.m in Sources */ = {isa = PBXBuildFile; fileRef = F7CA1EC220E7E3FE002CC65E /* PKStopDownloadButton.m */; };
		F7CA1ED420E7E3FE002CC65E /* PKPendingView.m in Sources */ = {isa = PBXBuildFile; fileRef = F7CA1EC320E7E3FE002CC65E /* PKPendingView.m */; };
		F7CA1ED620E7E3FE002CC65E /* CALayer+PKDownloadButtonAnimations.m in Sources */ = {isa = PBXBuildFile; fileRef = F7CA1EC720E7E3FE002CC65E /* CALayer+PKDownloadButtonAnimations.m */; };
		F7CA1ED720E7E3FE002CC65E /* PKDownloadButton.m in Sources */ = {isa = PBXBuildFile; fileRef = F7CA1EC820E7E3FE002CC65E /* PKDownloadButton.m */; };
		F7CA1ED820E7E3FE002CC65E /* PKBorderedButton.m in Sources */ = {isa = PBXBuildFile; fileRef = F7CA1ECA20E7E3FE002CC65E /* PKBorderedButton.m */; };
		F7CA1ED920E7E3FE002CC65E /* NSLayoutConstraint+PKDownloadButton.m in Sources */ = {isa = PBXBuildFile; fileRef = F7CA1ECE20E7E3FE002CC65E /* NSLayoutConstraint+PKDownloadButton.m */; };
		F7D423331F0596AC009C9782 /* AppIcon-076.png in Resources */ = {isa = PBXBuildFile; fileRef = F7D423161F0596AC009C9782 /* AppIcon-076.png */; };
		F7D423341F0596AC009C9782 /* AppIcon-120.png in Resources */ = {isa = PBXBuildFile; fileRef = F7D423171F0596AC009C9782 /* AppIcon-120.png */; };
		F7D423351F0596AC009C9782 /* AppIcon-152.png in Resources */ = {isa = PBXBuildFile; fileRef = F7D423181F0596AC009C9782 /* AppIcon-152.png */; };
		F7D423361F0596AC009C9782 /* AppIcon-167.png in Resources */ = {isa = PBXBuildFile; fileRef = F7D423191F0596AC009C9782 /* AppIcon-167.png */; };
		F7D423371F0596AC009C9782 /* AppIcon-180.png in Resources */ = {isa = PBXBuildFile; fileRef = F7D4231A1F0596AC009C9782 /* AppIcon-180.png */; };
		F7D423381F0596AC009C9782 /* Reader-Button-H.png in Resources */ = {isa = PBXBuildFile; fileRef = F7D4231B1F0596AC009C9782 /* Reader-Button-H.png */; };
		F7D423391F0596AC009C9782 /* Reader-Button-H@2x.png in Resources */ = {isa = PBXBuildFile; fileRef = F7D4231C1F0596AC009C9782 /* Reader-Button-H@2x.png */; };
		F7D4233A1F0596AC009C9782 /* Reader-Button-H@3x.png in Resources */ = {isa = PBXBuildFile; fileRef = F7D4231D1F0596AC009C9782 /* Reader-Button-H@3x.png */; };
		F7D4233B1F0596AC009C9782 /* Reader-Button-N.png in Resources */ = {isa = PBXBuildFile; fileRef = F7D4231E1F0596AC009C9782 /* Reader-Button-N.png */; };
		F7D4233C1F0596AC009C9782 /* Reader-Button-N@2x.png in Resources */ = {isa = PBXBuildFile; fileRef = F7D4231F1F0596AC009C9782 /* Reader-Button-N@2x.png */; };
		F7D4233D1F0596AC009C9782 /* Reader-Button-N@3x.png in Resources */ = {isa = PBXBuildFile; fileRef = F7D423201F0596AC009C9782 /* Reader-Button-N@3x.png */; };
		F7D4233E1F0596AC009C9782 /* Reader-Email.png in Resources */ = {isa = PBXBuildFile; fileRef = F7D423211F0596AC009C9782 /* Reader-Email.png */; };
		F7D4233F1F0596AC009C9782 /* Reader-Email@2x.png in Resources */ = {isa = PBXBuildFile; fileRef = F7D423221F0596AC009C9782 /* Reader-Email@2x.png */; };
		F7D423401F0596AC009C9782 /* Reader-Email@3x.png in Resources */ = {isa = PBXBuildFile; fileRef = F7D423231F0596AC009C9782 /* Reader-Email@3x.png */; };
		F7D423411F0596AC009C9782 /* Reader-Export.png in Resources */ = {isa = PBXBuildFile; fileRef = F7D423241F0596AC009C9782 /* Reader-Export.png */; };
		F7D423421F0596AC009C9782 /* Reader-Export@2x.png in Resources */ = {isa = PBXBuildFile; fileRef = F7D423251F0596AC009C9782 /* Reader-Export@2x.png */; };
		F7D423431F0596AC009C9782 /* Reader-Export@3x.png in Resources */ = {isa = PBXBuildFile; fileRef = F7D423261F0596AC009C9782 /* Reader-Export@3x.png */; };
		F7D423441F0596AC009C9782 /* Reader-Mark-N.png in Resources */ = {isa = PBXBuildFile; fileRef = F7D423271F0596AC009C9782 /* Reader-Mark-N.png */; };
		F7D423451F0596AC009C9782 /* Reader-Mark-N@2x.png in Resources */ = {isa = PBXBuildFile; fileRef = F7D423281F0596AC009C9782 /* Reader-Mark-N@2x.png */; };
		F7D423461F0596AC009C9782 /* Reader-Mark-N@3x.png in Resources */ = {isa = PBXBuildFile; fileRef = F7D423291F0596AC009C9782 /* Reader-Mark-N@3x.png */; };
		F7D423471F0596AC009C9782 /* Reader-Mark-Y.png in Resources */ = {isa = PBXBuildFile; fileRef = F7D4232A1F0596AC009C9782 /* Reader-Mark-Y.png */; };
		F7D423481F0596AC009C9782 /* Reader-Mark-Y@2x.png in Resources */ = {isa = PBXBuildFile; fileRef = F7D4232B1F0596AC009C9782 /* Reader-Mark-Y@2x.png */; };
		F7D423491F0596AC009C9782 /* Reader-Mark-Y@3x.png in Resources */ = {isa = PBXBuildFile; fileRef = F7D4232C1F0596AC009C9782 /* Reader-Mark-Y@3x.png */; };
		F7D4234A1F0596AC009C9782 /* Reader-Print.png in Resources */ = {isa = PBXBuildFile; fileRef = F7D4232D1F0596AC009C9782 /* Reader-Print.png */; };
		F7D4234B1F0596AC009C9782 /* Reader-Print@2x.png in Resources */ = {isa = PBXBuildFile; fileRef = F7D4232E1F0596AC009C9782 /* Reader-Print@2x.png */; };
		F7D4234C1F0596AC009C9782 /* Reader-Print@3x.png in Resources */ = {isa = PBXBuildFile; fileRef = F7D4232F1F0596AC009C9782 /* Reader-Print@3x.png */; };
		F7D4234D1F0596AC009C9782 /* Reader-Thumbs.png in Resources */ = {isa = PBXBuildFile; fileRef = F7D423301F0596AC009C9782 /* Reader-Thumbs.png */; };
		F7D4234E1F0596AC009C9782 /* Reader-Thumbs@2x.png in Resources */ = {isa = PBXBuildFile; fileRef = F7D423311F0596AC009C9782 /* Reader-Thumbs@2x.png */; };
		F7D4234F1F0596AC009C9782 /* Reader-Thumbs@3x.png in Resources */ = {isa = PBXBuildFile; fileRef = F7D423321F0596AC009C9782 /* Reader-Thumbs@3x.png */; };
		F7D423791F0596C6009C9782 /* CGPDFDocument.m in Sources */ = {isa = PBXBuildFile; fileRef = F7D423521F0596C6009C9782 /* CGPDFDocument.m */; };
		F7D4237A1F0596C6009C9782 /* ReaderConstants.m in Sources */ = {isa = PBXBuildFile; fileRef = F7D423541F0596C6009C9782 /* ReaderConstants.m */; };
		F7D4237B1F0596C6009C9782 /* ReaderContentPage.m in Sources */ = {isa = PBXBuildFile; fileRef = F7D423561F0596C6009C9782 /* ReaderContentPage.m */; };
		F7D4237C1F0596C6009C9782 /* ReaderContentTile.m in Sources */ = {isa = PBXBuildFile; fileRef = F7D423581F0596C6009C9782 /* ReaderContentTile.m */; };
		F7D4237D1F0596C6009C9782 /* ReaderContentView.m in Sources */ = {isa = PBXBuildFile; fileRef = F7D4235A1F0596C6009C9782 /* ReaderContentView.m */; };
		F7D4237E1F0596C6009C9782 /* ReaderDocument.m in Sources */ = {isa = PBXBuildFile; fileRef = F7D4235C1F0596C6009C9782 /* ReaderDocument.m */; };
		F7D4237F1F0596C6009C9782 /* ReaderDocumentOutline.m in Sources */ = {isa = PBXBuildFile; fileRef = F7D4235E1F0596C6009C9782 /* ReaderDocumentOutline.m */; };
		F7D423801F0596C6009C9782 /* ReaderMainPagebar.m in Sources */ = {isa = PBXBuildFile; fileRef = F7D423601F0596C6009C9782 /* ReaderMainPagebar.m */; };
		F7D423811F0596C6009C9782 /* ReaderMainToolbar.m in Sources */ = {isa = PBXBuildFile; fileRef = F7D423621F0596C6009C9782 /* ReaderMainToolbar.m */; };
		F7D423821F0596C6009C9782 /* ReaderThumbCache.m in Sources */ = {isa = PBXBuildFile; fileRef = F7D423641F0596C6009C9782 /* ReaderThumbCache.m */; };
		F7D423831F0596C6009C9782 /* ReaderThumbFetch.m in Sources */ = {isa = PBXBuildFile; fileRef = F7D423661F0596C6009C9782 /* ReaderThumbFetch.m */; };
		F7D423841F0596C6009C9782 /* ReaderThumbQueue.m in Sources */ = {isa = PBXBuildFile; fileRef = F7D423681F0596C6009C9782 /* ReaderThumbQueue.m */; };
		F7D423851F0596C6009C9782 /* ReaderThumbRender.m in Sources */ = {isa = PBXBuildFile; fileRef = F7D4236A1F0596C6009C9782 /* ReaderThumbRender.m */; };
		F7D423861F0596C6009C9782 /* ReaderThumbRequest.m in Sources */ = {isa = PBXBuildFile; fileRef = F7D4236C1F0596C6009C9782 /* ReaderThumbRequest.m */; };
		F7D423871F0596C6009C9782 /* ReaderThumbsView.m in Sources */ = {isa = PBXBuildFile; fileRef = F7D4236E1F0596C6009C9782 /* ReaderThumbsView.m */; };
		F7D423881F0596C6009C9782 /* ReaderThumbView.m in Sources */ = {isa = PBXBuildFile; fileRef = F7D423701F0596C6009C9782 /* ReaderThumbView.m */; };
		F7D423891F0596C6009C9782 /* ReaderViewController.m in Sources */ = {isa = PBXBuildFile; fileRef = F7D423721F0596C6009C9782 /* ReaderViewController.m */; };
		F7D4238A1F0596C6009C9782 /* ThumbsMainToolbar.m in Sources */ = {isa = PBXBuildFile; fileRef = F7D423741F0596C6009C9782 /* ThumbsMainToolbar.m */; };
		F7D4238B1F0596C6009C9782 /* ThumbsViewController.m in Sources */ = {isa = PBXBuildFile; fileRef = F7D423761F0596C6009C9782 /* ThumbsViewController.m */; };
		F7D4238C1F0596C6009C9782 /* UIXToolbarView.m in Sources */ = {isa = PBXBuildFile; fileRef = F7D423781F0596C6009C9782 /* UIXToolbarView.m */; };
		F7D6650720FF341600BFBA9E /* NCMainCommon.swift in Sources */ = {isa = PBXBuildFile; fileRef = F7D6650620FF341600BFBA9E /* NCMainCommon.swift */; };
		F7DFB7E0219C312D00680748 /* NCRichDocumentTemplate.m in Sources */ = {isa = PBXBuildFile; fileRef = F7DFB7DF219C312D00680748 /* NCRichDocumentTemplate.m */; };
		F7DFB7E1219C312D00680748 /* NCRichDocumentTemplate.m in Sources */ = {isa = PBXBuildFile; fileRef = F7DFB7DF219C312D00680748 /* NCRichDocumentTemplate.m */; };
		F7DFB7E2219C312D00680748 /* NCRichDocumentTemplate.m in Sources */ = {isa = PBXBuildFile; fileRef = F7DFB7DF219C312D00680748 /* NCRichDocumentTemplate.m */; };
		F7DFB7E3219C312D00680748 /* NCRichDocumentTemplate.m in Sources */ = {isa = PBXBuildFile; fileRef = F7DFB7DF219C312D00680748 /* NCRichDocumentTemplate.m */; };
		F7DFB7EB219C5A2E00680748 /* NCCreateMenuAdd.swift in Sources */ = {isa = PBXBuildFile; fileRef = F7DFB7EA219C5A2E00680748 /* NCCreateMenuAdd.swift */; };
		F7DFB7F0219C5B8000680748 /* NCCreateFormUploadAssets.swift in Sources */ = {isa = PBXBuildFile; fileRef = F7DFB7EF219C5B8000680748 /* NCCreateFormUploadAssets.swift */; };
		F7DFB7F2219C5C0000680748 /* NCCreateFormUploadFileText.swift in Sources */ = {isa = PBXBuildFile; fileRef = F7DFB7F1219C5C0000680748 /* NCCreateFormUploadFileText.swift */; };
		F7DFB7F4219C5CA800680748 /* NCCreateFormUploadScanDocument.swift in Sources */ = {isa = PBXBuildFile; fileRef = F7DFB7F3219C5CA800680748 /* NCCreateFormUploadScanDocument.swift */; };
		F7DFB7F6219C5F2300680748 /* NCCreateFormUploadRichdocuments.storyboard in Resources */ = {isa = PBXBuildFile; fileRef = F7DFB7F5219C5F2300680748 /* NCCreateFormUploadRichdocuments.storyboard */; };
		F7E9C41B20F4CA870040CF18 /* CCTransfers.m in Sources */ = {isa = PBXBuildFile; fileRef = F7E9C41820F4CA870040CF18 /* CCTransfers.m */; };
		F7EC9CBC21185F2000F1C5CE /* CCMedia.m in Sources */ = {isa = PBXBuildFile; fileRef = F7EC9CBB21185F2000F1C5CE /* CCMedia.m */; };
		F7ECBA6D1E239DCD003E6328 /* NCCreateFormUploadRichdocuments.swift in Sources */ = {isa = PBXBuildFile; fileRef = F7ECBA6C1E239DCD003E6328 /* NCCreateFormUploadRichdocuments.swift */; };
		F7F54CE51E5B14C700E19C62 /* ImageError.png in Resources */ = {isa = PBXBuildFile; fileRef = F7F54CAF1E5B14C700E19C62 /* ImageError.png */; };
		F7F54CE61E5B14C700E19C62 /* ImageError@2x.png in Resources */ = {isa = PBXBuildFile; fileRef = F7F54CB01E5B14C700E19C62 /* ImageError@2x.png */; };
		F7F54CE71E5B14C700E19C62 /* ImageError@3x.png in Resources */ = {isa = PBXBuildFile; fileRef = F7F54CB11E5B14C700E19C62 /* ImageError@3x.png */; };
		F7F54CE81E5B14C700E19C62 /* ImageSelectedOff.png in Resources */ = {isa = PBXBuildFile; fileRef = F7F54CB21E5B14C700E19C62 /* ImageSelectedOff.png */; };
		F7F54CE91E5B14C700E19C62 /* ImageSelectedOff@2x.png in Resources */ = {isa = PBXBuildFile; fileRef = F7F54CB31E5B14C700E19C62 /* ImageSelectedOff@2x.png */; };
		F7F54CEA1E5B14C700E19C62 /* ImageSelectedOff@3x.png in Resources */ = {isa = PBXBuildFile; fileRef = F7F54CB41E5B14C700E19C62 /* ImageSelectedOff@3x.png */; };
		F7F54CEB1E5B14C700E19C62 /* ImageSelectedOn.png in Resources */ = {isa = PBXBuildFile; fileRef = F7F54CB51E5B14C700E19C62 /* ImageSelectedOn.png */; };
		F7F54CEC1E5B14C700E19C62 /* ImageSelectedOn@2x.png in Resources */ = {isa = PBXBuildFile; fileRef = F7F54CB61E5B14C700E19C62 /* ImageSelectedOn@2x.png */; };
		F7F54CED1E5B14C700E19C62 /* ImageSelectedOn@3x.png in Resources */ = {isa = PBXBuildFile; fileRef = F7F54CB71E5B14C700E19C62 /* ImageSelectedOn@3x.png */; };
		F7F54CEE1E5B14C700E19C62 /* ImageSelectedSmallOff.png in Resources */ = {isa = PBXBuildFile; fileRef = F7F54CB81E5B14C700E19C62 /* ImageSelectedSmallOff.png */; };
		F7F54CEF1E5B14C700E19C62 /* ImageSelectedSmallOff@2x.png in Resources */ = {isa = PBXBuildFile; fileRef = F7F54CB91E5B14C700E19C62 /* ImageSelectedSmallOff@2x.png */; };
		F7F54CF01E5B14C700E19C62 /* ImageSelectedSmallOff@3x.png in Resources */ = {isa = PBXBuildFile; fileRef = F7F54CBA1E5B14C700E19C62 /* ImageSelectedSmallOff@3x.png */; };
		F7F54CF11E5B14C700E19C62 /* ImageSelectedSmallOn.png in Resources */ = {isa = PBXBuildFile; fileRef = F7F54CBB1E5B14C700E19C62 /* ImageSelectedSmallOn.png */; };
		F7F54CF21E5B14C700E19C62 /* ImageSelectedSmallOn@2x.png in Resources */ = {isa = PBXBuildFile; fileRef = F7F54CBC1E5B14C700E19C62 /* ImageSelectedSmallOn@2x.png */; };
		F7F54CF31E5B14C700E19C62 /* ImageSelectedSmallOn@3x.png in Resources */ = {isa = PBXBuildFile; fileRef = F7F54CBD1E5B14C700E19C62 /* ImageSelectedSmallOn@3x.png */; };
		F7F54CF41E5B14C700E19C62 /* PlayButtonOverlayLarge.png in Resources */ = {isa = PBXBuildFile; fileRef = F7F54CBE1E5B14C700E19C62 /* PlayButtonOverlayLarge.png */; };
		F7F54CF51E5B14C700E19C62 /* PlayButtonOverlayLarge@2x.png in Resources */ = {isa = PBXBuildFile; fileRef = F7F54CBF1E5B14C700E19C62 /* PlayButtonOverlayLarge@2x.png */; };
		F7F54CF61E5B14C700E19C62 /* PlayButtonOverlayLarge@3x.png in Resources */ = {isa = PBXBuildFile; fileRef = F7F54CC01E5B14C700E19C62 /* PlayButtonOverlayLarge@3x.png */; };
		F7F54CF71E5B14C700E19C62 /* PlayButtonOverlayLargeTap.png in Resources */ = {isa = PBXBuildFile; fileRef = F7F54CC11E5B14C700E19C62 /* PlayButtonOverlayLargeTap.png */; };
		F7F54CF81E5B14C700E19C62 /* PlayButtonOverlayLargeTap@2x.png in Resources */ = {isa = PBXBuildFile; fileRef = F7F54CC21E5B14C700E19C62 /* PlayButtonOverlayLargeTap@2x.png */; };
		F7F54CF91E5B14C700E19C62 /* PlayButtonOverlayLargeTap@3x.png in Resources */ = {isa = PBXBuildFile; fileRef = F7F54CC31E5B14C700E19C62 /* PlayButtonOverlayLargeTap@3x.png */; };
		F7F54CFA1E5B14C700E19C62 /* UIBarButtonItemArrowLeft.png in Resources */ = {isa = PBXBuildFile; fileRef = F7F54CC41E5B14C700E19C62 /* UIBarButtonItemArrowLeft.png */; };
		F7F54CFB1E5B14C700E19C62 /* UIBarButtonItemArrowLeft@2x.png in Resources */ = {isa = PBXBuildFile; fileRef = F7F54CC51E5B14C700E19C62 /* UIBarButtonItemArrowLeft@2x.png */; };
		F7F54CFC1E5B14C700E19C62 /* UIBarButtonItemArrowLeft@3x.png in Resources */ = {isa = PBXBuildFile; fileRef = F7F54CC61E5B14C700E19C62 /* UIBarButtonItemArrowLeft@3x.png */; };
		F7F54CFD1E5B14C700E19C62 /* UIBarButtonItemArrowRight.png in Resources */ = {isa = PBXBuildFile; fileRef = F7F54CC71E5B14C700E19C62 /* UIBarButtonItemArrowRight.png */; };
		F7F54CFE1E5B14C700E19C62 /* UIBarButtonItemArrowRight@2x.png in Resources */ = {isa = PBXBuildFile; fileRef = F7F54CC81E5B14C700E19C62 /* UIBarButtonItemArrowRight@2x.png */; };
		F7F54CFF1E5B14C700E19C62 /* UIBarButtonItemArrowRight@3x.png in Resources */ = {isa = PBXBuildFile; fileRef = F7F54CC91E5B14C700E19C62 /* UIBarButtonItemArrowRight@3x.png */; };
		F7F54D001E5B14C700E19C62 /* UIBarButtonItemGrid.png in Resources */ = {isa = PBXBuildFile; fileRef = F7F54CCA1E5B14C700E19C62 /* UIBarButtonItemGrid.png */; };
		F7F54D011E5B14C700E19C62 /* UIBarButtonItemGrid@2x.png in Resources */ = {isa = PBXBuildFile; fileRef = F7F54CCB1E5B14C700E19C62 /* UIBarButtonItemGrid@2x.png */; };
		F7F54D021E5B14C700E19C62 /* UIBarButtonItemGrid@3x.png in Resources */ = {isa = PBXBuildFile; fileRef = F7F54CCC1E5B14C700E19C62 /* UIBarButtonItemGrid@3x.png */; };
		F7F54D031E5B14C800E19C62 /* VideoOverlay.png in Resources */ = {isa = PBXBuildFile; fileRef = F7F54CCD1E5B14C700E19C62 /* VideoOverlay.png */; };
		F7F54D041E5B14C800E19C62 /* VideoOverlay@2x.png in Resources */ = {isa = PBXBuildFile; fileRef = F7F54CCE1E5B14C700E19C62 /* VideoOverlay@2x.png */; };
		F7F54D051E5B14C800E19C62 /* VideoOverlay@3x.png in Resources */ = {isa = PBXBuildFile; fileRef = F7F54CCF1E5B14C700E19C62 /* VideoOverlay@3x.png */; };
		F7F54D061E5B14C800E19C62 /* MWCaptionView.m in Sources */ = {isa = PBXBuildFile; fileRef = F7F54CD11E5B14C700E19C62 /* MWCaptionView.m */; };
		F7F54D091E5B14C800E19C62 /* MWPhoto.m in Sources */ = {isa = PBXBuildFile; fileRef = F7F54CD81E5B14C700E19C62 /* MWPhoto.m */; };
		F7F54D0A1E5B14C800E19C62 /* MWPhotoBrowser.m in Sources */ = {isa = PBXBuildFile; fileRef = F7F54CDA1E5B14C700E19C62 /* MWPhotoBrowser.m */; };
		F7F54D0B1E5B14C800E19C62 /* MWTapDetectingImageView.m in Sources */ = {isa = PBXBuildFile; fileRef = F7F54CDE1E5B14C700E19C62 /* MWTapDetectingImageView.m */; };
		F7F54D0C1E5B14C800E19C62 /* MWTapDetectingView.m in Sources */ = {isa = PBXBuildFile; fileRef = F7F54CE01E5B14C700E19C62 /* MWTapDetectingView.m */; };
		F7F54D0D1E5B14C800E19C62 /* MWZoomingScrollView.m in Sources */ = {isa = PBXBuildFile; fileRef = F7F54CE21E5B14C700E19C62 /* MWZoomingScrollView.m */; };
		F7F54D0E1E5B14C800E19C62 /* UIImage+MWPhotoBrowser.m in Sources */ = {isa = PBXBuildFile; fileRef = F7F54CE41E5B14C700E19C62 /* UIImage+MWPhotoBrowser.m */; };
		F7F801031D98205A007537BC /* CCCertificate.m in Sources */ = {isa = PBXBuildFile; fileRef = F7F801011D98205A007537BC /* CCCertificate.m */; };
		F7F878AE1FB9E3B900599E4F /* NCEndToEndMetadata.swift in Sources */ = {isa = PBXBuildFile; fileRef = F7F878AD1FB9E3B900599E4F /* NCEndToEndMetadata.swift */; };
		F7F878AF1FB9E3B900599E4F /* NCEndToEndMetadata.swift in Sources */ = {isa = PBXBuildFile; fileRef = F7F878AD1FB9E3B900599E4F /* NCEndToEndMetadata.swift */; };
		F7F8D71C1ED6183000E711F3 /* CCCellShareExt.m in Sources */ = {isa = PBXBuildFile; fileRef = F7F8D71A1ED6183000E711F3 /* CCCellShareExt.m */; };
		F7F8D71D1ED6183000E711F3 /* CCCellShareExt.xib in Resources */ = {isa = PBXBuildFile; fileRef = F7F8D71B1ED6183000E711F3 /* CCCellShareExt.xib */; };
		F7FB1D3E215E191D00D669EA /* NCViewerDocumentWeb.swift in Sources */ = {isa = PBXBuildFile; fileRef = F7FB1D3D215E191D00D669EA /* NCViewerDocumentWeb.swift */; };
		F7FC7D561DC1F93800BB2C6A /* libz.tbd in Frameworks */ = {isa = PBXBuildFile; fileRef = F7FC7D551DC1F93800BB2C6A /* libz.tbd */; };
		F7FCFFD81D70798C000E6E29 /* CCPeekPop.storyboard in Resources */ = {isa = PBXBuildFile; fileRef = F7FCFFD61D70798C000E6E29 /* CCPeekPop.storyboard */; };
		F7FCFFE01D707B83000E6E29 /* CCPeekPop.m in Sources */ = {isa = PBXBuildFile; fileRef = F7FCFFDE1D707B83000E6E29 /* CCPeekPop.m */; };
/* End PBXBuildFile section */

/* Begin PBXContainerItemProxy section */
		F7145A311D12E65F00CAFEEC /* PBXContainerItemProxy */ = {
			isa = PBXContainerItemProxy;
			containerPortal = F7F67BA01A24D27800EE80DA /* Project object */;
			proxyType = 1;
			remoteGlobalIDString = F71459B41D12E3B700CAFEEC;
			remoteInfo = "Share Ext Nextcloud";
		};
		F72D1011210B6B17009C96B7 /* PBXContainerItemProxy */ = {
			isa = PBXContainerItemProxy;
			containerPortal = F7F67BA01A24D27800EE80DA /* Project object */;
			proxyType = 1;
			remoteGlobalIDString = F72D100B210B6B16009C96B7;
			remoteInfo = "Notification Service Extension";
		};
		F771E3E920E2392E00AFB62D /* PBXContainerItemProxy */ = {
			isa = PBXContainerItemProxy;
			containerPortal = F7F67BA01A24D27800EE80DA /* Project object */;
			proxyType = 1;
			remoteGlobalIDString = F771E3CF20E2392D00AFB62D;
			remoteInfo = "File Provider Extension";
		};
/* End PBXContainerItemProxy section */

/* Begin PBXCopyFilesBuildPhase section */
		F75A3FFF1EBCB55B00B213E8 /* Embed Frameworks */ = {
			isa = PBXCopyFilesBuildPhase;
			buildActionMask = 2147483647;
			dstPath = "";
			dstSubfolderSpec = 10;
			files = (
			);
			name = "Embed Frameworks";
			runOnlyForDeploymentPostprocessing = 0;
		};
		F77B0F981D118A16002130FE /* Embed App Extensions */ = {
			isa = PBXCopyFilesBuildPhase;
			buildActionMask = 2147483647;
			dstPath = "";
			dstSubfolderSpec = 13;
			files = (
				F771E3EB20E2392E00AFB62D /* File Provider Extension.appex in Embed App Extensions */,
				F749E4E91DC1FB38009BA2FD /* Share.appex in Embed App Extensions */,
				F72D1013210B6B17009C96B7 /* Notification Service Extension.appex in Embed App Extensions */,
			);
			name = "Embed App Extensions";
			runOnlyForDeploymentPostprocessing = 0;
		};
/* End PBXCopyFilesBuildPhase section */

/* Begin PBXFileReference section */
		08DC3BD41E64727E00F036D3 /* AdSupport.framework */ = {isa = PBXFileReference; lastKnownFileType = wrapper.framework; name = AdSupport.framework; path = System/Library/Frameworks/AdSupport.framework; sourceTree = SDKROOT; };
		08EA97441E6554FC004C83FA /* FirebaseAnalytics.framework */ = {isa = PBXFileReference; lastKnownFileType = wrapper.framework; path = FirebaseAnalytics.framework; sourceTree = "<group>"; };
		08EA97451E6554FC004C83FA /* FirebaseCore.framework */ = {isa = PBXFileReference; lastKnownFileType = wrapper.framework; path = FirebaseCore.framework; sourceTree = "<group>"; };
		08EA97461E6554FC004C83FA /* FirebaseInstanceID.framework */ = {isa = PBXFileReference; lastKnownFileType = wrapper.framework; path = FirebaseInstanceID.framework; sourceTree = "<group>"; };
		08EA97471E6554FC004C83FA /* GoogleToolboxForMac.framework */ = {isa = PBXFileReference; lastKnownFileType = wrapper.framework; path = GoogleToolboxForMac.framework; sourceTree = "<group>"; };
		F700222B1EC479840080073F /* Custom.xcassets */ = {isa = PBXFileReference; lastKnownFileType = folder.assetcatalog; path = Custom.xcassets; sourceTree = "<group>"; };
		F70022591EC4C9100080073F /* AFHTTPSessionManager.h */ = {isa = PBXFileReference; fileEncoding = 4; lastKnownFileType = sourcecode.c.h; path = AFHTTPSessionManager.h; sourceTree = "<group>"; };
		F700225A1EC4C9100080073F /* AFHTTPSessionManager.m */ = {isa = PBXFileReference; fileEncoding = 4; lastKnownFileType = sourcecode.c.objc; path = AFHTTPSessionManager.m; sourceTree = "<group>"; };
		F700225B1EC4C9100080073F /* AFNetworking.h */ = {isa = PBXFileReference; fileEncoding = 4; lastKnownFileType = sourcecode.c.h; path = AFNetworking.h; sourceTree = "<group>"; };
		F700225C1EC4C9100080073F /* AFNetworkReachabilityManager.h */ = {isa = PBXFileReference; fileEncoding = 4; lastKnownFileType = sourcecode.c.h; path = AFNetworkReachabilityManager.h; sourceTree = "<group>"; };
		F700225D1EC4C9100080073F /* AFNetworkReachabilityManager.m */ = {isa = PBXFileReference; fileEncoding = 4; lastKnownFileType = sourcecode.c.objc; path = AFNetworkReachabilityManager.m; sourceTree = "<group>"; };
		F700225E1EC4C9100080073F /* AFSecurityPolicy.h */ = {isa = PBXFileReference; fileEncoding = 4; lastKnownFileType = sourcecode.c.h; path = AFSecurityPolicy.h; sourceTree = "<group>"; };
		F700225F1EC4C9100080073F /* AFSecurityPolicy.m */ = {isa = PBXFileReference; fileEncoding = 4; lastKnownFileType = sourcecode.c.objc; path = AFSecurityPolicy.m; sourceTree = "<group>"; };
		F70022601EC4C9100080073F /* AFURLRequestSerialization.h */ = {isa = PBXFileReference; fileEncoding = 4; lastKnownFileType = sourcecode.c.h; path = AFURLRequestSerialization.h; sourceTree = "<group>"; };
		F70022611EC4C9100080073F /* AFURLRequestSerialization.m */ = {isa = PBXFileReference; fileEncoding = 4; lastKnownFileType = sourcecode.c.objc; path = AFURLRequestSerialization.m; sourceTree = "<group>"; };
		F70022621EC4C9100080073F /* AFURLResponseSerialization.h */ = {isa = PBXFileReference; fileEncoding = 4; lastKnownFileType = sourcecode.c.h; path = AFURLResponseSerialization.h; sourceTree = "<group>"; };
		F70022631EC4C9100080073F /* AFURLResponseSerialization.m */ = {isa = PBXFileReference; fileEncoding = 4; lastKnownFileType = sourcecode.c.objc; path = AFURLResponseSerialization.m; sourceTree = "<group>"; };
		F70022641EC4C9100080073F /* AFURLSessionManager.h */ = {isa = PBXFileReference; fileEncoding = 4; lastKnownFileType = sourcecode.c.h; path = AFURLSessionManager.h; sourceTree = "<group>"; };
		F70022651EC4C9100080073F /* AFURLSessionManager.m */ = {isa = PBXFileReference; fileEncoding = 4; lastKnownFileType = sourcecode.c.objc; path = AFURLSessionManager.m; sourceTree = "<group>"; };
		F70022661EC4C9100080073F /* OCActivity.h */ = {isa = PBXFileReference; fileEncoding = 4; lastKnownFileType = sourcecode.c.h; path = OCActivity.h; sourceTree = "<group>"; };
		F70022671EC4C9100080073F /* OCActivity.m */ = {isa = PBXFileReference; fileEncoding = 4; lastKnownFileType = sourcecode.c.objc; path = OCActivity.m; sourceTree = "<group>"; };
		F70022681EC4C9100080073F /* OCCapabilities.h */ = {isa = PBXFileReference; fileEncoding = 4; lastKnownFileType = sourcecode.c.h; path = OCCapabilities.h; sourceTree = "<group>"; };
		F70022691EC4C9100080073F /* OCCapabilities.m */ = {isa = PBXFileReference; fileEncoding = 4; lastKnownFileType = sourcecode.c.objc; path = OCCapabilities.m; sourceTree = "<group>"; };
		F700226A1EC4C9100080073F /* OCCommunication.h */ = {isa = PBXFileReference; fileEncoding = 4; lastKnownFileType = sourcecode.c.h; path = OCCommunication.h; sourceTree = "<group>"; };
		F700226B1EC4C9100080073F /* OCCommunication.m */ = {isa = PBXFileReference; fileEncoding = 4; lastKnownFileType = sourcecode.c.objc; path = OCCommunication.m; sourceTree = "<group>"; };
		F700226C1EC4C9100080073F /* OCErrorMsg.h */ = {isa = PBXFileReference; fileEncoding = 4; lastKnownFileType = sourcecode.c.h; path = OCErrorMsg.h; sourceTree = "<group>"; };
		F700226D1EC4C9100080073F /* OCExternalSites.h */ = {isa = PBXFileReference; fileEncoding = 4; lastKnownFileType = sourcecode.c.h; path = OCExternalSites.h; sourceTree = "<group>"; };
		F700226E1EC4C9100080073F /* OCExternalSites.m */ = {isa = PBXFileReference; fileEncoding = 4; lastKnownFileType = sourcecode.c.objc; path = OCExternalSites.m; sourceTree = "<group>"; };
		F700226F1EC4C9100080073F /* OCFileDto.h */ = {isa = PBXFileReference; fileEncoding = 4; lastKnownFileType = sourcecode.c.h; path = OCFileDto.h; sourceTree = "<group>"; };
		F70022701EC4C9100080073F /* OCFileDto.m */ = {isa = PBXFileReference; fileEncoding = 4; lastKnownFileType = sourcecode.c.objc; path = OCFileDto.m; sourceTree = "<group>"; };
		F70022711EC4C9100080073F /* OCFrameworkConstants.h */ = {isa = PBXFileReference; fileEncoding = 4; lastKnownFileType = sourcecode.c.h; path = OCFrameworkConstants.h; sourceTree = "<group>"; };
		F70022721EC4C9100080073F /* OCNotifications.h */ = {isa = PBXFileReference; fileEncoding = 4; lastKnownFileType = sourcecode.c.h; path = OCNotifications.h; sourceTree = "<group>"; };
		F70022731EC4C9100080073F /* OCNotifications.m */ = {isa = PBXFileReference; fileEncoding = 4; lastKnownFileType = sourcecode.c.objc; path = OCNotifications.m; sourceTree = "<group>"; };
		F70022741EC4C9100080073F /* OCNotificationsAction.h */ = {isa = PBXFileReference; fileEncoding = 4; lastKnownFileType = sourcecode.c.h; path = OCNotificationsAction.h; sourceTree = "<group>"; };
		F70022751EC4C9100080073F /* OCNotificationsAction.m */ = {isa = PBXFileReference; fileEncoding = 4; lastKnownFileType = sourcecode.c.objc; path = OCNotificationsAction.m; sourceTree = "<group>"; };
		F70022761EC4C9100080073F /* OCRichObjectStrings.h */ = {isa = PBXFileReference; fileEncoding = 4; lastKnownFileType = sourcecode.c.h; path = OCRichObjectStrings.h; sourceTree = "<group>"; };
		F70022771EC4C9100080073F /* OCRichObjectStrings.m */ = {isa = PBXFileReference; fileEncoding = 4; lastKnownFileType = sourcecode.c.objc; path = OCRichObjectStrings.m; sourceTree = "<group>"; };
		F70022781EC4C9100080073F /* OCSharedDto.h */ = {isa = PBXFileReference; fileEncoding = 4; lastKnownFileType = sourcecode.c.h; path = OCSharedDto.h; sourceTree = "<group>"; };
		F70022791EC4C9100080073F /* OCSharedDto.m */ = {isa = PBXFileReference; fileEncoding = 4; lastKnownFileType = sourcecode.c.objc; path = OCSharedDto.m; sourceTree = "<group>"; };
		F700227A1EC4C9100080073F /* OCShareUser.h */ = {isa = PBXFileReference; fileEncoding = 4; lastKnownFileType = sourcecode.c.h; path = OCShareUser.h; sourceTree = "<group>"; };
		F700227B1EC4C9100080073F /* OCShareUser.m */ = {isa = PBXFileReference; fileEncoding = 4; lastKnownFileType = sourcecode.c.objc; path = OCShareUser.m; sourceTree = "<group>"; };
		F700227C1EC4C9100080073F /* OCUserProfile.h */ = {isa = PBXFileReference; fileEncoding = 4; lastKnownFileType = sourcecode.c.h; path = OCUserProfile.h; sourceTree = "<group>"; };
		F700227D1EC4C9100080073F /* OCUserProfile.m */ = {isa = PBXFileReference; fileEncoding = 4; lastKnownFileType = sourcecode.c.objc; path = OCUserProfile.m; sourceTree = "<group>"; };
		F700227F1EC4C9100080073F /* NSDate+ISO8601.h */ = {isa = PBXFileReference; fileEncoding = 4; lastKnownFileType = sourcecode.c.h; path = "NSDate+ISO8601.h"; sourceTree = "<group>"; };
		F70022801EC4C9100080073F /* NSDate+ISO8601.m */ = {isa = PBXFileReference; fileEncoding = 4; lastKnownFileType = sourcecode.c.objc; path = "NSDate+ISO8601.m"; sourceTree = "<group>"; };
		F70022811EC4C9100080073F /* NSDate+RFC1123.h */ = {isa = PBXFileReference; fileEncoding = 4; lastKnownFileType = sourcecode.c.h; path = "NSDate+RFC1123.h"; sourceTree = "<group>"; };
		F70022821EC4C9100080073F /* NSDate+RFC1123.m */ = {isa = PBXFileReference; fileEncoding = 4; lastKnownFileType = sourcecode.c.objc; path = "NSDate+RFC1123.m"; sourceTree = "<group>"; };
		F70022831EC4C9100080073F /* OCHTTPRequestOperation.h */ = {isa = PBXFileReference; fileEncoding = 4; lastKnownFileType = sourcecode.c.h; path = OCHTTPRequestOperation.h; sourceTree = "<group>"; };
		F70022841EC4C9100080073F /* OCHTTPRequestOperation.m */ = {isa = PBXFileReference; fileEncoding = 4; lastKnownFileType = sourcecode.c.objc; path = OCHTTPRequestOperation.m; sourceTree = "<group>"; };
		F70022851EC4C9100080073F /* OCWebDAVClient.h */ = {isa = PBXFileReference; fileEncoding = 4; lastKnownFileType = sourcecode.c.h; path = OCWebDAVClient.h; sourceTree = "<group>"; };
		F70022861EC4C9100080073F /* OCWebDAVClient.m */ = {isa = PBXFileReference; fileEncoding = 4; lastKnownFileType = sourcecode.c.objc; path = OCWebDAVClient.m; sourceTree = "<group>"; };
		F70022881EC4C9100080073F /* OCXMLListParser.h */ = {isa = PBXFileReference; fileEncoding = 4; lastKnownFileType = sourcecode.c.h; path = OCXMLListParser.h; sourceTree = "<group>"; };
		F70022891EC4C9100080073F /* OCXMLListParser.m */ = {isa = PBXFileReference; fileEncoding = 4; lastKnownFileType = sourcecode.c.objc; path = OCXMLListParser.m; sourceTree = "<group>"; };
		F700228A1EC4C9100080073F /* OCXMLParser.h */ = {isa = PBXFileReference; fileEncoding = 4; lastKnownFileType = sourcecode.c.h; path = OCXMLParser.h; sourceTree = "<group>"; };
		F700228B1EC4C9100080073F /* OCXMLParser.m */ = {isa = PBXFileReference; fileEncoding = 4; lastKnownFileType = sourcecode.c.objc; path = OCXMLParser.m; sourceTree = "<group>"; };
		F700228C1EC4C9100080073F /* OCXMLServerErrorsParser.h */ = {isa = PBXFileReference; fileEncoding = 4; lastKnownFileType = sourcecode.c.h; path = OCXMLServerErrorsParser.h; sourceTree = "<group>"; };
		F700228D1EC4C9100080073F /* OCXMLServerErrorsParser.m */ = {isa = PBXFileReference; fileEncoding = 4; lastKnownFileType = sourcecode.c.objc; path = OCXMLServerErrorsParser.m; sourceTree = "<group>"; };
		F700228E1EC4C9100080073F /* OCXMLShareByLinkParser.h */ = {isa = PBXFileReference; fileEncoding = 4; lastKnownFileType = sourcecode.c.h; path = OCXMLShareByLinkParser.h; sourceTree = "<group>"; };
		F700228F1EC4C9100080073F /* OCXMLShareByLinkParser.m */ = {isa = PBXFileReference; fileEncoding = 4; lastKnownFileType = sourcecode.c.objc; path = OCXMLShareByLinkParser.m; sourceTree = "<group>"; };
		F70022901EC4C9100080073F /* OCXMLSharedParser.h */ = {isa = PBXFileReference; fileEncoding = 4; lastKnownFileType = sourcecode.c.h; path = OCXMLSharedParser.h; sourceTree = "<group>"; };
		F70022911EC4C9100080073F /* OCXMLSharedParser.m */ = {isa = PBXFileReference; fileEncoding = 4; lastKnownFileType = sourcecode.c.objc; path = OCXMLSharedParser.m; sourceTree = "<group>"; };
		F700229C1EC4C9100080073F /* NSString+Encode.h */ = {isa = PBXFileReference; fileEncoding = 4; lastKnownFileType = sourcecode.c.h; path = "NSString+Encode.h"; sourceTree = "<group>"; };
		F700229D1EC4C9100080073F /* NSString+Encode.m */ = {isa = PBXFileReference; fileEncoding = 4; lastKnownFileType = sourcecode.c.objc; path = "NSString+Encode.m"; sourceTree = "<group>"; };
		F700229E1EC4C9100080073F /* OCConstants.h */ = {isa = PBXFileReference; fileEncoding = 4; lastKnownFileType = sourcecode.c.h; path = OCConstants.h; sourceTree = "<group>"; };
		F700229F1EC4C9100080073F /* UtilsFramework.h */ = {isa = PBXFileReference; fileEncoding = 4; lastKnownFileType = sourcecode.c.h; path = UtilsFramework.h; sourceTree = "<group>"; };
		F70022A01EC4C9100080073F /* UtilsFramework.m */ = {isa = PBXFileReference; fileEncoding = 4; lastKnownFileType = sourcecode.c.objc; path = UtilsFramework.m; sourceTree = "<group>"; };
		F70211F51BAC56E9003FC03E /* CCCellMain.m */ = {isa = PBXFileReference; fileEncoding = 4; lastKnownFileType = sourcecode.c.objc; path = CCCellMain.m; sourceTree = "<group>"; };
		F70211F61BAC56E9003FC03E /* CCCellMain.xib */ = {isa = PBXFileReference; fileEncoding = 4; lastKnownFileType = file.xib; path = CCCellMain.xib; sourceTree = "<group>"; };
		F70211F71BAC56E9003FC03E /* CCCellMainTransfer.h */ = {isa = PBXFileReference; fileEncoding = 4; lastKnownFileType = sourcecode.c.h; path = CCCellMainTransfer.h; sourceTree = "<group>"; };
		F70211F81BAC56E9003FC03E /* CCCellMainTransfer.m */ = {isa = PBXFileReference; fileEncoding = 4; lastKnownFileType = sourcecode.c.objc; path = CCCellMainTransfer.m; sourceTree = "<group>"; };
		F70211F91BAC56E9003FC03E /* CCCellMainTransfer.xib */ = {isa = PBXFileReference; fileEncoding = 4; lastKnownFileType = file.xib; path = CCCellMainTransfer.xib; sourceTree = "<group>"; };
		F70211FA1BAC56E9003FC03E /* CCMain.h */ = {isa = PBXFileReference; fileEncoding = 4; lastKnownFileType = sourcecode.c.h; path = CCMain.h; sourceTree = "<group>"; };
		F70211FB1BAC56E9003FC03E /* CCMain.m */ = {isa = PBXFileReference; fileEncoding = 4; lastKnownFileType = sourcecode.c.objc; lineEnding = 0; path = CCMain.m; sourceTree = "<group>"; xcLanguageSpecificationIdentifier = xcode.lang.objc; };
		F7053E3C1C639DF500741EA5 /* CCUtility.h */ = {isa = PBXFileReference; fileEncoding = 4; lastKnownFileType = sourcecode.c.h; path = CCUtility.h; sourceTree = "<group>"; };
		F7053E3D1C639DF500741EA5 /* CCUtility.m */ = {isa = PBXFileReference; fileEncoding = 4; lastKnownFileType = sourcecode.c.objc; path = CCUtility.m; sourceTree = "<group>"; };
		F7063DEC2199E55F003F38DA /* SVGKit.framework */ = {isa = PBXFileReference; lastKnownFileType = wrapper.framework; name = SVGKit.framework; path = Carthage/Build/iOS/SVGKit.framework; sourceTree = "<group>"; };
		F7063DEE2199E568003F38DA /* CocoaLumberjack.framework */ = {isa = PBXFileReference; lastKnownFileType = wrapper.framework; name = CocoaLumberjack.framework; path = Carthage/Build/iOS/CocoaLumberjack.framework; sourceTree = "<group>"; };
		F7063DF02199E56E003F38DA /* CocoaLumberjackSwift.framework */ = {isa = PBXFileReference; lastKnownFileType = wrapper.framework; name = CocoaLumberjackSwift.framework; path = Carthage/Build/iOS/CocoaLumberjackSwift.framework; sourceTree = "<group>"; };
		F707C26421A2DC5200F6181E /* NCStoreReview.swift */ = {isa = PBXFileReference; lastKnownFileType = sourcecode.swift; path = NCStoreReview.swift; sourceTree = "<group>"; };
		F70A07C8205285FB00DC1231 /* pt-PT */ = {isa = PBXFileReference; lastKnownFileType = text.plist.strings; name = "pt-PT"; path = "pt-PT.lproj/Localizable.strings"; sourceTree = "<group>"; };
		F70A63061D5B3467004E2AA5 /* libcrypto.a */ = {isa = PBXFileReference; lastKnownFileType = archive.ar; path = libcrypto.a; sourceTree = "<group>"; };
		F70A63071D5B3467004E2AA5 /* libssl.a */ = {isa = PBXFileReference; lastKnownFileType = archive.ar; path = libssl.a; sourceTree = "<group>"; };
		F70BFC7320E0FA7C00C67599 /* NCUtility.swift */ = {isa = PBXFileReference; lastKnownFileType = sourcecode.swift; path = NCUtility.swift; sourceTree = "<group>"; };
		F70CAE381F8CF31A008125FD /* NCEndToEndEncryption.h */ = {isa = PBXFileReference; fileEncoding = 4; lastKnownFileType = sourcecode.c.h; path = NCEndToEndEncryption.h; sourceTree = "<group>"; };
		F70CAE391F8CF31A008125FD /* NCEndToEndEncryption.m */ = {isa = PBXFileReference; fileEncoding = 4; lastKnownFileType = sourcecode.c.objc; path = NCEndToEndEncryption.m; sourceTree = "<group>"; };
		F70F02B31C889183008DAB36 /* AFViewShaker.h */ = {isa = PBXFileReference; fileEncoding = 4; lastKnownFileType = sourcecode.c.h; path = AFViewShaker.h; sourceTree = "<group>"; };
		F70F02B41C889183008DAB36 /* AFViewShaker.m */ = {isa = PBXFileReference; fileEncoding = 4; lastKnownFileType = sourcecode.c.objc; path = AFViewShaker.m; sourceTree = "<group>"; };
		F70F05251C889184008DAB36 /* Reachability.h */ = {isa = PBXFileReference; fileEncoding = 4; lastKnownFileType = sourcecode.c.h; path = Reachability.h; sourceTree = "<group>"; };
		F70F05261C889184008DAB36 /* Reachability.m */ = {isa = PBXFileReference; fileEncoding = 4; lastKnownFileType = sourcecode.c.objc; path = Reachability.m; sourceTree = "<group>"; };
		F70F05571C889184008DAB36 /* UIImage+animatedGIF.h */ = {isa = PBXFileReference; fileEncoding = 4; lastKnownFileType = sourcecode.c.h; path = "UIImage+animatedGIF.h"; sourceTree = "<group>"; };
		F70F05581C889184008DAB36 /* UIImage+animatedGIF.m */ = {isa = PBXFileReference; fileEncoding = 4; lastKnownFileType = sourcecode.c.objc; path = "UIImage+animatedGIF.m"; sourceTree = "<group>"; };
		F710E80D1EF95C9C00DC2427 /* CCIntro.h */ = {isa = PBXFileReference; fileEncoding = 4; lastKnownFileType = sourcecode.c.h; path = CCIntro.h; sourceTree = "<group>"; };
		F710E80E1EF95C9C00DC2427 /* CCIntro.m */ = {isa = PBXFileReference; fileEncoding = 4; lastKnownFileType = sourcecode.c.objc; path = CCIntro.m; sourceTree = "<group>"; };
		F710E80F1EF95C9C00DC2427 /* ImagesIntro.xcassets */ = {isa = PBXFileReference; lastKnownFileType = folder.assetcatalog; path = ImagesIntro.xcassets; sourceTree = "<group>"; };
		F7151A811D477A4B00E6AF45 /* en */ = {isa = PBXFileReference; lastKnownFileType = text.plist.strings; name = en; path = en.lproj/Localizable.strings; sourceTree = "<group>"; };
		F7169A171EE590930086BD69 /* NCShares.h */ = {isa = PBXFileReference; fileEncoding = 4; lastKnownFileType = sourcecode.c.h; path = NCShares.h; sourceTree = "<group>"; };
		F7169A181EE590930086BD69 /* NCShares.m */ = {isa = PBXFileReference; fileEncoding = 4; lastKnownFileType = sourcecode.c.objc; path = NCShares.m; sourceTree = "<group>"; };
		F7169A191EE590930086BD69 /* NCSharesCell.h */ = {isa = PBXFileReference; fileEncoding = 4; lastKnownFileType = sourcecode.c.h; path = NCSharesCell.h; sourceTree = "<group>"; };
		F7169A1A1EE590930086BD69 /* NCSharesCell.m */ = {isa = PBXFileReference; fileEncoding = 4; lastKnownFileType = sourcecode.c.objc; path = NCSharesCell.m; sourceTree = "<group>"; };
		F7169A1B1EE590930086BD69 /* NCSharesCell.xib */ = {isa = PBXFileReference; fileEncoding = 4; lastKnownFileType = file.xib; path = NCSharesCell.xib; sourceTree = "<group>"; };
		F7169A301EE59BB70086BD69 /* it */ = {isa = PBXFileReference; lastKnownFileType = text.plist.strings; name = it; path = it.lproj/Localizable.strings; sourceTree = "<group>"; };
		F7169A4C1EE59C640086BD69 /* tr */ = {isa = PBXFileReference; lastKnownFileType = text.plist.strings; name = tr; path = tr.lproj/Localizable.strings; sourceTree = "<group>"; };
		F7226EDB1EE4089300EBECB1 /* Main.storyboard */ = {isa = PBXFileReference; fileEncoding = 4; lastKnownFileType = file.storyboard; path = Main.storyboard; sourceTree = "<group>"; };
		F7229B491DF71BB300E8C4E7 /* AUTHORS */ = {isa = PBXFileReference; fileEncoding = 4; lastKnownFileType = text; path = AUTHORS; sourceTree = SOURCE_ROOT; };
		F726EEEB1FED1C820030B9C8 /* NCEndToEndInitialize.swift */ = {isa = PBXFileReference; fileEncoding = 4; lastKnownFileType = sourcecode.swift; path = NCEndToEndInitialize.swift; sourceTree = "<group>"; };
		F7296A661C8880ED001A7809 /* CCloadItemData.swift */ = {isa = PBXFileReference; fileEncoding = 4; lastKnownFileType = sourcecode.swift; path = CCloadItemData.swift; sourceTree = "<group>"; };
		F729B92A217A2E4E00FE2150 /* NCActionSheetHeaderView.xib */ = {isa = PBXFileReference; lastKnownFileType = file.xib; path = NCActionSheetHeaderView.xib; sourceTree = "<group>"; };
		F729B92C217A2F1B00FE2150 /* NCActionSheetHeaderView.swift */ = {isa = PBXFileReference; fileEncoding = 4; lastKnownFileType = sourcecode.swift; path = NCActionSheetHeaderView.swift; sourceTree = "<group>"; };
		F72AAEC21E5C60C700BB17E1 /* AHKActionSheet.h */ = {isa = PBXFileReference; fileEncoding = 4; lastKnownFileType = sourcecode.c.h; path = AHKActionSheet.h; sourceTree = "<group>"; };
		F72AAEC31E5C60C700BB17E1 /* AHKActionSheet.m */ = {isa = PBXFileReference; fileEncoding = 4; lastKnownFileType = sourcecode.c.objc; path = AHKActionSheet.m; sourceTree = "<group>"; };
		F72AAEC41E5C60C700BB17E1 /* AHKActionSheetViewController.h */ = {isa = PBXFileReference; fileEncoding = 4; lastKnownFileType = sourcecode.c.h; path = AHKActionSheetViewController.h; sourceTree = "<group>"; };
		F72AAEC51E5C60C700BB17E1 /* AHKActionSheetViewController.m */ = {isa = PBXFileReference; fileEncoding = 4; lastKnownFileType = sourcecode.c.objc; path = AHKActionSheetViewController.m; sourceTree = "<group>"; };
		F72D0FEF210B6638009C96B7 /* Protobuf.framework */ = {isa = PBXFileReference; lastKnownFileType = wrapper.framework; path = Protobuf.framework; sourceTree = "<group>"; };
		F72D0FF0210B6638009C96B7 /* FirebaseMessaging.framework */ = {isa = PBXFileReference; lastKnownFileType = wrapper.framework; path = FirebaseMessaging.framework; sourceTree = "<group>"; };
		F72D0FF2210B6638009C96B7 /* FirebaseCore.framework */ = {isa = PBXFileReference; lastKnownFileType = wrapper.framework; path = FirebaseCore.framework; sourceTree = "<group>"; };
		F72D0FF3210B6638009C96B7 /* FirebaseAnalytics.framework */ = {isa = PBXFileReference; lastKnownFileType = wrapper.framework; path = FirebaseAnalytics.framework; sourceTree = "<group>"; };
		F72D0FF4210B6638009C96B7 /* GoogleToolboxForMac.framework */ = {isa = PBXFileReference; lastKnownFileType = wrapper.framework; path = GoogleToolboxForMac.framework; sourceTree = "<group>"; };
		F72D0FF5210B6638009C96B7 /* nanopb.framework */ = {isa = PBXFileReference; lastKnownFileType = wrapper.framework; path = nanopb.framework; sourceTree = "<group>"; };
		F72D0FF6210B6638009C96B7 /* FirebaseNanoPB.framework */ = {isa = PBXFileReference; lastKnownFileType = wrapper.framework; path = FirebaseNanoPB.framework; sourceTree = "<group>"; };
		F72D0FF7210B6638009C96B7 /* FirebaseInstanceID.framework */ = {isa = PBXFileReference; lastKnownFileType = wrapper.framework; path = FirebaseInstanceID.framework; sourceTree = "<group>"; };
		F72D0FF8210B6638009C96B7 /* FirebaseCoreDiagnostics.framework */ = {isa = PBXFileReference; lastKnownFileType = wrapper.framework; path = FirebaseCoreDiagnostics.framework; sourceTree = "<group>"; };
		F72D1002210B67CE009C96B7 /* GoogleService-Info.plist */ = {isa = PBXFileReference; fileEncoding = 4; lastKnownFileType = text.plist.xml; path = "GoogleService-Info.plist"; sourceTree = SOURCE_ROOT; };
		F72D1004210B6835009C96B7 /* Firebase.h */ = {isa = PBXFileReference; fileEncoding = 4; lastKnownFileType = sourcecode.c.h; path = Firebase.h; sourceTree = "<group>"; };
		F72D1005210B6882009C96B7 /* NCPushNotificationEncryption.m */ = {isa = PBXFileReference; fileEncoding = 4; lastKnownFileType = sourcecode.c.objc; path = NCPushNotificationEncryption.m; sourceTree = "<group>"; };
		F72D1006210B6882009C96B7 /* NCPushNotificationEncryption.h */ = {isa = PBXFileReference; fileEncoding = 4; lastKnownFileType = sourcecode.c.h; path = NCPushNotificationEncryption.h; sourceTree = "<group>"; };
		F72D100C210B6B16009C96B7 /* Notification Service Extension.appex */ = {isa = PBXFileReference; explicitFileType = "wrapper.app-extension"; includeInIndex = 0; path = "Notification Service Extension.appex"; sourceTree = BUILT_PRODUCTS_DIR; };
		F72D100E210B6B17009C96B7 /* NotificationService.swift */ = {isa = PBXFileReference; lastKnownFileType = sourcecode.swift; path = NotificationService.swift; sourceTree = "<group>"; };
		F72D1019210B7394009C96B7 /* NotificationServiceExtension-Bridging-Header.h */ = {isa = PBXFileReference; lastKnownFileType = sourcecode.c.h; path = "NotificationServiceExtension-Bridging-Header.h"; sourceTree = "<group>"; };
		F72E0B9C21AD60BC00898D7B /* WeScan.framework */ = {isa = PBXFileReference; lastKnownFileType = wrapper.framework; name = WeScan.framework; path = Carthage/Build/iOS/WeScan.framework; sourceTree = "<group>"; };
		F73049B81CB567F000C7C320 /* NSString+TruncateToWidth.h */ = {isa = PBXFileReference; fileEncoding = 4; lastKnownFileType = sourcecode.c.h; path = "NSString+TruncateToWidth.h"; sourceTree = "<group>"; };
		F73049B91CB567F000C7C320 /* NSString+TruncateToWidth.m */ = {isa = PBXFileReference; fileEncoding = 4; lastKnownFileType = sourcecode.c.objc; path = "NSString+TruncateToWidth.m"; sourceTree = "<group>"; };
		F7320934201B812F008A0888 /* ko */ = {isa = PBXFileReference; lastKnownFileType = text.plist.strings; name = ko; path = ko.lproj/Localizable.strings; sourceTree = "<group>"; };
		F732093B201B81E4008A0888 /* es-419 */ = {isa = PBXFileReference; lastKnownFileType = text.plist.strings; name = "es-419"; path = "es-419.lproj/Localizable.strings"; sourceTree = "<group>"; };
		F732BA031D76CE1500E9878B /* CCNetworking.h */ = {isa = PBXFileReference; fileEncoding = 4; lastKnownFileType = sourcecode.c.h; path = CCNetworking.h; sourceTree = "<group>"; };
		F732BA041D76CE1500E9878B /* CCNetworking.m */ = {isa = PBXFileReference; fileEncoding = 4; lastKnownFileType = sourcecode.c.objc; path = CCNetworking.m; sourceTree = "<group>"; };
		F733B65121997CC1001C1FFA /* TLPhotoPicker.framework */ = {isa = PBXFileReference; lastKnownFileType = wrapper.framework; name = TLPhotoPicker.framework; path = Carthage/Build/iOS/TLPhotoPicker.framework; sourceTree = "<group>"; };
		F734A8BE21B59137009DE2E8 /* WKCookieWebView.swift */ = {isa = PBXFileReference; fileEncoding = 4; lastKnownFileType = sourcecode.swift; path = WKCookieWebView.swift; sourceTree = "<group>"; };
		F7362A1E220C853A005101B5 /* LaunchScreen.storyboard */ = {isa = PBXFileReference; fileEncoding = 4; lastKnownFileType = file.storyboard; path = LaunchScreen.storyboard; sourceTree = "<group>"; };
		F7381EDA218218C9000B1560 /* NCOffline.swift */ = {isa = PBXFileReference; fileEncoding = 4; lastKnownFileType = sourcecode.swift; path = NCOffline.swift; sourceTree = "<group>"; };
		F7381EDE218218C9000B1560 /* NCOffline.storyboard */ = {isa = PBXFileReference; fileEncoding = 4; lastKnownFileType = file.storyboard; path = NCOffline.storyboard; sourceTree = "<group>"; };
		F738E8401F90FFD100F95C8E /* NCManageEndToEndEncryption.h */ = {isa = PBXFileReference; lastKnownFileType = sourcecode.c.h; path = NCManageEndToEndEncryption.h; sourceTree = "<group>"; };
		F738E8411F90FFD100F95C8E /* NCManageEndToEndEncryption.m */ = {isa = PBXFileReference; lastKnownFileType = sourcecode.c.objc; path = NCManageEndToEndEncryption.m; sourceTree = "<group>"; };
		F73B4EAD1F470D9100BBEE4B /* Big5Freq.tab */ = {isa = PBXFileReference; fileEncoding = 4; lastKnownFileType = text; path = Big5Freq.tab; sourceTree = "<group>"; };
		F73B4EAE1F470D9100BBEE4B /* CharDistribution.cpp */ = {isa = PBXFileReference; fileEncoding = 4; lastKnownFileType = sourcecode.cpp.cpp; path = CharDistribution.cpp; sourceTree = "<group>"; };
		F73B4EAF1F470D9100BBEE4B /* CharDistribution.h */ = {isa = PBXFileReference; fileEncoding = 4; lastKnownFileType = sourcecode.c.h; path = CharDistribution.h; sourceTree = "<group>"; };
		F73B4EB01F470D9100BBEE4B /* CMakeLists.txt */ = {isa = PBXFileReference; fileEncoding = 4; lastKnownFileType = text; path = CMakeLists.txt; sourceTree = "<group>"; };
		F73B4EB11F470D9100BBEE4B /* EUCKRFreq.tab */ = {isa = PBXFileReference; fileEncoding = 4; lastKnownFileType = text; path = EUCKRFreq.tab; sourceTree = "<group>"; };
		F73B4EB21F470D9100BBEE4B /* EUCTWFreq.tab */ = {isa = PBXFileReference; fileEncoding = 4; lastKnownFileType = text; path = EUCTWFreq.tab; sourceTree = "<group>"; };
		F73B4EB31F470D9100BBEE4B /* GB2312Freq.tab */ = {isa = PBXFileReference; fileEncoding = 4; lastKnownFileType = text; path = GB2312Freq.tab; sourceTree = "<group>"; };
		F73B4EB41F470D9100BBEE4B /* JISFreq.tab */ = {isa = PBXFileReference; fileEncoding = 4; lastKnownFileType = text; path = JISFreq.tab; sourceTree = "<group>"; };
		F73B4EB51F470D9100BBEE4B /* JpCntx.cpp */ = {isa = PBXFileReference; fileEncoding = 4; lastKnownFileType = sourcecode.cpp.cpp; path = JpCntx.cpp; sourceTree = "<group>"; };
		F73B4EB61F470D9100BBEE4B /* JpCntx.h */ = {isa = PBXFileReference; fileEncoding = 4; lastKnownFileType = sourcecode.c.h; path = JpCntx.h; sourceTree = "<group>"; };
		F73B4EB81F470D9100BBEE4B /* LangArabicModel.cpp */ = {isa = PBXFileReference; fileEncoding = 4; lastKnownFileType = sourcecode.cpp.cpp; path = LangArabicModel.cpp; sourceTree = "<group>"; };
		F73B4EB91F470D9100BBEE4B /* LangBulgarianModel.cpp */ = {isa = PBXFileReference; fileEncoding = 4; lastKnownFileType = sourcecode.cpp.cpp; path = LangBulgarianModel.cpp; sourceTree = "<group>"; };
		F73B4EBA1F470D9100BBEE4B /* LangDanishModel.cpp */ = {isa = PBXFileReference; fileEncoding = 4; lastKnownFileType = sourcecode.cpp.cpp; path = LangDanishModel.cpp; sourceTree = "<group>"; };
		F73B4EBB1F470D9100BBEE4B /* LangEsperantoModel.cpp */ = {isa = PBXFileReference; fileEncoding = 4; lastKnownFileType = sourcecode.cpp.cpp; path = LangEsperantoModel.cpp; sourceTree = "<group>"; };
		F73B4EBC1F470D9100BBEE4B /* LangFrenchModel.cpp */ = {isa = PBXFileReference; fileEncoding = 4; lastKnownFileType = sourcecode.cpp.cpp; path = LangFrenchModel.cpp; sourceTree = "<group>"; };
		F73B4EBD1F470D9100BBEE4B /* LangGermanModel.cpp */ = {isa = PBXFileReference; fileEncoding = 4; lastKnownFileType = sourcecode.cpp.cpp; path = LangGermanModel.cpp; sourceTree = "<group>"; };
		F73B4EBE1F470D9100BBEE4B /* LangGreekModel.cpp */ = {isa = PBXFileReference; fileEncoding = 4; lastKnownFileType = sourcecode.cpp.cpp; path = LangGreekModel.cpp; sourceTree = "<group>"; };
		F73B4EBF1F470D9100BBEE4B /* LangHebrewModel.cpp */ = {isa = PBXFileReference; fileEncoding = 4; lastKnownFileType = sourcecode.cpp.cpp; path = LangHebrewModel.cpp; sourceTree = "<group>"; };
		F73B4EC01F470D9100BBEE4B /* LangHungarianModel.cpp */ = {isa = PBXFileReference; fileEncoding = 4; lastKnownFileType = sourcecode.cpp.cpp; path = LangHungarianModel.cpp; sourceTree = "<group>"; };
		F73B4EC11F470D9100BBEE4B /* LangRussianModel.cpp */ = {isa = PBXFileReference; fileEncoding = 4; lastKnownFileType = sourcecode.cpp.cpp; path = LangRussianModel.cpp; sourceTree = "<group>"; };
		F73B4EC21F470D9100BBEE4B /* LangSpanishModel.cpp */ = {isa = PBXFileReference; fileEncoding = 4; lastKnownFileType = sourcecode.cpp.cpp; path = LangSpanishModel.cpp; sourceTree = "<group>"; };
		F73B4EC31F470D9100BBEE4B /* LangThaiModel.cpp */ = {isa = PBXFileReference; fileEncoding = 4; lastKnownFileType = sourcecode.cpp.cpp; path = LangThaiModel.cpp; sourceTree = "<group>"; };
		F73B4EC41F470D9100BBEE4B /* LangTurkishModel.cpp */ = {isa = PBXFileReference; fileEncoding = 4; lastKnownFileType = sourcecode.cpp.cpp; path = LangTurkishModel.cpp; sourceTree = "<group>"; };
		F73B4EC51F470D9100BBEE4B /* LangVietnameseModel.cpp */ = {isa = PBXFileReference; fileEncoding = 4; lastKnownFileType = sourcecode.cpp.cpp; path = LangVietnameseModel.cpp; sourceTree = "<group>"; };
		F73B4EC61F470D9100BBEE4B /* nsBig5Prober.cpp */ = {isa = PBXFileReference; fileEncoding = 4; lastKnownFileType = sourcecode.cpp.cpp; path = nsBig5Prober.cpp; sourceTree = "<group>"; };
		F73B4EC71F470D9100BBEE4B /* nsBig5Prober.h */ = {isa = PBXFileReference; fileEncoding = 4; lastKnownFileType = sourcecode.c.h; path = nsBig5Prober.h; sourceTree = "<group>"; };
		F73B4EC81F470D9100BBEE4B /* nsCharSetProber.cpp */ = {isa = PBXFileReference; fileEncoding = 4; lastKnownFileType = sourcecode.cpp.cpp; path = nsCharSetProber.cpp; sourceTree = "<group>"; };
		F73B4EC91F470D9100BBEE4B /* nsCharSetProber.h */ = {isa = PBXFileReference; fileEncoding = 4; lastKnownFileType = sourcecode.c.h; path = nsCharSetProber.h; sourceTree = "<group>"; };
		F73B4ECA1F470D9100BBEE4B /* nsCodingStateMachine.h */ = {isa = PBXFileReference; fileEncoding = 4; lastKnownFileType = sourcecode.c.h; path = nsCodingStateMachine.h; sourceTree = "<group>"; };
		F73B4ECB1F470D9100BBEE4B /* nscore.h */ = {isa = PBXFileReference; fileEncoding = 4; lastKnownFileType = sourcecode.c.h; path = nscore.h; sourceTree = "<group>"; };
		F73B4ECC1F470D9100BBEE4B /* nsEscCharsetProber.cpp */ = {isa = PBXFileReference; fileEncoding = 4; lastKnownFileType = sourcecode.cpp.cpp; path = nsEscCharsetProber.cpp; sourceTree = "<group>"; };
		F73B4ECD1F470D9100BBEE4B /* nsEscCharsetProber.h */ = {isa = PBXFileReference; fileEncoding = 4; lastKnownFileType = sourcecode.c.h; path = nsEscCharsetProber.h; sourceTree = "<group>"; };
		F73B4ECE1F470D9100BBEE4B /* nsEscSM.cpp */ = {isa = PBXFileReference; fileEncoding = 4; lastKnownFileType = sourcecode.cpp.cpp; path = nsEscSM.cpp; sourceTree = "<group>"; };
		F73B4ECF1F470D9100BBEE4B /* nsEUCJPProber.cpp */ = {isa = PBXFileReference; fileEncoding = 4; lastKnownFileType = sourcecode.cpp.cpp; path = nsEUCJPProber.cpp; sourceTree = "<group>"; };
		F73B4ED01F470D9100BBEE4B /* nsEUCJPProber.h */ = {isa = PBXFileReference; fileEncoding = 4; lastKnownFileType = sourcecode.c.h; path = nsEUCJPProber.h; sourceTree = "<group>"; };
		F73B4ED11F470D9100BBEE4B /* nsEUCKRProber.cpp */ = {isa = PBXFileReference; fileEncoding = 4; lastKnownFileType = sourcecode.cpp.cpp; path = nsEUCKRProber.cpp; sourceTree = "<group>"; };
		F73B4ED21F470D9100BBEE4B /* nsEUCKRProber.h */ = {isa = PBXFileReference; fileEncoding = 4; lastKnownFileType = sourcecode.c.h; path = nsEUCKRProber.h; sourceTree = "<group>"; };
		F73B4ED31F470D9100BBEE4B /* nsEUCTWProber.cpp */ = {isa = PBXFileReference; fileEncoding = 4; lastKnownFileType = sourcecode.cpp.cpp; path = nsEUCTWProber.cpp; sourceTree = "<group>"; };
		F73B4ED41F470D9100BBEE4B /* nsEUCTWProber.h */ = {isa = PBXFileReference; fileEncoding = 4; lastKnownFileType = sourcecode.c.h; path = nsEUCTWProber.h; sourceTree = "<group>"; };
		F73B4ED51F470D9100BBEE4B /* nsGB2312Prober.cpp */ = {isa = PBXFileReference; fileEncoding = 4; lastKnownFileType = sourcecode.cpp.cpp; path = nsGB2312Prober.cpp; sourceTree = "<group>"; };
		F73B4ED61F470D9100BBEE4B /* nsGB2312Prober.h */ = {isa = PBXFileReference; fileEncoding = 4; lastKnownFileType = sourcecode.c.h; path = nsGB2312Prober.h; sourceTree = "<group>"; };
		F73B4ED71F470D9100BBEE4B /* nsHebrewProber.cpp */ = {isa = PBXFileReference; fileEncoding = 4; lastKnownFileType = sourcecode.cpp.cpp; path = nsHebrewProber.cpp; sourceTree = "<group>"; };
		F73B4ED81F470D9100BBEE4B /* nsHebrewProber.h */ = {isa = PBXFileReference; fileEncoding = 4; lastKnownFileType = sourcecode.c.h; path = nsHebrewProber.h; sourceTree = "<group>"; };
		F73B4ED91F470D9100BBEE4B /* nsLatin1Prober.cpp */ = {isa = PBXFileReference; fileEncoding = 4; lastKnownFileType = sourcecode.cpp.cpp; path = nsLatin1Prober.cpp; sourceTree = "<group>"; };
		F73B4EDA1F470D9100BBEE4B /* nsLatin1Prober.h */ = {isa = PBXFileReference; fileEncoding = 4; lastKnownFileType = sourcecode.c.h; path = nsLatin1Prober.h; sourceTree = "<group>"; };
		F73B4EDB1F470D9100BBEE4B /* nsMBCSGroupProber.cpp */ = {isa = PBXFileReference; fileEncoding = 4; lastKnownFileType = sourcecode.cpp.cpp; path = nsMBCSGroupProber.cpp; sourceTree = "<group>"; };
		F73B4EDC1F470D9100BBEE4B /* nsMBCSGroupProber.h */ = {isa = PBXFileReference; fileEncoding = 4; lastKnownFileType = sourcecode.c.h; path = nsMBCSGroupProber.h; sourceTree = "<group>"; };
		F73B4EDD1F470D9100BBEE4B /* nsMBCSSM.cpp */ = {isa = PBXFileReference; fileEncoding = 4; lastKnownFileType = sourcecode.cpp.cpp; path = nsMBCSSM.cpp; sourceTree = "<group>"; };
		F73B4EDE1F470D9100BBEE4B /* nsPkgInt.h */ = {isa = PBXFileReference; fileEncoding = 4; lastKnownFileType = sourcecode.c.h; path = nsPkgInt.h; sourceTree = "<group>"; };
		F73B4EDF1F470D9100BBEE4B /* nsSBCharSetProber.cpp */ = {isa = PBXFileReference; fileEncoding = 4; lastKnownFileType = sourcecode.cpp.cpp; path = nsSBCharSetProber.cpp; sourceTree = "<group>"; };
		F73B4EE01F470D9100BBEE4B /* nsSBCharSetProber.h */ = {isa = PBXFileReference; fileEncoding = 4; lastKnownFileType = sourcecode.c.h; path = nsSBCharSetProber.h; sourceTree = "<group>"; };
		F73B4EE11F470D9100BBEE4B /* nsSBCSGroupProber.cpp */ = {isa = PBXFileReference; fileEncoding = 4; lastKnownFileType = sourcecode.cpp.cpp; path = nsSBCSGroupProber.cpp; sourceTree = "<group>"; };
		F73B4EE21F470D9100BBEE4B /* nsSBCSGroupProber.h */ = {isa = PBXFileReference; fileEncoding = 4; lastKnownFileType = sourcecode.c.h; path = nsSBCSGroupProber.h; sourceTree = "<group>"; };
		F73B4EE31F470D9100BBEE4B /* nsSJISProber.cpp */ = {isa = PBXFileReference; fileEncoding = 4; lastKnownFileType = sourcecode.cpp.cpp; path = nsSJISProber.cpp; sourceTree = "<group>"; };
		F73B4EE41F470D9100BBEE4B /* nsSJISProber.h */ = {isa = PBXFileReference; fileEncoding = 4; lastKnownFileType = sourcecode.c.h; path = nsSJISProber.h; sourceTree = "<group>"; };
		F73B4EE51F470D9100BBEE4B /* nsUniversalDetector.cpp */ = {isa = PBXFileReference; fileEncoding = 4; lastKnownFileType = sourcecode.cpp.cpp; path = nsUniversalDetector.cpp; sourceTree = "<group>"; };
		F73B4EE61F470D9100BBEE4B /* nsUniversalDetector.h */ = {isa = PBXFileReference; fileEncoding = 4; lastKnownFileType = sourcecode.c.h; path = nsUniversalDetector.h; sourceTree = "<group>"; };
		F73B4EE71F470D9100BBEE4B /* nsUTF8Prober.cpp */ = {isa = PBXFileReference; fileEncoding = 4; lastKnownFileType = sourcecode.cpp.cpp; path = nsUTF8Prober.cpp; sourceTree = "<group>"; };
		F73B4EE81F470D9100BBEE4B /* nsUTF8Prober.h */ = {isa = PBXFileReference; fileEncoding = 4; lastKnownFileType = sourcecode.c.h; path = nsUTF8Prober.h; sourceTree = "<group>"; };
		F73B4EE91F470D9100BBEE4B /* prmem.h */ = {isa = PBXFileReference; fileEncoding = 4; lastKnownFileType = sourcecode.c.h; path = prmem.h; sourceTree = "<group>"; };
		F73B4EEA1F470D9100BBEE4B /* symbols.cmake */ = {isa = PBXFileReference; fileEncoding = 4; lastKnownFileType = text; path = symbols.cmake; sourceTree = "<group>"; };
		F73B4EEC1F470D9100BBEE4B /* uchardet.cpp */ = {isa = PBXFileReference; fileEncoding = 4; lastKnownFileType = sourcecode.cpp.cpp; path = uchardet.cpp; sourceTree = "<group>"; };
		F73B4EED1F470D9100BBEE4B /* uchardet.h */ = {isa = PBXFileReference; fileEncoding = 4; lastKnownFileType = sourcecode.c.h; path = uchardet.h; sourceTree = "<group>"; };
		F73CB5771ED46807005F2A5A /* NCBridgeSwift.h */ = {isa = PBXFileReference; fileEncoding = 4; lastKnownFileType = sourcecode.c.h; path = NCBridgeSwift.h; sourceTree = "<group>"; };
		F73CC0581E813DFF006E3047 /* BKPasscodeDummyViewController.h */ = {isa = PBXFileReference; fileEncoding = 4; lastKnownFileType = sourcecode.c.h; path = BKPasscodeDummyViewController.h; sourceTree = "<group>"; };
		F73CC0591E813DFF006E3047 /* BKPasscodeDummyViewController.m */ = {isa = PBXFileReference; fileEncoding = 4; lastKnownFileType = sourcecode.c.objc; path = BKPasscodeDummyViewController.m; sourceTree = "<group>"; };
		F73CC05A1E813DFF006E3047 /* BKPasscodeField.h */ = {isa = PBXFileReference; fileEncoding = 4; lastKnownFileType = sourcecode.c.h; path = BKPasscodeField.h; sourceTree = "<group>"; };
		F73CC05B1E813DFF006E3047 /* BKPasscodeField.m */ = {isa = PBXFileReference; fileEncoding = 4; lastKnownFileType = sourcecode.c.objc; path = BKPasscodeField.m; sourceTree = "<group>"; };
		F73CC05C1E813DFF006E3047 /* BKPasscodeInputView.h */ = {isa = PBXFileReference; fileEncoding = 4; lastKnownFileType = sourcecode.c.h; path = BKPasscodeInputView.h; sourceTree = "<group>"; };
		F73CC05D1E813DFF006E3047 /* BKPasscodeInputView.m */ = {isa = PBXFileReference; fileEncoding = 4; lastKnownFileType = sourcecode.c.objc; path = BKPasscodeInputView.m; sourceTree = "<group>"; };
		F73CC05E1E813DFF006E3047 /* BKPasscodeLockScreenManager.h */ = {isa = PBXFileReference; fileEncoding = 4; lastKnownFileType = sourcecode.c.h; path = BKPasscodeLockScreenManager.h; sourceTree = "<group>"; };
		F73CC05F1E813DFF006E3047 /* BKPasscodeLockScreenManager.m */ = {isa = PBXFileReference; fileEncoding = 4; lastKnownFileType = sourcecode.c.objc; path = BKPasscodeLockScreenManager.m; sourceTree = "<group>"; };
		F73CC0601E813DFF006E3047 /* BKPasscodeUtils.h */ = {isa = PBXFileReference; fileEncoding = 4; lastKnownFileType = sourcecode.c.h; path = BKPasscodeUtils.h; sourceTree = "<group>"; };
		F73CC0611E813DFF006E3047 /* BKPasscodeViewController.h */ = {isa = PBXFileReference; fileEncoding = 4; lastKnownFileType = sourcecode.c.h; path = BKPasscodeViewController.h; sourceTree = "<group>"; };
		F73CC0621E813DFF006E3047 /* BKPasscodeViewController.m */ = {isa = PBXFileReference; fileEncoding = 4; lastKnownFileType = sourcecode.c.objc; path = BKPasscodeViewController.m; sourceTree = "<group>"; };
		F73CC0631E813DFF006E3047 /* BKShiftingView.h */ = {isa = PBXFileReference; fileEncoding = 4; lastKnownFileType = sourcecode.c.h; path = BKShiftingView.h; sourceTree = "<group>"; };
		F73CC0641E813DFF006E3047 /* BKShiftingView.m */ = {isa = PBXFileReference; fileEncoding = 4; lastKnownFileType = sourcecode.c.objc; path = BKShiftingView.m; sourceTree = "<group>"; };
		F73CC0651E813DFF006E3047 /* BKTouchIDManager.h */ = {isa = PBXFileReference; fileEncoding = 4; lastKnownFileType = sourcecode.c.h; path = BKTouchIDManager.h; sourceTree = "<group>"; };
		F73CC0661E813DFF006E3047 /* BKTouchIDManager.m */ = {isa = PBXFileReference; fileEncoding = 4; lastKnownFileType = sourcecode.c.objc; path = BKTouchIDManager.m; sourceTree = "<group>"; };
		F73CC0671E813DFF006E3047 /* BKTouchIDSwitchView.h */ = {isa = PBXFileReference; fileEncoding = 4; lastKnownFileType = sourcecode.c.h; path = BKTouchIDSwitchView.h; sourceTree = "<group>"; };
		F73CC0681E813DFF006E3047 /* BKTouchIDSwitchView.m */ = {isa = PBXFileReference; fileEncoding = 4; lastKnownFileType = sourcecode.c.objc; path = BKTouchIDSwitchView.m; sourceTree = "<group>"; };
		F73D71611F2673C200E233EB /* NCText.swift */ = {isa = PBXFileReference; fileEncoding = 4; lastKnownFileType = sourcecode.swift; path = NCText.swift; sourceTree = "<group>"; };
		F73D71631F2674A400E233EB /* NCText.storyboard */ = {isa = PBXFileReference; fileEncoding = 4; lastKnownFileType = file.storyboard; path = NCText.storyboard; sourceTree = "<group>"; };
		F73F537E1E929C8500F8678D /* CCMore.swift */ = {isa = PBXFileReference; fileEncoding = 4; lastKnownFileType = sourcecode.swift; path = CCMore.swift; sourceTree = "<group>"; };
		F7417DB2216CE925007D05F5 /* NCTrashSectionHeaderFooter.swift */ = {isa = PBXFileReference; lastKnownFileType = sourcecode.swift; path = NCTrashSectionHeaderFooter.swift; sourceTree = "<group>"; };
		F7434B5F20E2440600417916 /* FileProviderExtension-Bridging-Header.h */ = {isa = PBXFileReference; fileEncoding = 4; lastKnownFileType = sourcecode.c.h; path = "FileProviderExtension-Bridging-Header.h"; sourceTree = "<group>"; };
		F743B2C31C95BBE8006F5B4A /* CCShareInfoCMOC.h */ = {isa = PBXFileReference; fileEncoding = 4; lastKnownFileType = sourcecode.c.h; path = CCShareInfoCMOC.h; sourceTree = "<group>"; };
		F743B2C41C95BBE8006F5B4A /* CCShareInfoCMOC.m */ = {isa = PBXFileReference; fileEncoding = 4; lastKnownFileType = sourcecode.c.objc; path = CCShareInfoCMOC.m; sourceTree = "<group>"; };
		F7496B81208F5651004B299C /* iOSClient.plist */ = {isa = PBXFileReference; lastKnownFileType = text.plist.xml; path = iOSClient.plist; sourceTree = "<group>"; };
		F7496B83208F5652004B299C /* Share.plist */ = {isa = PBXFileReference; lastKnownFileType = text.plist.xml; path = Share.plist; sourceTree = "<group>"; };
		F74D3DBD1BAC1941000BAE4B /* OCNetworking.h */ = {isa = PBXFileReference; fileEncoding = 4; lastKnownFileType = sourcecode.c.h; path = OCNetworking.h; sourceTree = "<group>"; };
		F74D3DBE1BAC1941000BAE4B /* OCNetworking.m */ = {isa = PBXFileReference; fileEncoding = 4; lastKnownFileType = sourcecode.c.objc; path = OCNetworking.m; sourceTree = "<group>"; };
		F74E432420B5547700C2E54C /* NCNetworkingEndToEnd.h */ = {isa = PBXFileReference; fileEncoding = 4; lastKnownFileType = sourcecode.c.h; path = NCNetworkingEndToEnd.h; sourceTree = "<group>"; };
		F74E432520B5547700C2E54C /* NCNetworkingEndToEnd.m */ = {isa = PBXFileReference; fileEncoding = 4; lastKnownFileType = sourcecode.c.objc; path = NCNetworkingEndToEnd.m; sourceTree = "<group>"; };
		F7501C302212E57400FB1415 /* NCMedia.storyboard */ = {isa = PBXFileReference; fileEncoding = 4; lastKnownFileType = file.storyboard; path = NCMedia.storyboard; sourceTree = "<group>"; };
		F7501C312212E57400FB1415 /* NCMedia.swift */ = {isa = PBXFileReference; fileEncoding = 4; lastKnownFileType = sourcecode.swift; path = NCMedia.swift; sourceTree = "<group>"; };
		F75037431DBFA91A008FB480 /* ALView+PureLayout.h */ = {isa = PBXFileReference; fileEncoding = 4; lastKnownFileType = sourcecode.c.h; path = "ALView+PureLayout.h"; sourceTree = "<group>"; };
		F75037441DBFA91A008FB480 /* ALView+PureLayout.m */ = {isa = PBXFileReference; fileEncoding = 4; lastKnownFileType = sourcecode.c.objc; path = "ALView+PureLayout.m"; sourceTree = "<group>"; };
		F75037451DBFA91A008FB480 /* NSArray+PureLayout.h */ = {isa = PBXFileReference; fileEncoding = 4; lastKnownFileType = sourcecode.c.h; path = "NSArray+PureLayout.h"; sourceTree = "<group>"; };
		F75037461DBFA91A008FB480 /* NSArray+PureLayout.m */ = {isa = PBXFileReference; fileEncoding = 4; lastKnownFileType = sourcecode.c.objc; path = "NSArray+PureLayout.m"; sourceTree = "<group>"; };
		F75037471DBFA91A008FB480 /* NSLayoutConstraint+PureLayout.h */ = {isa = PBXFileReference; fileEncoding = 4; lastKnownFileType = sourcecode.c.h; path = "NSLayoutConstraint+PureLayout.h"; sourceTree = "<group>"; };
		F75037481DBFA91A008FB480 /* NSLayoutConstraint+PureLayout.m */ = {isa = PBXFileReference; fileEncoding = 4; lastKnownFileType = sourcecode.c.objc; path = "NSLayoutConstraint+PureLayout.m"; sourceTree = "<group>"; };
		F75037491DBFA91A008FB480 /* PureLayout+Internal.h */ = {isa = PBXFileReference; fileEncoding = 4; lastKnownFileType = sourcecode.c.h; path = "PureLayout+Internal.h"; sourceTree = "<group>"; };
		F750374A1DBFA91A008FB480 /* PureLayout.h */ = {isa = PBXFileReference; fileEncoding = 4; lastKnownFileType = sourcecode.c.h; path = PureLayout.h; sourceTree = "<group>"; };
		F750374B1DBFA91A008FB480 /* PureLayoutDefines.h */ = {isa = PBXFileReference; fileEncoding = 4; lastKnownFileType = sourcecode.c.h; path = PureLayoutDefines.h; sourceTree = "<group>"; };
		F7514EDA1C7B1336008F3338 /* CCHud.h */ = {isa = PBXFileReference; fileEncoding = 4; lastKnownFileType = sourcecode.c.h; path = CCHud.h; sourceTree = "<group>"; };
		F7514EDB1C7B1336008F3338 /* CCHud.m */ = {isa = PBXFileReference; fileEncoding = 4; lastKnownFileType = sourcecode.c.objc; path = CCHud.m; sourceTree = "<group>"; };
		F7540EE21D5B238600C3FFA8 /* aes.h */ = {isa = PBXFileReference; fileEncoding = 4; lastKnownFileType = sourcecode.c.h; path = aes.h; sourceTree = "<group>"; };
		F7540EE31D5B238600C3FFA8 /* asn1.h */ = {isa = PBXFileReference; fileEncoding = 4; lastKnownFileType = sourcecode.c.h; path = asn1.h; sourceTree = "<group>"; };
		F7540EE41D5B238600C3FFA8 /* asn1_mac.h */ = {isa = PBXFileReference; fileEncoding = 4; lastKnownFileType = sourcecode.c.h; path = asn1_mac.h; sourceTree = "<group>"; };
		F7540EE51D5B238600C3FFA8 /* asn1t.h */ = {isa = PBXFileReference; fileEncoding = 4; lastKnownFileType = sourcecode.c.h; path = asn1t.h; sourceTree = "<group>"; };
		F7540EE61D5B238600C3FFA8 /* bio.h */ = {isa = PBXFileReference; fileEncoding = 4; lastKnownFileType = sourcecode.c.h; path = bio.h; sourceTree = "<group>"; };
		F7540EE71D5B238600C3FFA8 /* blowfish.h */ = {isa = PBXFileReference; fileEncoding = 4; lastKnownFileType = sourcecode.c.h; path = blowfish.h; sourceTree = "<group>"; };
		F7540EE81D5B238600C3FFA8 /* bn.h */ = {isa = PBXFileReference; fileEncoding = 4; lastKnownFileType = sourcecode.c.h; path = bn.h; sourceTree = "<group>"; };
		F7540EE91D5B238600C3FFA8 /* buffer.h */ = {isa = PBXFileReference; fileEncoding = 4; lastKnownFileType = sourcecode.c.h; path = buffer.h; sourceTree = "<group>"; };
		F7540EEA1D5B238600C3FFA8 /* camellia.h */ = {isa = PBXFileReference; fileEncoding = 4; lastKnownFileType = sourcecode.c.h; path = camellia.h; sourceTree = "<group>"; };
		F7540EEB1D5B238600C3FFA8 /* cast.h */ = {isa = PBXFileReference; fileEncoding = 4; lastKnownFileType = sourcecode.c.h; path = cast.h; sourceTree = "<group>"; };
		F7540EEC1D5B238600C3FFA8 /* cmac.h */ = {isa = PBXFileReference; fileEncoding = 4; lastKnownFileType = sourcecode.c.h; path = cmac.h; sourceTree = "<group>"; };
		F7540EED1D5B238600C3FFA8 /* cms.h */ = {isa = PBXFileReference; fileEncoding = 4; lastKnownFileType = sourcecode.c.h; path = cms.h; sourceTree = "<group>"; };
		F7540EEE1D5B238600C3FFA8 /* comp.h */ = {isa = PBXFileReference; fileEncoding = 4; lastKnownFileType = sourcecode.c.h; path = comp.h; sourceTree = "<group>"; };
		F7540EEF1D5B238600C3FFA8 /* conf.h */ = {isa = PBXFileReference; fileEncoding = 4; lastKnownFileType = sourcecode.c.h; path = conf.h; sourceTree = "<group>"; };
		F7540EF01D5B238600C3FFA8 /* conf_api.h */ = {isa = PBXFileReference; fileEncoding = 4; lastKnownFileType = sourcecode.c.h; path = conf_api.h; sourceTree = "<group>"; };
		F7540EF11D5B238600C3FFA8 /* crypto.h */ = {isa = PBXFileReference; fileEncoding = 4; lastKnownFileType = sourcecode.c.h; path = crypto.h; sourceTree = "<group>"; };
		F7540EF21D5B238600C3FFA8 /* des.h */ = {isa = PBXFileReference; fileEncoding = 4; lastKnownFileType = sourcecode.c.h; path = des.h; sourceTree = "<group>"; };
		F7540EF41D5B238600C3FFA8 /* dh.h */ = {isa = PBXFileReference; fileEncoding = 4; lastKnownFileType = sourcecode.c.h; path = dh.h; sourceTree = "<group>"; };
		F7540EF51D5B238600C3FFA8 /* dsa.h */ = {isa = PBXFileReference; fileEncoding = 4; lastKnownFileType = sourcecode.c.h; path = dsa.h; sourceTree = "<group>"; };
		F7540EF71D5B238600C3FFA8 /* dtls1.h */ = {isa = PBXFileReference; fileEncoding = 4; lastKnownFileType = sourcecode.c.h; path = dtls1.h; sourceTree = "<group>"; };
		F7540EF81D5B238600C3FFA8 /* e_os2.h */ = {isa = PBXFileReference; fileEncoding = 4; lastKnownFileType = sourcecode.c.h; path = e_os2.h; sourceTree = "<group>"; };
		F7540EF91D5B238600C3FFA8 /* ebcdic.h */ = {isa = PBXFileReference; fileEncoding = 4; lastKnownFileType = sourcecode.c.h; path = ebcdic.h; sourceTree = "<group>"; };
		F7540EFA1D5B238600C3FFA8 /* ec.h */ = {isa = PBXFileReference; fileEncoding = 4; lastKnownFileType = sourcecode.c.h; path = ec.h; sourceTree = "<group>"; };
		F7540EFB1D5B238600C3FFA8 /* ecdh.h */ = {isa = PBXFileReference; fileEncoding = 4; lastKnownFileType = sourcecode.c.h; path = ecdh.h; sourceTree = "<group>"; };
		F7540EFC1D5B238600C3FFA8 /* ecdsa.h */ = {isa = PBXFileReference; fileEncoding = 4; lastKnownFileType = sourcecode.c.h; path = ecdsa.h; sourceTree = "<group>"; };
		F7540EFD1D5B238600C3FFA8 /* engine.h */ = {isa = PBXFileReference; fileEncoding = 4; lastKnownFileType = sourcecode.c.h; path = engine.h; sourceTree = "<group>"; };
		F7540EFE1D5B238600C3FFA8 /* err.h */ = {isa = PBXFileReference; fileEncoding = 4; lastKnownFileType = sourcecode.c.h; path = err.h; sourceTree = "<group>"; };
		F7540EFF1D5B238600C3FFA8 /* evp.h */ = {isa = PBXFileReference; fileEncoding = 4; lastKnownFileType = sourcecode.c.h; path = evp.h; sourceTree = "<group>"; };
		F7540F001D5B238600C3FFA8 /* hmac.h */ = {isa = PBXFileReference; fileEncoding = 4; lastKnownFileType = sourcecode.c.h; path = hmac.h; sourceTree = "<group>"; };
		F7540F011D5B238600C3FFA8 /* idea.h */ = {isa = PBXFileReference; fileEncoding = 4; lastKnownFileType = sourcecode.c.h; path = idea.h; sourceTree = "<group>"; };
		F7540F041D5B238600C3FFA8 /* lhash.h */ = {isa = PBXFileReference; fileEncoding = 4; lastKnownFileType = sourcecode.c.h; path = lhash.h; sourceTree = "<group>"; };
		F7540F051D5B238600C3FFA8 /* md4.h */ = {isa = PBXFileReference; fileEncoding = 4; lastKnownFileType = sourcecode.c.h; path = md4.h; sourceTree = "<group>"; };
		F7540F061D5B238600C3FFA8 /* md5.h */ = {isa = PBXFileReference; fileEncoding = 4; lastKnownFileType = sourcecode.c.h; path = md5.h; sourceTree = "<group>"; };
		F7540F071D5B238600C3FFA8 /* mdc2.h */ = {isa = PBXFileReference; fileEncoding = 4; lastKnownFileType = sourcecode.c.h; path = mdc2.h; sourceTree = "<group>"; };
		F7540F081D5B238600C3FFA8 /* modes.h */ = {isa = PBXFileReference; fileEncoding = 4; lastKnownFileType = sourcecode.c.h; path = modes.h; sourceTree = "<group>"; };
		F7540F091D5B238600C3FFA8 /* obj_mac.h */ = {isa = PBXFileReference; fileEncoding = 4; lastKnownFileType = sourcecode.c.h; path = obj_mac.h; sourceTree = "<group>"; };
		F7540F0A1D5B238600C3FFA8 /* objects.h */ = {isa = PBXFileReference; fileEncoding = 4; lastKnownFileType = sourcecode.c.h; path = objects.h; sourceTree = "<group>"; };
		F7540F0B1D5B238600C3FFA8 /* ocsp.h */ = {isa = PBXFileReference; fileEncoding = 4; lastKnownFileType = sourcecode.c.h; path = ocsp.h; sourceTree = "<group>"; };
		F7540F0C1D5B238600C3FFA8 /* opensslconf.h */ = {isa = PBXFileReference; fileEncoding = 4; lastKnownFileType = sourcecode.c.h; path = opensslconf.h; sourceTree = "<group>"; };
		F7540F0D1D5B238600C3FFA8 /* opensslv.h */ = {isa = PBXFileReference; fileEncoding = 4; lastKnownFileType = sourcecode.c.h; path = opensslv.h; sourceTree = "<group>"; };
		F7540F0E1D5B238600C3FFA8 /* ossl_typ.h */ = {isa = PBXFileReference; fileEncoding = 4; lastKnownFileType = sourcecode.c.h; path = ossl_typ.h; sourceTree = "<group>"; };
		F7540F0F1D5B238600C3FFA8 /* pem.h */ = {isa = PBXFileReference; fileEncoding = 4; lastKnownFileType = sourcecode.c.h; path = pem.h; sourceTree = "<group>"; };
		F7540F101D5B238600C3FFA8 /* pem2.h */ = {isa = PBXFileReference; fileEncoding = 4; lastKnownFileType = sourcecode.c.h; path = pem2.h; sourceTree = "<group>"; };
		F7540F111D5B238600C3FFA8 /* pkcs12.h */ = {isa = PBXFileReference; fileEncoding = 4; lastKnownFileType = sourcecode.c.h; path = pkcs12.h; sourceTree = "<group>"; };
		F7540F121D5B238600C3FFA8 /* pkcs7.h */ = {isa = PBXFileReference; fileEncoding = 4; lastKnownFileType = sourcecode.c.h; path = pkcs7.h; sourceTree = "<group>"; };
		F7540F141D5B238600C3FFA8 /* rand.h */ = {isa = PBXFileReference; fileEncoding = 4; lastKnownFileType = sourcecode.c.h; path = rand.h; sourceTree = "<group>"; };
		F7540F151D5B238600C3FFA8 /* rc2.h */ = {isa = PBXFileReference; fileEncoding = 4; lastKnownFileType = sourcecode.c.h; path = rc2.h; sourceTree = "<group>"; };
		F7540F161D5B238600C3FFA8 /* rc4.h */ = {isa = PBXFileReference; fileEncoding = 4; lastKnownFileType = sourcecode.c.h; path = rc4.h; sourceTree = "<group>"; };
		F7540F171D5B238600C3FFA8 /* ripemd.h */ = {isa = PBXFileReference; fileEncoding = 4; lastKnownFileType = sourcecode.c.h; path = ripemd.h; sourceTree = "<group>"; };
		F7540F181D5B238600C3FFA8 /* rsa.h */ = {isa = PBXFileReference; fileEncoding = 4; lastKnownFileType = sourcecode.c.h; path = rsa.h; sourceTree = "<group>"; };
		F7540F191D5B238600C3FFA8 /* safestack.h */ = {isa = PBXFileReference; fileEncoding = 4; lastKnownFileType = sourcecode.c.h; path = safestack.h; sourceTree = "<group>"; };
		F7540F1A1D5B238600C3FFA8 /* seed.h */ = {isa = PBXFileReference; fileEncoding = 4; lastKnownFileType = sourcecode.c.h; path = seed.h; sourceTree = "<group>"; };
		F7540F1B1D5B238600C3FFA8 /* sha.h */ = {isa = PBXFileReference; fileEncoding = 4; lastKnownFileType = sourcecode.c.h; path = sha.h; sourceTree = "<group>"; };
		F7540F1C1D5B238600C3FFA8 /* srp.h */ = {isa = PBXFileReference; fileEncoding = 4; lastKnownFileType = sourcecode.c.h; path = srp.h; sourceTree = "<group>"; };
		F7540F1D1D5B238600C3FFA8 /* srtp.h */ = {isa = PBXFileReference; fileEncoding = 4; lastKnownFileType = sourcecode.c.h; path = srtp.h; sourceTree = "<group>"; };
		F7540F1E1D5B238600C3FFA8 /* ssl.h */ = {isa = PBXFileReference; fileEncoding = 4; lastKnownFileType = sourcecode.c.h; path = ssl.h; sourceTree = "<group>"; };
		F7540F1F1D5B238600C3FFA8 /* ssl2.h */ = {isa = PBXFileReference; fileEncoding = 4; lastKnownFileType = sourcecode.c.h; path = ssl2.h; sourceTree = "<group>"; };
		F7540F211D5B238600C3FFA8 /* ssl3.h */ = {isa = PBXFileReference; fileEncoding = 4; lastKnownFileType = sourcecode.c.h; path = ssl3.h; sourceTree = "<group>"; };
		F7540F221D5B238600C3FFA8 /* stack.h */ = {isa = PBXFileReference; fileEncoding = 4; lastKnownFileType = sourcecode.c.h; path = stack.h; sourceTree = "<group>"; };
		F7540F231D5B238600C3FFA8 /* symhacks.h */ = {isa = PBXFileReference; fileEncoding = 4; lastKnownFileType = sourcecode.c.h; path = symhacks.h; sourceTree = "<group>"; };
		F7540F241D5B238600C3FFA8 /* tls1.h */ = {isa = PBXFileReference; fileEncoding = 4; lastKnownFileType = sourcecode.c.h; path = tls1.h; sourceTree = "<group>"; };
		F7540F251D5B238600C3FFA8 /* ts.h */ = {isa = PBXFileReference; fileEncoding = 4; lastKnownFileType = sourcecode.c.h; path = ts.h; sourceTree = "<group>"; };
		F7540F261D5B238600C3FFA8 /* txt_db.h */ = {isa = PBXFileReference; fileEncoding = 4; lastKnownFileType = sourcecode.c.h; path = txt_db.h; sourceTree = "<group>"; };
		F7540F271D5B238600C3FFA8 /* ui.h */ = {isa = PBXFileReference; fileEncoding = 4; lastKnownFileType = sourcecode.c.h; path = ui.h; sourceTree = "<group>"; };
		F7540F291D5B238600C3FFA8 /* whrlpool.h */ = {isa = PBXFileReference; fileEncoding = 4; lastKnownFileType = sourcecode.c.h; path = whrlpool.h; sourceTree = "<group>"; };
		F7540F2A1D5B238600C3FFA8 /* x509.h */ = {isa = PBXFileReference; fileEncoding = 4; lastKnownFileType = sourcecode.c.h; path = x509.h; sourceTree = "<group>"; };
		F7540F2B1D5B238600C3FFA8 /* x509_vfy.h */ = {isa = PBXFileReference; fileEncoding = 4; lastKnownFileType = sourcecode.c.h; path = x509_vfy.h; sourceTree = "<group>"; };
		F7540F2C1D5B238600C3FFA8 /* x509v3.h */ = {isa = PBXFileReference; fileEncoding = 4; lastKnownFileType = sourcecode.c.h; path = x509v3.h; sourceTree = "<group>"; };
		F754EEC421772B6100BB1CDF /* DropdownItem.swift */ = {isa = PBXFileReference; fileEncoding = 4; lastKnownFileType = sourcecode.swift; path = DropdownItem.swift; sourceTree = "<group>"; };
		F754EEC521772B6100BB1CDF /* DropUpMenu.swift */ = {isa = PBXFileReference; fileEncoding = 4; lastKnownFileType = sourcecode.swift; path = DropUpMenu.swift; sourceTree = "<group>"; };
		F754EEC621772B6100BB1CDF /* DropdownMenu.h */ = {isa = PBXFileReference; fileEncoding = 4; lastKnownFileType = sourcecode.c.h; path = DropdownMenu.h; sourceTree = "<group>"; };
		F754EEC721772B6100BB1CDF /* DropdownMenu.swift */ = {isa = PBXFileReference; fileEncoding = 4; lastKnownFileType = sourcecode.swift; path = DropdownMenu.swift; sourceTree = "<group>"; };
		F754EEC821772B6100BB1CDF /* SectionHeader.swift */ = {isa = PBXFileReference; fileEncoding = 4; lastKnownFileType = sourcecode.swift; path = SectionHeader.swift; sourceTree = "<group>"; };
		F755BD9A20594AC7008C5FBB /* NCService.swift */ = {isa = PBXFileReference; lastKnownFileType = sourcecode.swift; path = NCService.swift; sourceTree = "<group>"; };
		F758B457212C564000515F55 /* Scan.storyboard */ = {isa = PBXFileReference; fileEncoding = 4; lastKnownFileType = file.storyboard; path = Scan.storyboard; sourceTree = "<group>"; };
		F758B45D212C569C00515F55 /* ScanCell.swift */ = {isa = PBXFileReference; fileEncoding = 4; lastKnownFileType = sourcecode.swift; path = ScanCell.swift; sourceTree = "<group>"; };
		F758B45F212C56A400515F55 /* ScanCollectionView.swift */ = {isa = PBXFileReference; fileEncoding = 4; lastKnownFileType = sourcecode.swift; path = ScanCollectionView.swift; sourceTree = "<group>"; };
		F75AC2421F1F62450073EC19 /* NCManageAutoUploadFileName.swift */ = {isa = PBXFileReference; fileEncoding = 4; lastKnownFileType = sourcecode.swift; path = NCManageAutoUploadFileName.swift; sourceTree = "<group>"; };
		F75ADF441DC75FFE008A7347 /* CCLogin.storyboard */ = {isa = PBXFileReference; fileEncoding = 4; lastKnownFileType = file.storyboard; path = CCLogin.storyboard; sourceTree = "<group>"; };
		F75B91E21ECAE17800199C96 /* fr */ = {isa = PBXFileReference; lastKnownFileType = text.plist.strings; name = fr; path = fr.lproj/Localizable.strings; sourceTree = "<group>"; };
		F75B91F71ECAE26300199C96 /* pt-BR */ = {isa = PBXFileReference; lastKnownFileType = text.plist.strings; name = "pt-BR"; path = "pt-BR.lproj/Localizable.strings"; sourceTree = "<group>"; };
		F75B923D1ECAE55E00199C96 /* ru */ = {isa = PBXFileReference; lastKnownFileType = text.plist.strings; name = ru; path = ru.lproj/Localizable.strings; sourceTree = "<group>"; };
		F75CDBF51DF063AD00116AD0 /* .gitignore */ = {isa = PBXFileReference; lastKnownFileType = text; name = .gitignore; path = ../.gitignore; sourceTree = "<group>"; };
		F75EDFBC1E8C112F00E6F369 /* libsqlite3.0.tbd */ = {isa = PBXFileReference; lastKnownFileType = "sourcecode.text-based-dylib-definition"; name = libsqlite3.0.tbd; path = usr/lib/libsqlite3.0.tbd; sourceTree = SDKROOT; };
		F75EDFBE1E8C116D00E6F369 /* libstdc++.tbd */ = {isa = PBXFileReference; lastKnownFileType = "sourcecode.text-based-dylib-definition"; name = "libstdc++.tbd"; path = "usr/lib/libstdc++.tbd"; sourceTree = SDKROOT; };
		F760F75721F21F61006B1A73 /* icomoon.ttf */ = {isa = PBXFileReference; lastKnownFileType = file; path = icomoon.ttf; sourceTree = "<group>"; };
		F760F75821F21F61006B1A73 /* StickersViewController.xib */ = {isa = PBXFileReference; fileEncoding = 4; lastKnownFileType = file.xib; path = StickersViewController.xib; sourceTree = "<group>"; };
		F760F75921F21F61006B1A73 /* ColorsCollectionViewDelegate.swift */ = {isa = PBXFileReference; fileEncoding = 4; lastKnownFileType = sourcecode.swift; path = ColorsCollectionViewDelegate.swift; sourceTree = "<group>"; };
		F760F75A21F21F61006B1A73 /* PhotoEditor+Keyboard.swift */ = {isa = PBXFileReference; fileEncoding = 4; lastKnownFileType = sourcecode.swift; path = "PhotoEditor+Keyboard.swift"; sourceTree = "<group>"; };
		F760F75B21F21F61006B1A73 /* PhotoEditor+Controls.swift */ = {isa = PBXFileReference; fileEncoding = 4; lastKnownFileType = sourcecode.swift; path = "PhotoEditor+Controls.swift"; sourceTree = "<group>"; };
		F760F75C21F21F61006B1A73 /* PhotoEditorViewController.xib */ = {isa = PBXFileReference; fileEncoding = 4; lastKnownFileType = file.xib; path = PhotoEditorViewController.xib; sourceTree = "<group>"; };
		F760F75D21F21F61006B1A73 /* PhotoEditor+StickersViewController.swift */ = {isa = PBXFileReference; fileEncoding = 4; lastKnownFileType = sourcecode.swift; path = "PhotoEditor+StickersViewController.swift"; sourceTree = "<group>"; };
		F760F75E21F21F61006B1A73 /* PhotoEditor+UITextView.swift */ = {isa = PBXFileReference; fileEncoding = 4; lastKnownFileType = sourcecode.swift; path = "PhotoEditor+UITextView.swift"; sourceTree = "<group>"; };
		F760F75F21F21F61006B1A73 /* UIImageView+Alpha.swift */ = {isa = PBXFileReference; fileEncoding = 4; lastKnownFileType = sourcecode.swift; path = "UIImageView+Alpha.swift"; sourceTree = "<group>"; };
		F760F76021F21F61006B1A73 /* ColorCollectionViewCell.xib */ = {isa = PBXFileReference; fileEncoding = 4; lastKnownFileType = file.xib; path = ColorCollectionViewCell.xib; sourceTree = "<group>"; };
		F760F76121F21F61006B1A73 /* EmojiCollectionViewCell.xib */ = {isa = PBXFileReference; fileEncoding = 4; lastKnownFileType = file.xib; path = EmojiCollectionViewCell.xib; sourceTree = "<group>"; };
		F760F76321F21F61006B1A73 /* Base */ = {isa = PBXFileReference; lastKnownFileType = file.storyboard; name = Base; path = Base.lproj/LaunchScreen.storyboard; sourceTree = "<group>"; };
		F760F76421F21F61006B1A73 /* PhotoEditor+Font.swift */ = {isa = PBXFileReference; fileEncoding = 4; lastKnownFileType = sourcecode.swift; path = "PhotoEditor+Font.swift"; sourceTree = "<group>"; };
		F760F76521F21F61006B1A73 /* PhotoCropEditorBorder@2x.png */ = {isa = PBXFileReference; lastKnownFileType = image.png; path = "PhotoCropEditorBorder@2x.png"; sourceTree = "<group>"; };
		F760F76621F21F61006B1A73 /* UIView+Image.swift */ = {isa = PBXFileReference; fileEncoding = 4; lastKnownFileType = sourcecode.swift; path = "UIView+Image.swift"; sourceTree = "<group>"; };
		F760F76721F21F61006B1A73 /* UIImage+Size.swift */ = {isa = PBXFileReference; fileEncoding = 4; lastKnownFileType = sourcecode.swift; path = "UIImage+Size.swift"; sourceTree = "<group>"; };
		F760F76821F21F61006B1A73 /* UIImage+Crop.swift */ = {isa = PBXFileReference; fileEncoding = 4; lastKnownFileType = sourcecode.swift; path = "UIImage+Crop.swift"; sourceTree = "<group>"; };
		F760F76921F21F61006B1A73 /* StickersViewController.swift */ = {isa = PBXFileReference; fileEncoding = 4; lastKnownFileType = sourcecode.swift; path = StickersViewController.swift; sourceTree = "<group>"; };
		F760F76A21F21F61006B1A73 /* Protocols.swift */ = {isa = PBXFileReference; fileEncoding = 4; lastKnownFileType = sourcecode.swift; path = Protocols.swift; sourceTree = "<group>"; };
		F760F76B21F21F61006B1A73 /* PhotoEditor+Drawing.swift */ = {isa = PBXFileReference; fileEncoding = 4; lastKnownFileType = sourcecode.swift; path = "PhotoEditor+Drawing.swift"; sourceTree = "<group>"; };
		F760F76C21F21F61006B1A73 /* PhotoCropEditorBorder@3x.png */ = {isa = PBXFileReference; lastKnownFileType = image.png; path = "PhotoCropEditorBorder@3x.png"; sourceTree = "<group>"; };
		F760F76D21F21F61006B1A73 /* PhotoCropEditorBorder.png */ = {isa = PBXFileReference; lastKnownFileType = image.png; path = PhotoCropEditorBorder.png; sourceTree = "<group>"; };
		F760F76E21F21F61006B1A73 /* EmojiCollectionViewCell.swift */ = {isa = PBXFileReference; fileEncoding = 4; lastKnownFileType = sourcecode.swift; path = EmojiCollectionViewCell.swift; sourceTree = "<group>"; };
		F760F76F21F21F61006B1A73 /* EmojisCollectionViewDelegate.swift */ = {isa = PBXFileReference; fileEncoding = 4; lastKnownFileType = sourcecode.swift; path = EmojisCollectionViewDelegate.swift; sourceTree = "<group>"; };
		F760F77021F21F61006B1A73 /* CropView.swift */ = {isa = PBXFileReference; fileEncoding = 4; lastKnownFileType = sourcecode.swift; path = CropView.swift; sourceTree = "<group>"; };
		F760F77121F21F61006B1A73 /* ResizeControl.swift */ = {isa = PBXFileReference; fileEncoding = 4; lastKnownFileType = sourcecode.swift; path = ResizeControl.swift; sourceTree = "<group>"; };
		F760F77221F21F61006B1A73 /* PhotoEditor+Gestures.swift */ = {isa = PBXFileReference; fileEncoding = 4; lastKnownFileType = sourcecode.swift; path = "PhotoEditor+Gestures.swift"; sourceTree = "<group>"; };
		F760F77321F21F61006B1A73 /* PhotoEditorViewController.swift */ = {isa = PBXFileReference; fileEncoding = 4; lastKnownFileType = sourcecode.swift; path = PhotoEditorViewController.swift; sourceTree = "<group>"; };
		F760F77421F21F61006B1A73 /* StickerCollectionViewCell.xib */ = {isa = PBXFileReference; fileEncoding = 4; lastKnownFileType = file.xib; path = StickerCollectionViewCell.xib; sourceTree = "<group>"; };
		F760F77521F21F61006B1A73 /* StickerCollectionViewCell.swift */ = {isa = PBXFileReference; fileEncoding = 4; lastKnownFileType = sourcecode.swift; path = StickerCollectionViewCell.swift; sourceTree = "<group>"; };
		F760F77621F21F61006B1A73 /* CropViewController.swift */ = {isa = PBXFileReference; fileEncoding = 4; lastKnownFileType = sourcecode.swift; path = CropViewController.swift; sourceTree = "<group>"; };
		F760F77721F21F61006B1A73 /* PhotoEditor+Crop.swift */ = {isa = PBXFileReference; fileEncoding = 4; lastKnownFileType = sourcecode.swift; path = "PhotoEditor+Crop.swift"; sourceTree = "<group>"; };
		F760F77821F21F61006B1A73 /* ColorCollectionViewCell.swift */ = {isa = PBXFileReference; fileEncoding = 4; lastKnownFileType = sourcecode.swift; path = ColorCollectionViewCell.swift; sourceTree = "<group>"; };
		F760F77921F21F61006B1A73 /* GradientView.swift */ = {isa = PBXFileReference; fileEncoding = 4; lastKnownFileType = sourcecode.swift; path = GradientView.swift; sourceTree = "<group>"; };
		F760F77A21F21F61006B1A73 /* CropRectView.swift */ = {isa = PBXFileReference; fileEncoding = 4; lastKnownFileType = sourcecode.swift; path = CropRectView.swift; sourceTree = "<group>"; };
		F76185592198A2B500A65DC4 /* NCPhotosPickerViewController.swift */ = {isa = PBXFileReference; lastKnownFileType = sourcecode.swift; path = NCPhotosPickerViewController.swift; sourceTree = "<group>"; };
		F762CAA31EACB66200B38484 /* XLFormBaseCell.h */ = {isa = PBXFileReference; fileEncoding = 4; lastKnownFileType = sourcecode.c.h; path = XLFormBaseCell.h; sourceTree = "<group>"; };
		F762CAA41EACB66200B38484 /* XLFormBaseCell.m */ = {isa = PBXFileReference; fileEncoding = 4; lastKnownFileType = sourcecode.c.objc; path = XLFormBaseCell.m; sourceTree = "<group>"; };
		F762CAA51EACB66200B38484 /* XLFormButtonCell.h */ = {isa = PBXFileReference; fileEncoding = 4; lastKnownFileType = sourcecode.c.h; path = XLFormButtonCell.h; sourceTree = "<group>"; };
		F762CAA61EACB66200B38484 /* XLFormButtonCell.m */ = {isa = PBXFileReference; fileEncoding = 4; lastKnownFileType = sourcecode.c.objc; path = XLFormButtonCell.m; sourceTree = "<group>"; };
		F762CAA71EACB66200B38484 /* XLFormCheckCell.h */ = {isa = PBXFileReference; fileEncoding = 4; lastKnownFileType = sourcecode.c.h; path = XLFormCheckCell.h; sourceTree = "<group>"; };
		F762CAA81EACB66200B38484 /* XLFormCheckCell.m */ = {isa = PBXFileReference; fileEncoding = 4; lastKnownFileType = sourcecode.c.objc; path = XLFormCheckCell.m; sourceTree = "<group>"; };
		F762CAA91EACB66200B38484 /* XLFormDateCell.h */ = {isa = PBXFileReference; fileEncoding = 4; lastKnownFileType = sourcecode.c.h; path = XLFormDateCell.h; sourceTree = "<group>"; };
		F762CAAA1EACB66200B38484 /* XLFormDateCell.m */ = {isa = PBXFileReference; fileEncoding = 4; lastKnownFileType = sourcecode.c.objc; path = XLFormDateCell.m; sourceTree = "<group>"; };
		F762CAAB1EACB66200B38484 /* XLFormDatePickerCell.h */ = {isa = PBXFileReference; fileEncoding = 4; lastKnownFileType = sourcecode.c.h; path = XLFormDatePickerCell.h; sourceTree = "<group>"; };
		F762CAAC1EACB66200B38484 /* XLFormDatePickerCell.m */ = {isa = PBXFileReference; fileEncoding = 4; lastKnownFileType = sourcecode.c.objc; path = XLFormDatePickerCell.m; sourceTree = "<group>"; };
		F762CAAD1EACB66200B38484 /* XLFormDescriptorCell.h */ = {isa = PBXFileReference; fileEncoding = 4; lastKnownFileType = sourcecode.c.h; path = XLFormDescriptorCell.h; sourceTree = "<group>"; };
		F762CAAE1EACB66200B38484 /* XLFormImageCell.h */ = {isa = PBXFileReference; fileEncoding = 4; lastKnownFileType = sourcecode.c.h; path = XLFormImageCell.h; sourceTree = "<group>"; };
		F762CAAF1EACB66200B38484 /* XLFormImageCell.m */ = {isa = PBXFileReference; fileEncoding = 4; lastKnownFileType = sourcecode.c.objc; path = XLFormImageCell.m; sourceTree = "<group>"; };
		F762CAB01EACB66200B38484 /* XLFormInlineRowDescriptorCell.h */ = {isa = PBXFileReference; fileEncoding = 4; lastKnownFileType = sourcecode.c.h; path = XLFormInlineRowDescriptorCell.h; sourceTree = "<group>"; };
		F762CAB11EACB66200B38484 /* XLFormInlineSelectorCell.h */ = {isa = PBXFileReference; fileEncoding = 4; lastKnownFileType = sourcecode.c.h; path = XLFormInlineSelectorCell.h; sourceTree = "<group>"; };
		F762CAB21EACB66200B38484 /* XLFormInlineSelectorCell.m */ = {isa = PBXFileReference; fileEncoding = 4; lastKnownFileType = sourcecode.c.objc; path = XLFormInlineSelectorCell.m; sourceTree = "<group>"; };
		F762CAB31EACB66200B38484 /* XLFormLeftRightSelectorCell.h */ = {isa = PBXFileReference; fileEncoding = 4; lastKnownFileType = sourcecode.c.h; path = XLFormLeftRightSelectorCell.h; sourceTree = "<group>"; };
		F762CAB41EACB66200B38484 /* XLFormLeftRightSelectorCell.m */ = {isa = PBXFileReference; fileEncoding = 4; lastKnownFileType = sourcecode.c.objc; path = XLFormLeftRightSelectorCell.m; sourceTree = "<group>"; };
		F762CAB51EACB66200B38484 /* XLFormPickerCell.h */ = {isa = PBXFileReference; fileEncoding = 4; lastKnownFileType = sourcecode.c.h; path = XLFormPickerCell.h; sourceTree = "<group>"; };
		F762CAB61EACB66200B38484 /* XLFormPickerCell.m */ = {isa = PBXFileReference; fileEncoding = 4; lastKnownFileType = sourcecode.c.objc; path = XLFormPickerCell.m; sourceTree = "<group>"; };
		F762CAB71EACB66200B38484 /* XLFormSegmentedCell.h */ = {isa = PBXFileReference; fileEncoding = 4; lastKnownFileType = sourcecode.c.h; path = XLFormSegmentedCell.h; sourceTree = "<group>"; };
		F762CAB81EACB66200B38484 /* XLFormSegmentedCell.m */ = {isa = PBXFileReference; fileEncoding = 4; lastKnownFileType = sourcecode.c.objc; path = XLFormSegmentedCell.m; sourceTree = "<group>"; };
		F762CAB91EACB66200B38484 /* XLFormSelectorCell.h */ = {isa = PBXFileReference; fileEncoding = 4; lastKnownFileType = sourcecode.c.h; path = XLFormSelectorCell.h; sourceTree = "<group>"; };
		F762CABA1EACB66200B38484 /* XLFormSelectorCell.m */ = {isa = PBXFileReference; fileEncoding = 4; lastKnownFileType = sourcecode.c.objc; path = XLFormSelectorCell.m; sourceTree = "<group>"; };
		F762CABB1EACB66200B38484 /* XLFormSliderCell.h */ = {isa = PBXFileReference; fileEncoding = 4; lastKnownFileType = sourcecode.c.h; path = XLFormSliderCell.h; sourceTree = "<group>"; };
		F762CABC1EACB66200B38484 /* XLFormSliderCell.m */ = {isa = PBXFileReference; fileEncoding = 4; lastKnownFileType = sourcecode.c.objc; path = XLFormSliderCell.m; sourceTree = "<group>"; };
		F762CABD1EACB66200B38484 /* XLFormStepCounterCell.h */ = {isa = PBXFileReference; fileEncoding = 4; lastKnownFileType = sourcecode.c.h; path = XLFormStepCounterCell.h; sourceTree = "<group>"; };
		F762CABE1EACB66200B38484 /* XLFormStepCounterCell.m */ = {isa = PBXFileReference; fileEncoding = 4; lastKnownFileType = sourcecode.c.objc; path = XLFormStepCounterCell.m; sourceTree = "<group>"; };
		F762CABF1EACB66200B38484 /* XLFormSwitchCell.h */ = {isa = PBXFileReference; fileEncoding = 4; lastKnownFileType = sourcecode.c.h; path = XLFormSwitchCell.h; sourceTree = "<group>"; };
		F762CAC01EACB66200B38484 /* XLFormSwitchCell.m */ = {isa = PBXFileReference; fileEncoding = 4; lastKnownFileType = sourcecode.c.objc; path = XLFormSwitchCell.m; sourceTree = "<group>"; };
		F762CAC11EACB66200B38484 /* XLFormTextFieldCell.h */ = {isa = PBXFileReference; fileEncoding = 4; lastKnownFileType = sourcecode.c.h; path = XLFormTextFieldCell.h; sourceTree = "<group>"; };
		F762CAC21EACB66200B38484 /* XLFormTextFieldCell.m */ = {isa = PBXFileReference; fileEncoding = 4; lastKnownFileType = sourcecode.c.objc; path = XLFormTextFieldCell.m; sourceTree = "<group>"; };
		F762CAC31EACB66200B38484 /* XLFormTextViewCell.h */ = {isa = PBXFileReference; fileEncoding = 4; lastKnownFileType = sourcecode.c.h; path = XLFormTextViewCell.h; sourceTree = "<group>"; };
		F762CAC41EACB66200B38484 /* XLFormTextViewCell.m */ = {isa = PBXFileReference; fileEncoding = 4; lastKnownFileType = sourcecode.c.objc; path = XLFormTextViewCell.m; sourceTree = "<group>"; };
		F762CAC61EACB66200B38484 /* XLFormOptionsObject.h */ = {isa = PBXFileReference; fileEncoding = 4; lastKnownFileType = sourcecode.c.h; path = XLFormOptionsObject.h; sourceTree = "<group>"; };
		F762CAC71EACB66200B38484 /* XLFormOptionsObject.m */ = {isa = PBXFileReference; fileEncoding = 4; lastKnownFileType = sourcecode.c.objc; path = XLFormOptionsObject.m; sourceTree = "<group>"; };
		F762CAC81EACB66200B38484 /* XLFormOptionsViewController.h */ = {isa = PBXFileReference; fileEncoding = 4; lastKnownFileType = sourcecode.c.h; path = XLFormOptionsViewController.h; sourceTree = "<group>"; };
		F762CAC91EACB66200B38484 /* XLFormOptionsViewController.m */ = {isa = PBXFileReference; fileEncoding = 4; lastKnownFileType = sourcecode.c.objc; path = XLFormOptionsViewController.m; sourceTree = "<group>"; };
		F762CACA1EACB66200B38484 /* XLFormRowDescriptorViewController.h */ = {isa = PBXFileReference; fileEncoding = 4; lastKnownFileType = sourcecode.c.h; path = XLFormRowDescriptorViewController.h; sourceTree = "<group>"; };
		F762CACB1EACB66200B38484 /* XLFormViewController.h */ = {isa = PBXFileReference; fileEncoding = 4; lastKnownFileType = sourcecode.c.h; path = XLFormViewController.h; sourceTree = "<group>"; };
		F762CACC1EACB66200B38484 /* XLFormViewController.m */ = {isa = PBXFileReference; fileEncoding = 4; lastKnownFileType = sourcecode.c.objc; path = XLFormViewController.m; sourceTree = "<group>"; };
		F762CACE1EACB66200B38484 /* XLFormDescriptor.h */ = {isa = PBXFileReference; fileEncoding = 4; lastKnownFileType = sourcecode.c.h; path = XLFormDescriptor.h; sourceTree = "<group>"; };
		F762CACF1EACB66200B38484 /* XLFormDescriptor.m */ = {isa = PBXFileReference; fileEncoding = 4; lastKnownFileType = sourcecode.c.objc; path = XLFormDescriptor.m; sourceTree = "<group>"; };
		F762CAD01EACB66200B38484 /* XLFormDescriptorDelegate.h */ = {isa = PBXFileReference; fileEncoding = 4; lastKnownFileType = sourcecode.c.h; path = XLFormDescriptorDelegate.h; sourceTree = "<group>"; };
		F762CAD11EACB66200B38484 /* XLFormRowDescriptor.h */ = {isa = PBXFileReference; fileEncoding = 4; lastKnownFileType = sourcecode.c.h; path = XLFormRowDescriptor.h; sourceTree = "<group>"; };
		F762CAD21EACB66200B38484 /* XLFormRowDescriptor.m */ = {isa = PBXFileReference; fileEncoding = 4; lastKnownFileType = sourcecode.c.objc; path = XLFormRowDescriptor.m; sourceTree = "<group>"; };
		F762CAD31EACB66200B38484 /* XLFormSectionDescriptor.h */ = {isa = PBXFileReference; fileEncoding = 4; lastKnownFileType = sourcecode.c.h; path = XLFormSectionDescriptor.h; sourceTree = "<group>"; };
		F762CAD41EACB66200B38484 /* XLFormSectionDescriptor.m */ = {isa = PBXFileReference; fileEncoding = 4; lastKnownFileType = sourcecode.c.objc; path = XLFormSectionDescriptor.m; sourceTree = "<group>"; };
		F762CAD61EACB66200B38484 /* NSArray+XLFormAdditions.h */ = {isa = PBXFileReference; fileEncoding = 4; lastKnownFileType = sourcecode.c.h; path = "NSArray+XLFormAdditions.h"; sourceTree = "<group>"; };
		F762CAD71EACB66200B38484 /* NSArray+XLFormAdditions.m */ = {isa = PBXFileReference; fileEncoding = 4; lastKnownFileType = sourcecode.c.objc; path = "NSArray+XLFormAdditions.m"; sourceTree = "<group>"; };
		F762CAD81EACB66200B38484 /* NSExpression+XLFormAdditions.h */ = {isa = PBXFileReference; fileEncoding = 4; lastKnownFileType = sourcecode.c.h; path = "NSExpression+XLFormAdditions.h"; sourceTree = "<group>"; };
		F762CAD91EACB66200B38484 /* NSExpression+XLFormAdditions.m */ = {isa = PBXFileReference; fileEncoding = 4; lastKnownFileType = sourcecode.c.objc; path = "NSExpression+XLFormAdditions.m"; sourceTree = "<group>"; };
		F762CADA1EACB66200B38484 /* NSObject+XLFormAdditions.h */ = {isa = PBXFileReference; fileEncoding = 4; lastKnownFileType = sourcecode.c.h; path = "NSObject+XLFormAdditions.h"; sourceTree = "<group>"; };
		F762CADB1EACB66200B38484 /* NSObject+XLFormAdditions.m */ = {isa = PBXFileReference; fileEncoding = 4; lastKnownFileType = sourcecode.c.objc; path = "NSObject+XLFormAdditions.m"; sourceTree = "<group>"; };
		F762CADC1EACB66200B38484 /* NSPredicate+XLFormAdditions.h */ = {isa = PBXFileReference; fileEncoding = 4; lastKnownFileType = sourcecode.c.h; path = "NSPredicate+XLFormAdditions.h"; sourceTree = "<group>"; };
		F762CADD1EACB66200B38484 /* NSPredicate+XLFormAdditions.m */ = {isa = PBXFileReference; fileEncoding = 4; lastKnownFileType = sourcecode.c.objc; path = "NSPredicate+XLFormAdditions.m"; sourceTree = "<group>"; };
		F762CADE1EACB66200B38484 /* NSString+XLFormAdditions.h */ = {isa = PBXFileReference; fileEncoding = 4; lastKnownFileType = sourcecode.c.h; path = "NSString+XLFormAdditions.h"; sourceTree = "<group>"; };
		F762CADF1EACB66200B38484 /* NSString+XLFormAdditions.m */ = {isa = PBXFileReference; fileEncoding = 4; lastKnownFileType = sourcecode.c.objc; path = "NSString+XLFormAdditions.m"; sourceTree = "<group>"; };
		F762CAE01EACB66200B38484 /* UIView+XLFormAdditions.h */ = {isa = PBXFileReference; fileEncoding = 4; lastKnownFileType = sourcecode.c.h; path = "UIView+XLFormAdditions.h"; sourceTree = "<group>"; };
		F762CAE11EACB66200B38484 /* UIView+XLFormAdditions.m */ = {isa = PBXFileReference; fileEncoding = 4; lastKnownFileType = sourcecode.c.objc; path = "UIView+XLFormAdditions.m"; sourceTree = "<group>"; };
		F762CAE31EACB66200B38484 /* XLFormRightDetailCell.h */ = {isa = PBXFileReference; fileEncoding = 4; lastKnownFileType = sourcecode.c.h; path = XLFormRightDetailCell.h; sourceTree = "<group>"; };
		F762CAE41EACB66200B38484 /* XLFormRightDetailCell.m */ = {isa = PBXFileReference; fileEncoding = 4; lastKnownFileType = sourcecode.c.objc; path = XLFormRightDetailCell.m; sourceTree = "<group>"; };
		F762CAE51EACB66200B38484 /* XLFormRightImageButton.h */ = {isa = PBXFileReference; fileEncoding = 4; lastKnownFileType = sourcecode.c.h; path = XLFormRightImageButton.h; sourceTree = "<group>"; };
		F762CAE61EACB66200B38484 /* XLFormRightImageButton.m */ = {isa = PBXFileReference; fileEncoding = 4; lastKnownFileType = sourcecode.c.objc; path = XLFormRightImageButton.m; sourceTree = "<group>"; };
		F762CAE71EACB66200B38484 /* XLFormRowNavigationAccessoryView.h */ = {isa = PBXFileReference; fileEncoding = 4; lastKnownFileType = sourcecode.c.h; path = XLFormRowNavigationAccessoryView.h; sourceTree = "<group>"; };
		F762CAE81EACB66200B38484 /* XLFormRowNavigationAccessoryView.m */ = {isa = PBXFileReference; fileEncoding = 4; lastKnownFileType = sourcecode.c.objc; path = XLFormRowNavigationAccessoryView.m; sourceTree = "<group>"; };
		F762CAE91EACB66200B38484 /* XLFormTextView.h */ = {isa = PBXFileReference; fileEncoding = 4; lastKnownFileType = sourcecode.c.h; path = XLFormTextView.h; sourceTree = "<group>"; };
		F762CAEA1EACB66200B38484 /* XLFormTextView.m */ = {isa = PBXFileReference; fileEncoding = 4; lastKnownFileType = sourcecode.c.objc; path = XLFormTextView.m; sourceTree = "<group>"; };
		F762CAEC1EACB66200B38484 /* XLFormRegexValidator.h */ = {isa = PBXFileReference; fileEncoding = 4; lastKnownFileType = sourcecode.c.h; path = XLFormRegexValidator.h; sourceTree = "<group>"; };
		F762CAED1EACB66200B38484 /* XLFormRegexValidator.m */ = {isa = PBXFileReference; fileEncoding = 4; lastKnownFileType = sourcecode.c.objc; path = XLFormRegexValidator.m; sourceTree = "<group>"; };
		F762CAEE1EACB66200B38484 /* XLFormValidationStatus.h */ = {isa = PBXFileReference; fileEncoding = 4; lastKnownFileType = sourcecode.c.h; path = XLFormValidationStatus.h; sourceTree = "<group>"; };
		F762CAEF1EACB66200B38484 /* XLFormValidationStatus.m */ = {isa = PBXFileReference; fileEncoding = 4; lastKnownFileType = sourcecode.c.objc; path = XLFormValidationStatus.m; sourceTree = "<group>"; };
		F762CAF01EACB66200B38484 /* XLFormValidator.h */ = {isa = PBXFileReference; fileEncoding = 4; lastKnownFileType = sourcecode.c.h; path = XLFormValidator.h; sourceTree = "<group>"; };
		F762CAF11EACB66200B38484 /* XLFormValidator.m */ = {isa = PBXFileReference; fileEncoding = 4; lastKnownFileType = sourcecode.c.objc; path = XLFormValidator.m; sourceTree = "<group>"; };
		F762CAF21EACB66200B38484 /* XLFormValidatorProtocol.h */ = {isa = PBXFileReference; fileEncoding = 4; lastKnownFileType = sourcecode.c.h; path = XLFormValidatorProtocol.h; sourceTree = "<group>"; };
		F762CAF31EACB66200B38484 /* XLForm.h */ = {isa = PBXFileReference; fileEncoding = 4; lastKnownFileType = sourcecode.c.h; path = XLForm.h; sourceTree = "<group>"; };
		F762CAF41EACB66200B38484 /* XLForm.m */ = {isa = PBXFileReference; fileEncoding = 4; lastKnownFileType = sourcecode.c.objc; path = XLForm.m; sourceTree = "<group>"; };
		F762CAF51EACB66200B38484 /* XLForm.bundle */ = {isa = PBXFileReference; lastKnownFileType = "wrapper.plug-in"; path = XLForm.bundle; sourceTree = "<group>"; };
		F762CB7C1EACB81000B38484 /* RECommonFunctions.h */ = {isa = PBXFileReference; fileEncoding = 4; lastKnownFileType = sourcecode.c.h; path = RECommonFunctions.h; sourceTree = "<group>"; };
		F762CB7D1EACB81000B38484 /* RECommonFunctions.m */ = {isa = PBXFileReference; fileEncoding = 4; lastKnownFileType = sourcecode.c.objc; path = RECommonFunctions.m; sourceTree = "<group>"; };
		F762CB7E1EACB81000B38484 /* REMenu.h */ = {isa = PBXFileReference; fileEncoding = 4; lastKnownFileType = sourcecode.c.h; path = REMenu.h; sourceTree = "<group>"; };
		F762CB7F1EACB81000B38484 /* REMenu.m */ = {isa = PBXFileReference; fileEncoding = 4; lastKnownFileType = sourcecode.c.objc; path = REMenu.m; sourceTree = "<group>"; };
		F762CB801EACB81000B38484 /* REMenuContainerView.h */ = {isa = PBXFileReference; fileEncoding = 4; lastKnownFileType = sourcecode.c.h; path = REMenuContainerView.h; sourceTree = "<group>"; };
		F762CB811EACB81000B38484 /* REMenuContainerView.m */ = {isa = PBXFileReference; fileEncoding = 4; lastKnownFileType = sourcecode.c.objc; path = REMenuContainerView.m; sourceTree = "<group>"; };
		F762CB821EACB81000B38484 /* REMenuItem.h */ = {isa = PBXFileReference; fileEncoding = 4; lastKnownFileType = sourcecode.c.h; path = REMenuItem.h; sourceTree = "<group>"; };
		F762CB831EACB81000B38484 /* REMenuItem.m */ = {isa = PBXFileReference; fileEncoding = 4; lastKnownFileType = sourcecode.c.objc; path = REMenuItem.m; sourceTree = "<group>"; };
		F762CB841EACB81000B38484 /* REMenuItemView.h */ = {isa = PBXFileReference; fileEncoding = 4; lastKnownFileType = sourcecode.c.h; path = REMenuItemView.h; sourceTree = "<group>"; };
		F762CB851EACB81000B38484 /* REMenuItemView.m */ = {isa = PBXFileReference; fileEncoding = 4; lastKnownFileType = sourcecode.c.objc; path = REMenuItemView.m; sourceTree = "<group>"; };
		F762CB8D1EACB84400B38484 /* icon-error.png */ = {isa = PBXFileReference; lastKnownFileType = image.png; path = "icon-error.png"; sourceTree = "<group>"; };
		F762CB8E1EACB84400B38484 /* icon-error@2x.png */ = {isa = PBXFileReference; lastKnownFileType = image.png; path = "icon-error@2x.png"; sourceTree = "<group>"; };
		F762CB8F1EACB84400B38484 /* icon-info.png */ = {isa = PBXFileReference; lastKnownFileType = image.png; path = "icon-info.png"; sourceTree = "<group>"; };
		F762CB901EACB84400B38484 /* icon-info@2x.png */ = {isa = PBXFileReference; lastKnownFileType = image.png; path = "icon-info@2x.png"; sourceTree = "<group>"; };
		F762CB911EACB84400B38484 /* icon-success.png */ = {isa = PBXFileReference; lastKnownFileType = image.png; path = "icon-success.png"; sourceTree = "<group>"; };
		F762CB921EACB84400B38484 /* icon-success@2x.png */ = {isa = PBXFileReference; lastKnownFileType = image.png; path = "icon-success@2x.png"; sourceTree = "<group>"; };
		F762CB931EACB84400B38484 /* TWMessageBarManager.h */ = {isa = PBXFileReference; fileEncoding = 4; lastKnownFileType = sourcecode.c.h; path = TWMessageBarManager.h; sourceTree = "<group>"; };
		F762CB941EACB84400B38484 /* TWMessageBarManager.m */ = {isa = PBXFileReference; fileEncoding = 4; lastKnownFileType = sourcecode.c.objc; path = TWMessageBarManager.m; sourceTree = "<group>"; };
		F7632FBE21832F8700721B71 /* NCTrashSectionHeaderMenu.xib */ = {isa = PBXFileReference; lastKnownFileType = file.xib; path = NCTrashSectionHeaderMenu.xib; sourceTree = "<group>"; };
		F7632FC0218353AA00721B71 /* NCTrashSectionFooter.xib */ = {isa = PBXFileReference; lastKnownFileType = file.xib; path = NCTrashSectionFooter.xib; sourceTree = "<group>"; };
		F76344751BF259A800188725 /* synchronized.gif */ = {isa = PBXFileReference; lastKnownFileType = image.gif; path = synchronized.gif; sourceTree = "<group>"; };
		F76344761BF259A800188725 /* synchronizedcrypto.gif */ = {isa = PBXFileReference; lastKnownFileType = image.gif; path = synchronizedcrypto.gif; sourceTree = "<group>"; };
		F768EAFB1BFB7CD800B6E341 /* CCShareOC.h */ = {isa = PBXFileReference; fileEncoding = 4; lastKnownFileType = sourcecode.c.h; path = CCShareOC.h; sourceTree = "<group>"; };
		F768EAFC1BFB7CD800B6E341 /* CCShareOC.m */ = {isa = PBXFileReference; fileEncoding = 4; lastKnownFileType = sourcecode.c.objc; path = CCShareOC.m; sourceTree = "<group>"; };
		F768EB021BFB7EA900B6E341 /* CCShare.storyboard */ = {isa = PBXFileReference; fileEncoding = 4; lastKnownFileType = file.storyboard; path = CCShare.storyboard; sourceTree = "<group>"; };
		F76B3CCD1EAE01BD00921AC9 /* NCBrand.swift */ = {isa = PBXFileReference; fileEncoding = 4; lastKnownFileType = sourcecode.swift; path = NCBrand.swift; sourceTree = "<group>"; };
		F76C3B831C6388BC00DC4301 /* CCGraphics.h */ = {isa = PBXFileReference; fileEncoding = 4; lastKnownFileType = sourcecode.c.h; path = CCGraphics.h; sourceTree = "<group>"; };
		F76C3B841C6388BC00DC4301 /* CCGraphics.m */ = {isa = PBXFileReference; fileEncoding = 4; lastKnownFileType = sourcecode.c.objc; path = CCGraphics.m; sourceTree = "<group>"; };
		F76C3B871C638A4C00DC4301 /* CCError.h */ = {isa = PBXFileReference; fileEncoding = 4; lastKnownFileType = sourcecode.c.h; path = CCError.h; sourceTree = "<group>"; };
		F76C3B881C638A4C00DC4301 /* CCError.m */ = {isa = PBXFileReference; fileEncoding = 4; lastKnownFileType = sourcecode.c.objc; path = CCError.m; sourceTree = "<group>"; };
		F76C6F8D21943C8C0063591B /* NCActionSheetHeader.swift */ = {isa = PBXFileReference; lastKnownFileType = sourcecode.swift; path = NCActionSheetHeader.swift; sourceTree = "<group>"; };
		F76F23321ED4600700C40023 /* Share-Bridging-Header.h */ = {isa = PBXFileReference; fileEncoding = 4; lastKnownFileType = sourcecode.c.h; path = "Share-Bridging-Header.h"; sourceTree = "<group>"; };
		F771E3D020E2392D00AFB62D /* File Provider Extension.appex */ = {isa = PBXFileReference; explicitFileType = "wrapper.app-extension"; includeInIndex = 0; path = "File Provider Extension.appex"; sourceTree = BUILT_PRODUCTS_DIR; };
		F771E3D220E2392D00AFB62D /* FileProviderExtension.swift */ = {isa = PBXFileReference; lastKnownFileType = sourcecode.swift; path = FileProviderExtension.swift; sourceTree = "<group>"; };
		F771E3D420E2392D00AFB62D /* FileProviderItem.swift */ = {isa = PBXFileReference; lastKnownFileType = sourcecode.swift; path = FileProviderItem.swift; sourceTree = "<group>"; };
		F771E3D620E2392D00AFB62D /* FileProviderEnumerator.swift */ = {isa = PBXFileReference; lastKnownFileType = sourcecode.swift; path = FileProviderEnumerator.swift; sourceTree = "<group>"; };
		F771E3F220E239A600AFB62D /* FileProviderData.swift */ = {isa = PBXFileReference; fileEncoding = 4; lastKnownFileType = sourcecode.swift; path = FileProviderData.swift; sourceTree = "<group>"; };
		F771E3F420E239B400AFB62D /* FileProviderExtension+Actions.swift */ = {isa = PBXFileReference; fileEncoding = 4; lastKnownFileType = sourcecode.swift; path = "FileProviderExtension+Actions.swift"; sourceTree = "<group>"; };
		F771E3F520E239B400AFB62D /* FileProviderExtension+Thumbnail.swift */ = {isa = PBXFileReference; fileEncoding = 4; lastKnownFileType = sourcecode.swift; path = "FileProviderExtension+Thumbnail.swift"; sourceTree = "<group>"; };
		F771E3F620E239B400AFB62D /* FileProviderExtension+Network.swift */ = {isa = PBXFileReference; fileEncoding = 4; lastKnownFileType = sourcecode.swift; path = "FileProviderExtension+Network.swift"; sourceTree = "<group>"; };
		F771E3FB20E23A8700AFB62D /* File_Provider_Extension.entitlements */ = {isa = PBXFileReference; lastKnownFileType = text.plist.entitlements; path = File_Provider_Extension.entitlements; sourceTree = "<group>"; };
		F771E3FC20E23A8800AFB62D /* File_Provider_Extension.plist */ = {isa = PBXFileReference; lastKnownFileType = text.plist.xml; path = File_Provider_Extension.plist; sourceTree = "<group>"; };
		F77438EB1FCD694900662C46 /* ka-GE */ = {isa = PBXFileReference; lastKnownFileType = text.plist.strings; name = "ka-GE"; path = "ka-GE.lproj/Localizable.strings"; sourceTree = "<group>"; };
		F77438F21FCD69D300662C46 /* hu */ = {isa = PBXFileReference; lastKnownFileType = text.plist.strings; name = hu; path = hu.lproj/Localizable.strings; sourceTree = "<group>"; };
		F77438F91FCD6A0D00662C46 /* zh-Hant-TW */ = {isa = PBXFileReference; lastKnownFileType = text.plist.strings; name = "zh-Hant-TW"; path = "zh-Hant-TW.lproj/Localizable.strings"; sourceTree = "<group>"; };
		F77439001FCD6B7F00662C46 /* sr */ = {isa = PBXFileReference; lastKnownFileType = text.plist.strings; name = sr; path = sr.lproj/Localizable.strings; sourceTree = "<group>"; };
		F77439071FCD6BF000662C46 /* es-CL */ = {isa = PBXFileReference; lastKnownFileType = text.plist.strings; name = "es-CL"; path = "es-CL.lproj/Localizable.strings"; sourceTree = "<group>"; };
		F774390E1FCD6C0C00662C46 /* es-CO */ = {isa = PBXFileReference; lastKnownFileType = text.plist.strings; name = "es-CO"; path = "es-CO.lproj/Localizable.strings"; sourceTree = "<group>"; };
		F77439151FCD6C4A00662C46 /* es-CR */ = {isa = PBXFileReference; lastKnownFileType = text.plist.strings; name = "es-CR"; path = "es-CR.lproj/Localizable.strings"; sourceTree = "<group>"; };
		F774391C1FCD6C6700662C46 /* es-DO */ = {isa = PBXFileReference; lastKnownFileType = text.plist.strings; name = "es-DO"; path = "es-DO.lproj/Localizable.strings"; sourceTree = "<group>"; };
		F77439231FCD6C8700662C46 /* es-EC */ = {isa = PBXFileReference; lastKnownFileType = text.plist.strings; name = "es-EC"; path = "es-EC.lproj/Localizable.strings"; sourceTree = "<group>"; };
		F774392A1FCD6CAA00662C46 /* es-GT */ = {isa = PBXFileReference; lastKnownFileType = text.plist.strings; name = "es-GT"; path = "es-GT.lproj/Localizable.strings"; sourceTree = "<group>"; };
		F77439311FCD6CC400662C46 /* es-HN */ = {isa = PBXFileReference; lastKnownFileType = text.plist.strings; name = "es-HN"; path = "es-HN.lproj/Localizable.strings"; sourceTree = "<group>"; };
		F77439381FCD6CDE00662C46 /* es-NI */ = {isa = PBXFileReference; lastKnownFileType = text.plist.strings; name = "es-NI"; path = "es-NI.lproj/Localizable.strings"; sourceTree = "<group>"; };
		F774393F1FCD6D0B00662C46 /* es-PA */ = {isa = PBXFileReference; lastKnownFileType = text.plist.strings; name = "es-PA"; path = "es-PA.lproj/Localizable.strings"; sourceTree = "<group>"; };
		F77439461FCD6D2300662C46 /* es-PE */ = {isa = PBXFileReference; lastKnownFileType = text.plist.strings; name = "es-PE"; path = "es-PE.lproj/Localizable.strings"; sourceTree = "<group>"; };
		F774394D1FCD6D3E00662C46 /* es-PR */ = {isa = PBXFileReference; lastKnownFileType = text.plist.strings; name = "es-PR"; path = "es-PR.lproj/Localizable.strings"; sourceTree = "<group>"; };
		F77439541FCD6D6100662C46 /* es-PY */ = {isa = PBXFileReference; lastKnownFileType = text.plist.strings; name = "es-PY"; path = "es-PY.lproj/Localizable.strings"; sourceTree = "<group>"; };
		F774395B1FCD6D8200662C46 /* es-SV */ = {isa = PBXFileReference; lastKnownFileType = text.plist.strings; name = "es-SV"; path = "es-SV.lproj/Localizable.strings"; sourceTree = "<group>"; };
		F77439621FCD6D9C00662C46 /* es-UY */ = {isa = PBXFileReference; lastKnownFileType = text.plist.strings; name = "es-UY"; path = "es-UY.lproj/Localizable.strings"; sourceTree = "<group>"; };
		F774DF0C1FCC26BD002AF9FC /* iTunesArtwork@1x.png */ = {isa = PBXFileReference; lastKnownFileType = image.png; path = "iTunesArtwork@1x.png"; sourceTree = "<group>"; };
		F774DF0D1FCC26BD002AF9FC /* iTunesArtwork@2x.png */ = {isa = PBXFileReference; lastKnownFileType = image.png; path = "iTunesArtwork@2x.png"; sourceTree = "<group>"; };
		F774DF0E1FCC26BE002AF9FC /* iTunesArtwork@3x.png */ = {isa = PBXFileReference; lastKnownFileType = image.png; path = "iTunesArtwork@3x.png"; sourceTree = "<group>"; };
		F777F0301C29717F00CE81CB /* PHAsset+Utility.h */ = {isa = PBXFileReference; fileEncoding = 4; lastKnownFileType = sourcecode.c.h; path = "PHAsset+Utility.h"; sourceTree = "<group>"; };
		F777F0311C29717F00CE81CB /* PHAsset+Utility.m */ = {isa = PBXFileReference; fileEncoding = 4; lastKnownFileType = sourcecode.c.objc; path = "PHAsset+Utility.m"; sourceTree = "<group>"; };
		F77D49A71DC238E500CDC568 /* loading.gif */ = {isa = PBXFileReference; lastKnownFileType = image.gif; path = loading.gif; sourceTree = "<group>"; };
		F78071071EDAB65800EAFFF6 /* NSNotificationCenter+MainThread.h */ = {isa = PBXFileReference; fileEncoding = 4; lastKnownFileType = sourcecode.c.h; path = "NSNotificationCenter+MainThread.h"; sourceTree = "<group>"; };
		F78071081EDAB65800EAFFF6 /* NSNotificationCenter+MainThread.m */ = {isa = PBXFileReference; fileEncoding = 4; lastKnownFileType = sourcecode.c.objc; path = "NSNotificationCenter+MainThread.m"; sourceTree = "<group>"; };
		F78316861C0CB3CA00C43975 /* CCShareUserOC.h */ = {isa = PBXFileReference; fileEncoding = 4; lastKnownFileType = sourcecode.c.h; path = CCShareUserOC.h; sourceTree = "<group>"; };
		F78316871C0CB3CA00C43975 /* CCShareUserOC.m */ = {isa = PBXFileReference; fileEncoding = 4; lastKnownFileType = sourcecode.c.objc; path = CCShareUserOC.m; sourceTree = "<group>"; };
		F78AA20521F783E900D0F205 /* SwiftRichString.framework */ = {isa = PBXFileReference; lastKnownFileType = wrapper.framework; name = SwiftRichString.framework; path = Carthage/Build/iOS/SwiftRichString.framework; sourceTree = "<group>"; };
		F78ACD3F21903CC20088454D /* NCGridCell.swift */ = {isa = PBXFileReference; lastKnownFileType = sourcecode.swift; path = NCGridCell.swift; sourceTree = "<group>"; };
		F78ACD4121903CE00088454D /* NCListCell.swift */ = {isa = PBXFileReference; lastKnownFileType = sourcecode.swift; path = NCListCell.swift; sourceTree = "<group>"; };
		F78ACD4321903CF20088454D /* NCListCell.xib */ = {isa = PBXFileReference; lastKnownFileType = file.xib; path = NCListCell.xib; sourceTree = "<group>"; };
		F78ACD4521903D010088454D /* NCGridCell.xib */ = {isa = PBXFileReference; lastKnownFileType = file.xib; path = NCGridCell.xib; sourceTree = "<group>"; };
		F78ACD4821903F850088454D /* NCTrashListCell.swift */ = {isa = PBXFileReference; fileEncoding = 4; lastKnownFileType = sourcecode.swift; path = NCTrashListCell.swift; sourceTree = "<group>"; };
		F78ACD4921903F850088454D /* NCTrashListCell.xib */ = {isa = PBXFileReference; fileEncoding = 4; lastKnownFileType = file.xib; path = NCTrashListCell.xib; sourceTree = "<group>"; };
		F78ACD4E2190440D0088454D /* NCLayout.swift */ = {isa = PBXFileReference; lastKnownFileType = sourcecode.swift; path = NCLayout.swift; sourceTree = "<group>"; };
		F78ACD51219046DC0088454D /* NCSectionHeaderFooter.swift */ = {isa = PBXFileReference; lastKnownFileType = sourcecode.swift; path = NCSectionHeaderFooter.swift; sourceTree = "<group>"; };
		F78ACD53219047D40088454D /* NCSectionFooter.xib */ = {isa = PBXFileReference; lastKnownFileType = file.xib; path = NCSectionFooter.xib; sourceTree = "<group>"; };
		F78ACD55219047E90088454D /* NCSectionHeader.xib */ = {isa = PBXFileReference; lastKnownFileType = file.xib; path = NCSectionHeader.xib; sourceTree = "<group>"; };
		F78ACD57219048040088454D /* NCSectionHeaderMenu.xib */ = {isa = PBXFileReference; lastKnownFileType = file.xib; path = NCSectionHeaderMenu.xib; sourceTree = "<group>"; };
		F78BFEDE1D31126B00E513CF /* MainInterface.storyboard */ = {isa = PBXFileReference; fileEncoding = 4; lastKnownFileType = file.storyboard; path = MainInterface.storyboard; sourceTree = "<group>"; };
		F78D6F461F0B7CB9002F9619 /* es-MX */ = {isa = PBXFileReference; lastKnownFileType = text.plist.strings; name = "es-MX"; path = "es-MX.lproj/Localizable.strings"; sourceTree = "<group>"; };
		F78D6F4D1F0B7CE4002F9619 /* nb-NO */ = {isa = PBXFileReference; lastKnownFileType = text.plist.strings; name = "nb-NO"; path = "nb-NO.lproj/Localizable.strings"; sourceTree = "<group>"; };
		F78D6F541F0B7D47002F9619 /* pl */ = {isa = PBXFileReference; lastKnownFileType = text.plist.strings; name = pl; path = pl.lproj/Localizable.strings; sourceTree = "<group>"; };
		F78E7064219F096B006F23E4 /* NCAvatar.swift */ = {isa = PBXFileReference; lastKnownFileType = sourcecode.swift; path = NCAvatar.swift; sourceTree = "<group>"; };
		F78F6FAE1CC8CCB700F4EA25 /* CCSection.h */ = {isa = PBXFileReference; fileEncoding = 4; lastKnownFileType = sourcecode.c.h; path = CCSection.h; sourceTree = "<group>"; };
		F78F6FAF1CC8CCB700F4EA25 /* CCSection.m */ = {isa = PBXFileReference; fileEncoding = 4; lastKnownFileType = sourcecode.c.objc; path = CCSection.m; sourceTree = "<group>"; };
		F78F74332163757000C2ADAD /* NCTrash.storyboard */ = {isa = PBXFileReference; lastKnownFileType = file.storyboard; path = NCTrash.storyboard; sourceTree = "<group>"; };
		F78F74352163781100C2ADAD /* NCTrash.swift */ = {isa = PBXFileReference; lastKnownFileType = sourcecode.swift; path = NCTrash.swift; sourceTree = "<group>"; };
		F790110D21415BF600D7B136 /* NCViewerRichdocument.swift */ = {isa = PBXFileReference; lastKnownFileType = sourcecode.swift; path = NCViewerRichdocument.swift; sourceTree = "<group>"; };
		F792A77B1BC7C45400C9388E /* CCSplit.h */ = {isa = PBXFileReference; fileEncoding = 4; lastKnownFileType = sourcecode.c.h; path = CCSplit.h; sourceTree = "<group>"; };
		F792A77C1BC7C45400C9388E /* CCSplit.m */ = {isa = PBXFileReference; fileEncoding = 4; lastKnownFileType = sourcecode.c.objc; path = CCSplit.m; sourceTree = "<group>"; };
		F7956FC91B4886E60085DEA3 /* CCUploadFromOtherUpp.h */ = {isa = PBXFileReference; fileEncoding = 4; lastKnownFileType = sourcecode.c.h; path = CCUploadFromOtherUpp.h; sourceTree = "<group>"; };
		F7956FCA1B4886E60085DEA3 /* CCUploadFromOtherUpp.m */ = {isa = PBXFileReference; fileEncoding = 4; lastKnownFileType = sourcecode.c.objc; path = CCUploadFromOtherUpp.m; sourceTree = "<group>"; };
		F7956FCB1B4886E60085DEA3 /* CCUploadFromOtherUpp.storyboard */ = {isa = PBXFileReference; fileEncoding = 4; lastKnownFileType = file.storyboard; path = CCUploadFromOtherUpp.storyboard; sourceTree = "<group>"; };
		F79630ED215527D40015EEA5 /* NCViewerMedia.swift */ = {isa = PBXFileReference; lastKnownFileType = sourcecode.swift; path = NCViewerMedia.swift; sourceTree = "<group>"; };
		F79918A021997F9000C2E308 /* UICKeyChainStore.framework */ = {isa = PBXFileReference; lastKnownFileType = wrapper.framework; name = UICKeyChainStore.framework; path = Carthage/Build/iOS/UICKeyChainStore.framework; sourceTree = "<group>"; };
		F79918A72199840500C2E308 /* Sheeeeeeeeet.framework */ = {isa = PBXFileReference; lastKnownFileType = wrapper.framework; name = Sheeeeeeeeet.framework; path = Carthage/Build/iOS/Sheeeeeeeeet.framework; sourceTree = "<group>"; };
		F79A65C22191D90F00FF6DCC /* NCSelect.storyboard */ = {isa = PBXFileReference; lastKnownFileType = file.storyboard; path = NCSelect.storyboard; sourceTree = "<group>"; };
		F79A65C52191D95E00FF6DCC /* NCSelect.swift */ = {isa = PBXFileReference; lastKnownFileType = sourcecode.swift; path = NCSelect.swift; sourceTree = "<group>"; };
		F7A3214E1E9E2A070069AD1B /* CCFavorites.h */ = {isa = PBXFileReference; fileEncoding = 4; lastKnownFileType = sourcecode.c.h; path = CCFavorites.h; sourceTree = "<group>"; };
		F7A3214F1E9E2A070069AD1B /* CCFavorites.m */ = {isa = PBXFileReference; fileEncoding = 4; lastKnownFileType = sourcecode.c.objc; lineEnding = 0; path = CCFavorites.m; sourceTree = "<group>"; xcLanguageSpecificationIdentifier = xcode.lang.objc; };
		F7A3218A1E9E42B30069AD1B /* CCMenuAccount.h */ = {isa = PBXFileReference; fileEncoding = 4; lastKnownFileType = sourcecode.c.h; path = CCMenuAccount.h; sourceTree = "<group>"; };
		F7A3218B1E9E42B30069AD1B /* CCMenuAccount.m */ = {isa = PBXFileReference; fileEncoding = 4; lastKnownFileType = sourcecode.c.objc; path = CCMenuAccount.m; sourceTree = "<group>"; };
		F7A321AB1E9E6AD50069AD1B /* CCAdvanced.h */ = {isa = PBXFileReference; fileEncoding = 4; lastKnownFileType = sourcecode.c.h; path = CCAdvanced.h; sourceTree = "<group>"; };
		F7A321AC1E9E6AD50069AD1B /* CCAdvanced.m */ = {isa = PBXFileReference; fileEncoding = 4; lastKnownFileType = sourcecode.c.objc; path = CCAdvanced.m; sourceTree = "<group>"; };
		F7A377141EB2364A002856D3 /* Crashlytics.framework */ = {isa = PBXFileReference; lastKnownFileType = wrapper.framework; path = Crashlytics.framework; sourceTree = "<group>"; };
		F7A377151EB2364A002856D3 /* Fabric.framework */ = {isa = PBXFileReference; lastKnownFileType = wrapper.framework; path = Fabric.framework; sourceTree = "<group>"; };
		F7A54C341C6267B500E2C8BF /* CCExifGeo.h */ = {isa = PBXFileReference; fileEncoding = 4; lastKnownFileType = sourcecode.c.h; path = CCExifGeo.h; sourceTree = "<group>"; };
		F7A54C351C6267B500E2C8BF /* CCExifGeo.m */ = {isa = PBXFileReference; fileEncoding = 4; lastKnownFileType = sourcecode.c.objc; path = CCExifGeo.m; sourceTree = "<group>"; };
		F7A55418204EF8AF008468EC /* TOScrollBarGestureRecognizer.m */ = {isa = PBXFileReference; fileEncoding = 4; lastKnownFileType = sourcecode.c.objc; path = TOScrollBarGestureRecognizer.m; sourceTree = "<group>"; };
		F7A55419204EF8AF008468EC /* TOScrollBar.h */ = {isa = PBXFileReference; fileEncoding = 4; lastKnownFileType = sourcecode.c.h; path = TOScrollBar.h; sourceTree = "<group>"; };
		F7A5541A204EF8AF008468EC /* UIScrollView+TOScrollBar.h */ = {isa = PBXFileReference; fileEncoding = 4; lastKnownFileType = sourcecode.c.h; path = "UIScrollView+TOScrollBar.h"; sourceTree = "<group>"; };
		F7A5541B204EF8AF008468EC /* TOScrollBar.m */ = {isa = PBXFileReference; fileEncoding = 4; lastKnownFileType = sourcecode.c.objc; path = TOScrollBar.m; sourceTree = "<group>"; };
		F7A5541C204EF8AF008468EC /* TOScrollBarGestureRecognizer.h */ = {isa = PBXFileReference; fileEncoding = 4; lastKnownFileType = sourcecode.c.h; path = TOScrollBarGestureRecognizer.h; sourceTree = "<group>"; };
		F7A5541D204EF8AF008468EC /* UIScrollView+TOScrollBar.m */ = {isa = PBXFileReference; fileEncoding = 4; lastKnownFileType = sourcecode.c.objc; path = "UIScrollView+TOScrollBar.m"; sourceTree = "<group>"; };
		F7A582D61A24DAB500E903D7 /* AppDelegate.m */ = {isa = PBXFileReference; fileEncoding = 4; lastKnownFileType = sourcecode.c.objc; lineEnding = 0; path = AppDelegate.m; sourceTree = "<group>"; };
		F7A582D71A24DAB500E903D7 /* AppDelegate.h */ = {isa = PBXFileReference; fileEncoding = 4; lastKnownFileType = sourcecode.c.h; lineEnding = 0; path = AppDelegate.h; sourceTree = "<group>"; };
		F7ACE4291BAC0268006C0017 /* Acknowledgements.h */ = {isa = PBXFileReference; fileEncoding = 4; lastKnownFileType = sourcecode.c.h; path = Acknowledgements.h; sourceTree = "<group>"; };
		F7ACE42A1BAC0268006C0017 /* Acknowledgements.m */ = {isa = PBXFileReference; fileEncoding = 4; lastKnownFileType = sourcecode.c.objc; path = Acknowledgements.m; sourceTree = "<group>"; };
		F7ACE42B1BAC0268006C0017 /* Acknowledgements.rtf */ = {isa = PBXFileReference; fileEncoding = 4; lastKnownFileType = text.rtf; path = Acknowledgements.rtf; sourceTree = "<group>"; };
		F7ACE42C1BAC0268006C0017 /* CCManageAccount.h */ = {isa = PBXFileReference; fileEncoding = 4; lastKnownFileType = sourcecode.c.h; path = CCManageAccount.h; sourceTree = "<group>"; };
		F7ACE42D1BAC0268006C0017 /* CCManageAccount.m */ = {isa = PBXFileReference; fileEncoding = 4; lastKnownFileType = sourcecode.c.objc; path = CCManageAccount.m; sourceTree = "<group>"; };
		F7ACE42E1BAC0268006C0017 /* CCManageAutoUpload.h */ = {isa = PBXFileReference; fileEncoding = 4; lastKnownFileType = sourcecode.c.h; path = CCManageAutoUpload.h; sourceTree = "<group>"; };
		F7ACE42F1BAC0268006C0017 /* CCManageAutoUpload.m */ = {isa = PBXFileReference; fileEncoding = 4; lastKnownFileType = sourcecode.c.objc; path = CCManageAutoUpload.m; sourceTree = "<group>"; };
		F7ACE4301BAC0268006C0017 /* CCSettings.h */ = {isa = PBXFileReference; fileEncoding = 4; lastKnownFileType = sourcecode.c.h; path = CCSettings.h; sourceTree = "<group>"; };
		F7ACE4311BAC0268006C0017 /* CCSettings.m */ = {isa = PBXFileReference; fileEncoding = 4; lastKnownFileType = sourcecode.c.objc; path = CCSettings.m; sourceTree = "<group>"; };
		F7B0C0CB1EE7E7750033AC24 /* CCSynchronize.h */ = {isa = PBXFileReference; fileEncoding = 4; lastKnownFileType = sourcecode.c.h; path = CCSynchronize.h; sourceTree = "<group>"; };
		F7B0C0CC1EE7E7750033AC24 /* CCSynchronize.m */ = {isa = PBXFileReference; fileEncoding = 4; lastKnownFileType = sourcecode.c.objc; path = CCSynchronize.m; sourceTree = "<group>"; };
		F7B0C1731EE839A30033AC24 /* NCAutoUpload.h */ = {isa = PBXFileReference; fileEncoding = 4; lastKnownFileType = sourcecode.c.h; path = NCAutoUpload.h; sourceTree = "<group>"; };
		F7B0C1741EE839A30033AC24 /* NCAutoUpload.m */ = {isa = PBXFileReference; fileEncoding = 4; lastKnownFileType = sourcecode.c.objc; path = NCAutoUpload.m; sourceTree = "<group>"; };
		F7B1A7761EBB3C8000BFB6D1 /* de */ = {isa = PBXFileReference; lastKnownFileType = text.plist.strings; name = de; path = de.lproj/Localizable.strings; sourceTree = "<group>"; };
		F7B1FBB11E72E3D1001781FE /* Media.xcassets */ = {isa = PBXFileReference; lastKnownFileType = folder.assetcatalog; path = Media.xcassets; sourceTree = "<group>"; };
		F7B1FBBF1E72E3D1001781FE /* SwiftModalWebVC.swift */ = {isa = PBXFileReference; fileEncoding = 4; lastKnownFileType = sourcecode.swift; path = SwiftModalWebVC.swift; sourceTree = "<group>"; };
		F7B1FBC01E72E3D1001781FE /* SwiftWebVC.swift */ = {isa = PBXFileReference; fileEncoding = 4; lastKnownFileType = sourcecode.swift; path = SwiftWebVC.swift; sourceTree = "<group>"; };
		F7B1FBC11E72E3D1001781FE /* SwiftWebVCActivity.swift */ = {isa = PBXFileReference; fileEncoding = 4; lastKnownFileType = sourcecode.swift; path = SwiftWebVCActivity.swift; sourceTree = "<group>"; };
		F7B1FBC21E72E3D1001781FE /* SwiftWebVCActivityChrome.swift */ = {isa = PBXFileReference; fileEncoding = 4; lastKnownFileType = sourcecode.swift; path = SwiftWebVCActivityChrome.swift; sourceTree = "<group>"; };
		F7B1FBC31E72E3D1001781FE /* SwiftWebVCActivitySafari.swift */ = {isa = PBXFileReference; fileEncoding = 4; lastKnownFileType = sourcecode.swift; path = SwiftWebVCActivitySafari.swift; sourceTree = "<group>"; };
		F7B2DEED1F976785007CF4D2 /* english.txt */ = {isa = PBXFileReference; lastKnownFileType = text; path = english.txt; sourceTree = "<group>"; };
		F7B2DEEE1F976785007CF4D2 /* NYMnemonic.h */ = {isa = PBXFileReference; lastKnownFileType = sourcecode.c.h; path = NYMnemonic.h; sourceTree = "<group>"; };
		F7B2DEEF1F976785007CF4D2 /* NYMnemonic.m */ = {isa = PBXFileReference; lastKnownFileType = sourcecode.c.objc; path = NYMnemonic.m; sourceTree = "<group>"; };
		F7B3A4ED1E97818A000DACE8 /* CCLoginWeb.swift */ = {isa = PBXFileReference; fileEncoding = 4; lastKnownFileType = sourcecode.swift; path = CCLoginWeb.swift; sourceTree = "<group>"; };
		F7B4F1C71F44356F00B53B42 /* NCUchardet.h */ = {isa = PBXFileReference; fileEncoding = 4; lastKnownFileType = sourcecode.c.h; path = NCUchardet.h; sourceTree = "<group>"; };
		F7B4F1C81F44356F00B53B42 /* NCUchardet.m */ = {isa = PBXFileReference; fileEncoding = 4; lastKnownFileType = sourcecode.c.objc; path = NCUchardet.m; sourceTree = "<group>"; };
		F7B7ED3A21133A4300C89FFA /* Notification_Service_Extension.entitlements */ = {isa = PBXFileReference; lastKnownFileType = text.plist.entitlements; path = Notification_Service_Extension.entitlements; sourceTree = "<group>"; };
		F7B7ED3B21133A6000C89FFA /* Notification_Service_Extension.plist */ = {isa = PBXFileReference; lastKnownFileType = text.plist.xml; path = Notification_Service_Extension.plist; sourceTree = "<group>"; };
		F7BAADB41ED5A87C00B7EAD4 /* NCDatabase.swift */ = {isa = PBXFileReference; fileEncoding = 4; lastKnownFileType = sourcecode.swift; path = NCDatabase.swift; sourceTree = "<group>"; };
		F7BAADB51ED5A87C00B7EAD4 /* NCManageDatabase.swift */ = {isa = PBXFileReference; fileEncoding = 4; lastKnownFileType = sourcecode.swift; path = NCManageDatabase.swift; sourceTree = "<group>"; };
		F7BB04851FD58ACB00BBFD2A /* cs-CZ */ = {isa = PBXFileReference; lastKnownFileType = text.plist.strings; name = "cs-CZ"; path = "cs-CZ.lproj/Localizable.strings"; sourceTree = "<group>"; };
		F7BF1B3F1D51E893000854F6 /* CCLogin.h */ = {isa = PBXFileReference; fileEncoding = 4; lastKnownFileType = sourcecode.c.h; path = CCLogin.h; sourceTree = "<group>"; };
		F7BF1B401D51E893000854F6 /* CCLogin.m */ = {isa = PBXFileReference; fileEncoding = 4; lastKnownFileType = sourcecode.c.objc; path = CCLogin.m; sourceTree = "<group>"; };
		F7BFCCC01B68C21900548E76 /* CCManageLocation.h */ = {isa = PBXFileReference; fileEncoding = 4; lastKnownFileType = sourcecode.c.h; path = CCManageLocation.h; sourceTree = "<group>"; };
		F7BFCCC11B68C21900548E76 /* CCManageLocation.m */ = {isa = PBXFileReference; fileEncoding = 4; lastKnownFileType = sourcecode.c.objc; path = CCManageLocation.m; sourceTree = "<group>"; };
		F7C0F46E1C8880540059EC54 /* ShareViewController.h */ = {isa = PBXFileReference; lastKnownFileType = sourcecode.c.h; lineEnding = 0; path = ShareViewController.h; sourceTree = "<group>"; xcLanguageSpecificationIdentifier = xcode.lang.objcpp; };
		F7C0F46F1C8880540059EC54 /* ShareViewController.m */ = {isa = PBXFileReference; lastKnownFileType = sourcecode.c.objc; lineEnding = 0; path = ShareViewController.m; sourceTree = "<group>"; xcLanguageSpecificationIdentifier = xcode.lang.objc; };
		F7C40BE221998C050004137E /* PDFGenerator.framework */ = {isa = PBXFileReference; lastKnownFileType = wrapper.framework; name = PDFGenerator.framework; path = Carthage/Build/iOS/PDFGenerator.framework; sourceTree = "<group>"; };
		F7C40BE421998D5A0004137E /* MGSwipeTableCell.framework */ = {isa = PBXFileReference; lastKnownFileType = wrapper.framework; name = MGSwipeTableCell.framework; path = Carthage/Build/iOS/MGSwipeTableCell.framework; sourceTree = "<group>"; };
		F7C40BE621998F410004137E /* DZNEmptyDataSet.framework */ = {isa = PBXFileReference; lastKnownFileType = wrapper.framework; name = DZNEmptyDataSet.framework; path = Carthage/Build/iOS/DZNEmptyDataSet.framework; sourceTree = "<group>"; };
		F7C40BE8219991A60004137E /* EAIntroView.framework */ = {isa = PBXFileReference; lastKnownFileType = wrapper.framework; name = EAIntroView.framework; path = Carthage/Build/iOS/EAIntroView.framework; sourceTree = "<group>"; };
		F7C40BEA219991AC0004137E /* EARestrictedScrollView.framework */ = {isa = PBXFileReference; lastKnownFileType = wrapper.framework; name = EARestrictedScrollView.framework; path = Carthage/Build/iOS/EARestrictedScrollView.framework; sourceTree = "<group>"; };
		F7C40BEC219993330004137E /* JDStatusBarNotification.framework */ = {isa = PBXFileReference; lastKnownFileType = wrapper.framework; name = JDStatusBarNotification.framework; path = Carthage/Build/iOS/JDStatusBarNotification.framework; sourceTree = "<group>"; };
		F7C40BEE219994ED0004137E /* KTVCocoaHTTPServer.framework */ = {isa = PBXFileReference; lastKnownFileType = wrapper.framework; name = KTVCocoaHTTPServer.framework; path = Carthage/Build/iOS/KTVCocoaHTTPServer.framework; sourceTree = "<group>"; };
		F7C40BF0219994F20004137E /* KTVHTTPCache.framework */ = {isa = PBXFileReference; lastKnownFileType = wrapper.framework; name = KTVHTTPCache.framework; path = Carthage/Build/iOS/KTVHTTPCache.framework; sourceTree = "<group>"; };
		F7C40BF22199978B0004137E /* MBProgressHUD.framework */ = {isa = PBXFileReference; lastKnownFileType = wrapper.framework; name = MBProgressHUD.framework; path = Carthage/Build/iOS/MBProgressHUD.framework; sourceTree = "<group>"; };
		F7C40C0F2199BA5D0004137E /* Realm.framework */ = {isa = PBXFileReference; lastKnownFileType = wrapper.framework; name = Realm.framework; path = Carthage/Build/iOS/Realm.framework; sourceTree = "<group>"; };
		F7C40C112199BA620004137E /* RealmSwift.framework */ = {isa = PBXFileReference; lastKnownFileType = wrapper.framework; name = RealmSwift.framework; path = Carthage/Build/iOS/RealmSwift.framework; sourceTree = "<group>"; };
		F7C5259F1E3B48B700FFE02C /* CCNotification.swift */ = {isa = PBXFileReference; fileEncoding = 4; lastKnownFileType = sourcecode.swift; name = CCNotification.swift; path = Notification/CCNotification.swift; sourceTree = "<group>"; };
		F7C525A11E3B6DA800FFE02C /* CCNotification.storyboard */ = {isa = PBXFileReference; fileEncoding = 4; lastKnownFileType = file.storyboard; name = CCNotification.storyboard; path = Notification/CCNotification.storyboard; sourceTree = "<group>"; };
		F7C742C01E7BD01F00D9C973 /* iOSClient.entitlements */ = {isa = PBXFileReference; fileEncoding = 4; lastKnownFileType = text.plist.entitlements; path = iOSClient.entitlements; sourceTree = "<group>"; };
		F7C742D01E7BD35B00D9C973 /* Share.entitlements */ = {isa = PBXFileReference; fileEncoding = 4; lastKnownFileType = text.plist.entitlements; path = Share.entitlements; sourceTree = "<group>"; };
		F7C8C1901B482CEA0048180E /* CCGlobal.h */ = {isa = PBXFileReference; fileEncoding = 4; lastKnownFileType = sourcecode.c.h; path = CCGlobal.h; sourceTree = "<group>"; };
		F7C9555221F0C4CA0024296E /* NCActivity.storyboard */ = {isa = PBXFileReference; lastKnownFileType = file.storyboard; path = NCActivity.storyboard; sourceTree = "<group>"; };
		F7C9555421F0C5470024296E /* NCActivity.swift */ = {isa = PBXFileReference; lastKnownFileType = sourcecode.swift; path = NCActivity.swift; sourceTree = "<group>"; };
		F7CA1EBC20E7E3FE002CC65E /* UIImage+PKDownloadButton.m */ = {isa = PBXFileReference; fileEncoding = 4; lastKnownFileType = sourcecode.c.objc; path = "UIImage+PKDownloadButton.m"; sourceTree = "<group>"; };
		F7CA1EBD20E7E3FE002CC65E /* PKBorderedButton.h */ = {isa = PBXFileReference; fileEncoding = 4; lastKnownFileType = sourcecode.c.h; path = PKBorderedButton.h; sourceTree = "<group>"; };
		F7CA1EBE20E7E3FE002CC65E /* PKCircleProgressView.m */ = {isa = PBXFileReference; fileEncoding = 4; lastKnownFileType = sourcecode.c.objc; path = PKCircleProgressView.m; sourceTree = "<group>"; };
		F7CA1EBF20E7E3FE002CC65E /* PKDownloadButton.h */ = {isa = PBXFileReference; fileEncoding = 4; lastKnownFileType = sourcecode.c.h; path = PKDownloadButton.h; sourceTree = "<group>"; };
		F7CA1EC020E7E3FE002CC65E /* CALayer+PKDownloadButtonAnimations.h */ = {isa = PBXFileReference; fileEncoding = 4; lastKnownFileType = sourcecode.c.h; path = "CALayer+PKDownloadButtonAnimations.h"; sourceTree = "<group>"; };
		F7CA1EC120E7E3FE002CC65E /* PKCircleView.m */ = {isa = PBXFileReference; fileEncoding = 4; lastKnownFileType = sourcecode.c.objc; path = PKCircleView.m; sourceTree = "<group>"; };
		F7CA1EC220E7E3FE002CC65E /* PKStopDownloadButton.m */ = {isa = PBXFileReference; fileEncoding = 4; lastKnownFileType = sourcecode.c.objc; path = PKStopDownloadButton.m; sourceTree = "<group>"; };
		F7CA1EC320E7E3FE002CC65E /* PKPendingView.m */ = {isa = PBXFileReference; fileEncoding = 4; lastKnownFileType = sourcecode.c.objc; path = PKPendingView.m; sourceTree = "<group>"; };
		F7CA1EC420E7E3FE002CC65E /* NSLayoutConstraint+PKDownloadButton.h */ = {isa = PBXFileReference; fileEncoding = 4; lastKnownFileType = sourcecode.c.h; path = "NSLayoutConstraint+PKDownloadButton.h"; sourceTree = "<group>"; };
		F7CA1EC620E7E3FE002CC65E /* PKMacros.h */ = {isa = PBXFileReference; fileEncoding = 4; lastKnownFileType = sourcecode.c.h; path = PKMacros.h; sourceTree = "<group>"; };
		F7CA1EC720E7E3FE002CC65E /* CALayer+PKDownloadButtonAnimations.m */ = {isa = PBXFileReference; fileEncoding = 4; lastKnownFileType = sourcecode.c.objc; path = "CALayer+PKDownloadButtonAnimations.m"; sourceTree = "<group>"; };
		F7CA1EC820E7E3FE002CC65E /* PKDownloadButton.m */ = {isa = PBXFileReference; fileEncoding = 4; lastKnownFileType = sourcecode.c.objc; path = PKDownloadButton.m; sourceTree = "<group>"; };
		F7CA1EC920E7E3FE002CC65E /* PKCircleProgressView.h */ = {isa = PBXFileReference; fileEncoding = 4; lastKnownFileType = sourcecode.c.h; path = PKCircleProgressView.h; sourceTree = "<group>"; };
		F7CA1ECA20E7E3FE002CC65E /* PKBorderedButton.m */ = {isa = PBXFileReference; fileEncoding = 4; lastKnownFileType = sourcecode.c.objc; path = PKBorderedButton.m; sourceTree = "<group>"; };
		F7CA1ECB20E7E3FE002CC65E /* UIImage+PKDownloadButton.h */ = {isa = PBXFileReference; fileEncoding = 4; lastKnownFileType = sourcecode.c.h; path = "UIImage+PKDownloadButton.h"; sourceTree = "<group>"; };
		F7CA1ECC20E7E3FE002CC65E /* PKStopDownloadButton.h */ = {isa = PBXFileReference; fileEncoding = 4; lastKnownFileType = sourcecode.c.h; path = PKStopDownloadButton.h; sourceTree = "<group>"; };
		F7CA1ECD20E7E3FE002CC65E /* PKCircleView.h */ = {isa = PBXFileReference; fileEncoding = 4; lastKnownFileType = sourcecode.c.h; path = PKCircleView.h; sourceTree = "<group>"; };
		F7CA1ECE20E7E3FE002CC65E /* NSLayoutConstraint+PKDownloadButton.m */ = {isa = PBXFileReference; fileEncoding = 4; lastKnownFileType = sourcecode.c.objc; path = "NSLayoutConstraint+PKDownloadButton.m"; sourceTree = "<group>"; };
		F7CA1ECF20E7E3FE002CC65E /* PKPendingView.h */ = {isa = PBXFileReference; fileEncoding = 4; lastKnownFileType = sourcecode.c.h; path = PKPendingView.h; sourceTree = "<group>"; };
		F7CC04E61F5AD50D00378CEF /* es */ = {isa = PBXFileReference; lastKnownFileType = text.plist.strings; name = es; path = es.lproj/Localizable.strings; sourceTree = "<group>"; };
		F7CD0FF91C8DDA7D006520C5 /* CCSharePermissionOC.h */ = {isa = PBXFileReference; fileEncoding = 4; lastKnownFileType = sourcecode.c.h; path = CCSharePermissionOC.h; sourceTree = "<group>"; };
		F7CD0FFA1C8DDA7D006520C5 /* CCSharePermissionOC.m */ = {isa = PBXFileReference; fileEncoding = 4; lastKnownFileType = sourcecode.c.objc; path = CCSharePermissionOC.m; sourceTree = "<group>"; };
		F7CE8AFA1DC1F8D8009CAE48 /* Nextcloud.app */ = {isa = PBXFileReference; explicitFileType = wrapper.application; includeInIndex = 0; path = Nextcloud.app; sourceTree = BUILT_PRODUCTS_DIR; };
		F7CE8AFB1DC1F8D8009CAE48 /* Share.appex */ = {isa = PBXFileReference; explicitFileType = "wrapper.app-extension"; includeInIndex = 0; path = Share.appex; sourceTree = BUILT_PRODUCTS_DIR; };
		F7D02A461C5F9E4400D6F972 /* CCMove.h */ = {isa = PBXFileReference; fileEncoding = 4; lastKnownFileType = sourcecode.c.h; path = CCMove.h; sourceTree = "<group>"; };
		F7D02A471C5F9E4400D6F972 /* CCMove.m */ = {isa = PBXFileReference; fileEncoding = 4; lastKnownFileType = sourcecode.c.objc; path = CCMove.m; sourceTree = "<group>"; };
		F7D02A481C5F9E4400D6F972 /* CCMove.storyboard */ = {isa = PBXFileReference; fileEncoding = 4; lastKnownFileType = file.storyboard; path = CCMove.storyboard; sourceTree = "<group>"; };
		F7D0E65E1BC5042E008D989A /* CCDetail.h */ = {isa = PBXFileReference; fileEncoding = 4; lastKnownFileType = sourcecode.c.h; lineEnding = 0; path = CCDetail.h; sourceTree = "<group>"; xcLanguageSpecificationIdentifier = xcode.lang.objcpp; };
		F7D0E65F1BC5042E008D989A /* CCDetail.m */ = {isa = PBXFileReference; fileEncoding = 4; lastKnownFileType = sourcecode.c.objc; lineEnding = 0; path = CCDetail.m; sourceTree = "<group>"; xcLanguageSpecificationIdentifier = xcode.lang.objc; };
		F7D154271E2392A300202FD9 /* Nextcloud-Bridging-Header.h */ = {isa = PBXFileReference; fileEncoding = 4; lastKnownFileType = sourcecode.c.h; path = "Nextcloud-Bridging-Header.h"; sourceTree = "<group>"; };
		F7D423161F0596AC009C9782 /* AppIcon-076.png */ = {isa = PBXFileReference; lastKnownFileType = image.png; path = "AppIcon-076.png"; sourceTree = "<group>"; };
		F7D423171F0596AC009C9782 /* AppIcon-120.png */ = {isa = PBXFileReference; lastKnownFileType = image.png; path = "AppIcon-120.png"; sourceTree = "<group>"; };
		F7D423181F0596AC009C9782 /* AppIcon-152.png */ = {isa = PBXFileReference; lastKnownFileType = image.png; path = "AppIcon-152.png"; sourceTree = "<group>"; };
		F7D423191F0596AC009C9782 /* AppIcon-167.png */ = {isa = PBXFileReference; lastKnownFileType = image.png; path = "AppIcon-167.png"; sourceTree = "<group>"; };
		F7D4231A1F0596AC009C9782 /* AppIcon-180.png */ = {isa = PBXFileReference; lastKnownFileType = image.png; path = "AppIcon-180.png"; sourceTree = "<group>"; };
		F7D4231B1F0596AC009C9782 /* Reader-Button-H.png */ = {isa = PBXFileReference; lastKnownFileType = image.png; path = "Reader-Button-H.png"; sourceTree = "<group>"; };
		F7D4231C1F0596AC009C9782 /* Reader-Button-H@2x.png */ = {isa = PBXFileReference; lastKnownFileType = image.png; path = "Reader-Button-H@2x.png"; sourceTree = "<group>"; };
		F7D4231D1F0596AC009C9782 /* Reader-Button-H@3x.png */ = {isa = PBXFileReference; lastKnownFileType = image.png; path = "Reader-Button-H@3x.png"; sourceTree = "<group>"; };
		F7D4231E1F0596AC009C9782 /* Reader-Button-N.png */ = {isa = PBXFileReference; lastKnownFileType = image.png; path = "Reader-Button-N.png"; sourceTree = "<group>"; };
		F7D4231F1F0596AC009C9782 /* Reader-Button-N@2x.png */ = {isa = PBXFileReference; lastKnownFileType = image.png; path = "Reader-Button-N@2x.png"; sourceTree = "<group>"; };
		F7D423201F0596AC009C9782 /* Reader-Button-N@3x.png */ = {isa = PBXFileReference; lastKnownFileType = image.png; path = "Reader-Button-N@3x.png"; sourceTree = "<group>"; };
		F7D423211F0596AC009C9782 /* Reader-Email.png */ = {isa = PBXFileReference; lastKnownFileType = image.png; path = "Reader-Email.png"; sourceTree = "<group>"; };
		F7D423221F0596AC009C9782 /* Reader-Email@2x.png */ = {isa = PBXFileReference; lastKnownFileType = image.png; path = "Reader-Email@2x.png"; sourceTree = "<group>"; };
		F7D423231F0596AC009C9782 /* Reader-Email@3x.png */ = {isa = PBXFileReference; lastKnownFileType = image.png; path = "Reader-Email@3x.png"; sourceTree = "<group>"; };
		F7D423241F0596AC009C9782 /* Reader-Export.png */ = {isa = PBXFileReference; lastKnownFileType = image.png; path = "Reader-Export.png"; sourceTree = "<group>"; };
		F7D423251F0596AC009C9782 /* Reader-Export@2x.png */ = {isa = PBXFileReference; lastKnownFileType = image.png; path = "Reader-Export@2x.png"; sourceTree = "<group>"; };
		F7D423261F0596AC009C9782 /* Reader-Export@3x.png */ = {isa = PBXFileReference; lastKnownFileType = image.png; path = "Reader-Export@3x.png"; sourceTree = "<group>"; };
		F7D423271F0596AC009C9782 /* Reader-Mark-N.png */ = {isa = PBXFileReference; lastKnownFileType = image.png; path = "Reader-Mark-N.png"; sourceTree = "<group>"; };
		F7D423281F0596AC009C9782 /* Reader-Mark-N@2x.png */ = {isa = PBXFileReference; lastKnownFileType = image.png; path = "Reader-Mark-N@2x.png"; sourceTree = "<group>"; };
		F7D423291F0596AC009C9782 /* Reader-Mark-N@3x.png */ = {isa = PBXFileReference; lastKnownFileType = image.png; path = "Reader-Mark-N@3x.png"; sourceTree = "<group>"; };
		F7D4232A1F0596AC009C9782 /* Reader-Mark-Y.png */ = {isa = PBXFileReference; lastKnownFileType = image.png; path = "Reader-Mark-Y.png"; sourceTree = "<group>"; };
		F7D4232B1F0596AC009C9782 /* Reader-Mark-Y@2x.png */ = {isa = PBXFileReference; lastKnownFileType = image.png; path = "Reader-Mark-Y@2x.png"; sourceTree = "<group>"; };
		F7D4232C1F0596AC009C9782 /* Reader-Mark-Y@3x.png */ = {isa = PBXFileReference; lastKnownFileType = image.png; path = "Reader-Mark-Y@3x.png"; sourceTree = "<group>"; };
		F7D4232D1F0596AC009C9782 /* Reader-Print.png */ = {isa = PBXFileReference; lastKnownFileType = image.png; path = "Reader-Print.png"; sourceTree = "<group>"; };
		F7D4232E1F0596AC009C9782 /* Reader-Print@2x.png */ = {isa = PBXFileReference; lastKnownFileType = image.png; path = "Reader-Print@2x.png"; sourceTree = "<group>"; };
		F7D4232F1F0596AC009C9782 /* Reader-Print@3x.png */ = {isa = PBXFileReference; lastKnownFileType = image.png; path = "Reader-Print@3x.png"; sourceTree = "<group>"; };
		F7D423301F0596AC009C9782 /* Reader-Thumbs.png */ = {isa = PBXFileReference; lastKnownFileType = image.png; path = "Reader-Thumbs.png"; sourceTree = "<group>"; };
		F7D423311F0596AC009C9782 /* Reader-Thumbs@2x.png */ = {isa = PBXFileReference; lastKnownFileType = image.png; path = "Reader-Thumbs@2x.png"; sourceTree = "<group>"; };
		F7D423321F0596AC009C9782 /* Reader-Thumbs@3x.png */ = {isa = PBXFileReference; lastKnownFileType = image.png; path = "Reader-Thumbs@3x.png"; sourceTree = "<group>"; };
		F7D423511F0596C6009C9782 /* CGPDFDocument.h */ = {isa = PBXFileReference; fileEncoding = 4; lastKnownFileType = sourcecode.c.h; path = CGPDFDocument.h; sourceTree = "<group>"; };
		F7D423521F0596C6009C9782 /* CGPDFDocument.m */ = {isa = PBXFileReference; fileEncoding = 4; lastKnownFileType = sourcecode.c.objc; path = CGPDFDocument.m; sourceTree = "<group>"; };
		F7D423531F0596C6009C9782 /* ReaderConstants.h */ = {isa = PBXFileReference; fileEncoding = 4; lastKnownFileType = sourcecode.c.h; path = ReaderConstants.h; sourceTree = "<group>"; };
		F7D423541F0596C6009C9782 /* ReaderConstants.m */ = {isa = PBXFileReference; fileEncoding = 4; lastKnownFileType = sourcecode.c.objc; path = ReaderConstants.m; sourceTree = "<group>"; };
		F7D423551F0596C6009C9782 /* ReaderContentPage.h */ = {isa = PBXFileReference; fileEncoding = 4; lastKnownFileType = sourcecode.c.h; path = ReaderContentPage.h; sourceTree = "<group>"; };
		F7D423561F0596C6009C9782 /* ReaderContentPage.m */ = {isa = PBXFileReference; fileEncoding = 4; lastKnownFileType = sourcecode.c.objc; path = ReaderContentPage.m; sourceTree = "<group>"; };
		F7D423571F0596C6009C9782 /* ReaderContentTile.h */ = {isa = PBXFileReference; fileEncoding = 4; lastKnownFileType = sourcecode.c.h; path = ReaderContentTile.h; sourceTree = "<group>"; };
		F7D423581F0596C6009C9782 /* ReaderContentTile.m */ = {isa = PBXFileReference; fileEncoding = 4; lastKnownFileType = sourcecode.c.objc; path = ReaderContentTile.m; sourceTree = "<group>"; };
		F7D423591F0596C6009C9782 /* ReaderContentView.h */ = {isa = PBXFileReference; fileEncoding = 4; lastKnownFileType = sourcecode.c.h; path = ReaderContentView.h; sourceTree = "<group>"; };
		F7D4235A1F0596C6009C9782 /* ReaderContentView.m */ = {isa = PBXFileReference; fileEncoding = 4; lastKnownFileType = sourcecode.c.objc; path = ReaderContentView.m; sourceTree = "<group>"; };
		F7D4235B1F0596C6009C9782 /* ReaderDocument.h */ = {isa = PBXFileReference; fileEncoding = 4; lastKnownFileType = sourcecode.c.h; path = ReaderDocument.h; sourceTree = "<group>"; };
		F7D4235C1F0596C6009C9782 /* ReaderDocument.m */ = {isa = PBXFileReference; fileEncoding = 4; lastKnownFileType = sourcecode.c.objc; path = ReaderDocument.m; sourceTree = "<group>"; };
		F7D4235D1F0596C6009C9782 /* ReaderDocumentOutline.h */ = {isa = PBXFileReference; fileEncoding = 4; lastKnownFileType = sourcecode.c.h; path = ReaderDocumentOutline.h; sourceTree = "<group>"; };
		F7D4235E1F0596C6009C9782 /* ReaderDocumentOutline.m */ = {isa = PBXFileReference; fileEncoding = 4; lastKnownFileType = sourcecode.c.objc; path = ReaderDocumentOutline.m; sourceTree = "<group>"; };
		F7D4235F1F0596C6009C9782 /* ReaderMainPagebar.h */ = {isa = PBXFileReference; fileEncoding = 4; lastKnownFileType = sourcecode.c.h; path = ReaderMainPagebar.h; sourceTree = "<group>"; };
		F7D423601F0596C6009C9782 /* ReaderMainPagebar.m */ = {isa = PBXFileReference; fileEncoding = 4; lastKnownFileType = sourcecode.c.objc; path = ReaderMainPagebar.m; sourceTree = "<group>"; };
		F7D423611F0596C6009C9782 /* ReaderMainToolbar.h */ = {isa = PBXFileReference; fileEncoding = 4; lastKnownFileType = sourcecode.c.h; path = ReaderMainToolbar.h; sourceTree = "<group>"; };
		F7D423621F0596C6009C9782 /* ReaderMainToolbar.m */ = {isa = PBXFileReference; fileEncoding = 4; lastKnownFileType = sourcecode.c.objc; path = ReaderMainToolbar.m; sourceTree = "<group>"; };
		F7D423631F0596C6009C9782 /* ReaderThumbCache.h */ = {isa = PBXFileReference; fileEncoding = 4; lastKnownFileType = sourcecode.c.h; path = ReaderThumbCache.h; sourceTree = "<group>"; };
		F7D423641F0596C6009C9782 /* ReaderThumbCache.m */ = {isa = PBXFileReference; fileEncoding = 4; lastKnownFileType = sourcecode.c.objc; path = ReaderThumbCache.m; sourceTree = "<group>"; };
		F7D423651F0596C6009C9782 /* ReaderThumbFetch.h */ = {isa = PBXFileReference; fileEncoding = 4; lastKnownFileType = sourcecode.c.h; path = ReaderThumbFetch.h; sourceTree = "<group>"; };
		F7D423661F0596C6009C9782 /* ReaderThumbFetch.m */ = {isa = PBXFileReference; fileEncoding = 4; lastKnownFileType = sourcecode.c.objc; path = ReaderThumbFetch.m; sourceTree = "<group>"; };
		F7D423671F0596C6009C9782 /* ReaderThumbQueue.h */ = {isa = PBXFileReference; fileEncoding = 4; lastKnownFileType = sourcecode.c.h; path = ReaderThumbQueue.h; sourceTree = "<group>"; };
		F7D423681F0596C6009C9782 /* ReaderThumbQueue.m */ = {isa = PBXFileReference; fileEncoding = 4; lastKnownFileType = sourcecode.c.objc; path = ReaderThumbQueue.m; sourceTree = "<group>"; };
		F7D423691F0596C6009C9782 /* ReaderThumbRender.h */ = {isa = PBXFileReference; fileEncoding = 4; lastKnownFileType = sourcecode.c.h; path = ReaderThumbRender.h; sourceTree = "<group>"; };
		F7D4236A1F0596C6009C9782 /* ReaderThumbRender.m */ = {isa = PBXFileReference; fileEncoding = 4; lastKnownFileType = sourcecode.c.objc; path = ReaderThumbRender.m; sourceTree = "<group>"; };
		F7D4236B1F0596C6009C9782 /* ReaderThumbRequest.h */ = {isa = PBXFileReference; fileEncoding = 4; lastKnownFileType = sourcecode.c.h; path = ReaderThumbRequest.h; sourceTree = "<group>"; };
		F7D4236C1F0596C6009C9782 /* ReaderThumbRequest.m */ = {isa = PBXFileReference; fileEncoding = 4; lastKnownFileType = sourcecode.c.objc; path = ReaderThumbRequest.m; sourceTree = "<group>"; };
		F7D4236D1F0596C6009C9782 /* ReaderThumbsView.h */ = {isa = PBXFileReference; fileEncoding = 4; lastKnownFileType = sourcecode.c.h; path = ReaderThumbsView.h; sourceTree = "<group>"; };
		F7D4236E1F0596C6009C9782 /* ReaderThumbsView.m */ = {isa = PBXFileReference; fileEncoding = 4; lastKnownFileType = sourcecode.c.objc; path = ReaderThumbsView.m; sourceTree = "<group>"; };
		F7D4236F1F0596C6009C9782 /* ReaderThumbView.h */ = {isa = PBXFileReference; fileEncoding = 4; lastKnownFileType = sourcecode.c.h; path = ReaderThumbView.h; sourceTree = "<group>"; };
		F7D423701F0596C6009C9782 /* ReaderThumbView.m */ = {isa = PBXFileReference; fileEncoding = 4; lastKnownFileType = sourcecode.c.objc; path = ReaderThumbView.m; sourceTree = "<group>"; };
		F7D423711F0596C6009C9782 /* ReaderViewController.h */ = {isa = PBXFileReference; fileEncoding = 4; lastKnownFileType = sourcecode.c.h; path = ReaderViewController.h; sourceTree = "<group>"; };
		F7D423721F0596C6009C9782 /* ReaderViewController.m */ = {isa = PBXFileReference; fileEncoding = 4; lastKnownFileType = sourcecode.c.objc; path = ReaderViewController.m; sourceTree = "<group>"; };
		F7D423731F0596C6009C9782 /* ThumbsMainToolbar.h */ = {isa = PBXFileReference; fileEncoding = 4; lastKnownFileType = sourcecode.c.h; path = ThumbsMainToolbar.h; sourceTree = "<group>"; };
		F7D423741F0596C6009C9782 /* ThumbsMainToolbar.m */ = {isa = PBXFileReference; fileEncoding = 4; lastKnownFileType = sourcecode.c.objc; path = ThumbsMainToolbar.m; sourceTree = "<group>"; };
		F7D423751F0596C6009C9782 /* ThumbsViewController.h */ = {isa = PBXFileReference; fileEncoding = 4; lastKnownFileType = sourcecode.c.h; path = ThumbsViewController.h; sourceTree = "<group>"; };
		F7D423761F0596C6009C9782 /* ThumbsViewController.m */ = {isa = PBXFileReference; fileEncoding = 4; lastKnownFileType = sourcecode.c.objc; path = ThumbsViewController.m; sourceTree = "<group>"; };
		F7D423771F0596C6009C9782 /* UIXToolbarView.h */ = {isa = PBXFileReference; fileEncoding = 4; lastKnownFileType = sourcecode.c.h; path = UIXToolbarView.h; sourceTree = "<group>"; };
		F7D423781F0596C6009C9782 /* UIXToolbarView.m */ = {isa = PBXFileReference; fileEncoding = 4; lastKnownFileType = sourcecode.c.objc; path = UIXToolbarView.m; sourceTree = "<group>"; };
		F7D532461F5D4123006568B1 /* is */ = {isa = PBXFileReference; lastKnownFileType = text.plist.strings; name = is; path = is.lproj/Localizable.strings; sourceTree = "<group>"; };
		F7D5324D1F5D4137006568B1 /* nl */ = {isa = PBXFileReference; lastKnownFileType = text.plist.strings; name = nl; path = nl.lproj/Localizable.strings; sourceTree = "<group>"; };
		F7D532541F5D4155006568B1 /* sk-SK */ = {isa = PBXFileReference; lastKnownFileType = text.plist.strings; name = "sk-SK"; path = "sk-SK.lproj/Localizable.strings"; sourceTree = "<group>"; };
		F7D5328F1F5D443B006568B1 /* en-GB */ = {isa = PBXFileReference; lastKnownFileType = text.plist.strings; name = "en-GB"; path = "en-GB.lproj/Localizable.strings"; sourceTree = "<group>"; };
		F7D532A41F5D4461006568B1 /* zh-Hans */ = {isa = PBXFileReference; lastKnownFileType = text.plist.strings; name = "zh-Hans"; path = "zh-Hans.lproj/Localizable.strings"; sourceTree = "<group>"; };
		F7D6650620FF341600BFBA9E /* NCMainCommon.swift */ = {isa = PBXFileReference; lastKnownFileType = sourcecode.swift; path = NCMainCommon.swift; sourceTree = "<group>"; };
		F7DE9AB01F482FA5008DFE10 /* sv */ = {isa = PBXFileReference; lastKnownFileType = text.plist.strings; name = sv; path = sv.lproj/Localizable.strings; sourceTree = "<group>"; };
		F7DFB7DE219C312D00680748 /* NCRichDocumentTemplate.h */ = {isa = PBXFileReference; lastKnownFileType = sourcecode.c.h; path = NCRichDocumentTemplate.h; sourceTree = "<group>"; };
		F7DFB7DF219C312D00680748 /* NCRichDocumentTemplate.m */ = {isa = PBXFileReference; lastKnownFileType = sourcecode.c.objc; path = NCRichDocumentTemplate.m; sourceTree = "<group>"; };
		F7DFB7EA219C5A2E00680748 /* NCCreateMenuAdd.swift */ = {isa = PBXFileReference; lastKnownFileType = sourcecode.swift; path = NCCreateMenuAdd.swift; sourceTree = "<group>"; };
		F7DFB7EF219C5B8000680748 /* NCCreateFormUploadAssets.swift */ = {isa = PBXFileReference; lastKnownFileType = sourcecode.swift; path = NCCreateFormUploadAssets.swift; sourceTree = "<group>"; };
		F7DFB7F1219C5C0000680748 /* NCCreateFormUploadFileText.swift */ = {isa = PBXFileReference; lastKnownFileType = sourcecode.swift; path = NCCreateFormUploadFileText.swift; sourceTree = "<group>"; };
		F7DFB7F3219C5CA800680748 /* NCCreateFormUploadScanDocument.swift */ = {isa = PBXFileReference; lastKnownFileType = sourcecode.swift; path = NCCreateFormUploadScanDocument.swift; sourceTree = "<group>"; };
		F7DFB7F5219C5F2300680748 /* NCCreateFormUploadRichdocuments.storyboard */ = {isa = PBXFileReference; lastKnownFileType = file.storyboard; path = NCCreateFormUploadRichdocuments.storyboard; sourceTree = "<group>"; };
<<<<<<< HEAD
		F7E45E6C21E75A8700579249 /* ja-JP */ = {isa = PBXFileReference; lastKnownFileType = text.plist.strings; name = "ja-JP"; path = "ja-JP.lproj/Localizable.strings"; sourceTree = "<group>"; };
=======
		F7E45E6D21E75BF200579249 /* ja-JP */ = {isa = PBXFileReference; lastKnownFileType = text.plist.strings; name = "ja-JP"; path = "ja-JP.lproj/Localizable.strings"; sourceTree = "<group>"; };
>>>>>>> e65d4a86
		F7E9C41520F4CA870040CF18 /* CCTransfers.h */ = {isa = PBXFileReference; fileEncoding = 4; lastKnownFileType = sourcecode.c.h; path = CCTransfers.h; sourceTree = "<group>"; };
		F7E9C41820F4CA870040CF18 /* CCTransfers.m */ = {isa = PBXFileReference; fileEncoding = 4; lastKnownFileType = sourcecode.c.objc; path = CCTransfers.m; sourceTree = "<group>"; };
		F7EC9CBA21185F2000F1C5CE /* CCMedia.h */ = {isa = PBXFileReference; fileEncoding = 4; lastKnownFileType = sourcecode.c.h; path = CCMedia.h; sourceTree = "<group>"; };
		F7EC9CBB21185F2000F1C5CE /* CCMedia.m */ = {isa = PBXFileReference; fileEncoding = 4; lastKnownFileType = sourcecode.c.objc; path = CCMedia.m; sourceTree = "<group>"; };
		F7ECBA6C1E239DCD003E6328 /* NCCreateFormUploadRichdocuments.swift */ = {isa = PBXFileReference; fileEncoding = 4; lastKnownFileType = sourcecode.swift; path = NCCreateFormUploadRichdocuments.swift; sourceTree = "<group>"; };
		F7F0617A1BAACDD300846525 /* CryptoCloud.pch */ = {isa = PBXFileReference; fileEncoding = 4; lastKnownFileType = sourcecode.c.h; path = CryptoCloud.pch; sourceTree = "<group>"; };
		F7F54CAF1E5B14C700E19C62 /* ImageError.png */ = {isa = PBXFileReference; lastKnownFileType = image.png; path = ImageError.png; sourceTree = "<group>"; };
		F7F54CB01E5B14C700E19C62 /* ImageError@2x.png */ = {isa = PBXFileReference; lastKnownFileType = image.png; path = "ImageError@2x.png"; sourceTree = "<group>"; };
		F7F54CB11E5B14C700E19C62 /* ImageError@3x.png */ = {isa = PBXFileReference; lastKnownFileType = image.png; path = "ImageError@3x.png"; sourceTree = "<group>"; };
		F7F54CB21E5B14C700E19C62 /* ImageSelectedOff.png */ = {isa = PBXFileReference; lastKnownFileType = image.png; path = ImageSelectedOff.png; sourceTree = "<group>"; };
		F7F54CB31E5B14C700E19C62 /* ImageSelectedOff@2x.png */ = {isa = PBXFileReference; lastKnownFileType = image.png; path = "ImageSelectedOff@2x.png"; sourceTree = "<group>"; };
		F7F54CB41E5B14C700E19C62 /* ImageSelectedOff@3x.png */ = {isa = PBXFileReference; lastKnownFileType = image.png; path = "ImageSelectedOff@3x.png"; sourceTree = "<group>"; };
		F7F54CB51E5B14C700E19C62 /* ImageSelectedOn.png */ = {isa = PBXFileReference; lastKnownFileType = image.png; path = ImageSelectedOn.png; sourceTree = "<group>"; };
		F7F54CB61E5B14C700E19C62 /* ImageSelectedOn@2x.png */ = {isa = PBXFileReference; lastKnownFileType = image.png; path = "ImageSelectedOn@2x.png"; sourceTree = "<group>"; };
		F7F54CB71E5B14C700E19C62 /* ImageSelectedOn@3x.png */ = {isa = PBXFileReference; lastKnownFileType = image.png; path = "ImageSelectedOn@3x.png"; sourceTree = "<group>"; };
		F7F54CB81E5B14C700E19C62 /* ImageSelectedSmallOff.png */ = {isa = PBXFileReference; lastKnownFileType = image.png; path = ImageSelectedSmallOff.png; sourceTree = "<group>"; };
		F7F54CB91E5B14C700E19C62 /* ImageSelectedSmallOff@2x.png */ = {isa = PBXFileReference; lastKnownFileType = image.png; path = "ImageSelectedSmallOff@2x.png"; sourceTree = "<group>"; };
		F7F54CBA1E5B14C700E19C62 /* ImageSelectedSmallOff@3x.png */ = {isa = PBXFileReference; lastKnownFileType = image.png; path = "ImageSelectedSmallOff@3x.png"; sourceTree = "<group>"; };
		F7F54CBB1E5B14C700E19C62 /* ImageSelectedSmallOn.png */ = {isa = PBXFileReference; lastKnownFileType = image.png; path = ImageSelectedSmallOn.png; sourceTree = "<group>"; };
		F7F54CBC1E5B14C700E19C62 /* ImageSelectedSmallOn@2x.png */ = {isa = PBXFileReference; lastKnownFileType = image.png; path = "ImageSelectedSmallOn@2x.png"; sourceTree = "<group>"; };
		F7F54CBD1E5B14C700E19C62 /* ImageSelectedSmallOn@3x.png */ = {isa = PBXFileReference; lastKnownFileType = image.png; path = "ImageSelectedSmallOn@3x.png"; sourceTree = "<group>"; };
		F7F54CBE1E5B14C700E19C62 /* PlayButtonOverlayLarge.png */ = {isa = PBXFileReference; lastKnownFileType = image.png; path = PlayButtonOverlayLarge.png; sourceTree = "<group>"; };
		F7F54CBF1E5B14C700E19C62 /* PlayButtonOverlayLarge@2x.png */ = {isa = PBXFileReference; lastKnownFileType = image.png; path = "PlayButtonOverlayLarge@2x.png"; sourceTree = "<group>"; };
		F7F54CC01E5B14C700E19C62 /* PlayButtonOverlayLarge@3x.png */ = {isa = PBXFileReference; lastKnownFileType = image.png; path = "PlayButtonOverlayLarge@3x.png"; sourceTree = "<group>"; };
		F7F54CC11E5B14C700E19C62 /* PlayButtonOverlayLargeTap.png */ = {isa = PBXFileReference; lastKnownFileType = image.png; path = PlayButtonOverlayLargeTap.png; sourceTree = "<group>"; };
		F7F54CC21E5B14C700E19C62 /* PlayButtonOverlayLargeTap@2x.png */ = {isa = PBXFileReference; lastKnownFileType = image.png; path = "PlayButtonOverlayLargeTap@2x.png"; sourceTree = "<group>"; };
		F7F54CC31E5B14C700E19C62 /* PlayButtonOverlayLargeTap@3x.png */ = {isa = PBXFileReference; lastKnownFileType = image.png; path = "PlayButtonOverlayLargeTap@3x.png"; sourceTree = "<group>"; };
		F7F54CC41E5B14C700E19C62 /* UIBarButtonItemArrowLeft.png */ = {isa = PBXFileReference; lastKnownFileType = image.png; path = UIBarButtonItemArrowLeft.png; sourceTree = "<group>"; };
		F7F54CC51E5B14C700E19C62 /* UIBarButtonItemArrowLeft@2x.png */ = {isa = PBXFileReference; lastKnownFileType = image.png; path = "UIBarButtonItemArrowLeft@2x.png"; sourceTree = "<group>"; };
		F7F54CC61E5B14C700E19C62 /* UIBarButtonItemArrowLeft@3x.png */ = {isa = PBXFileReference; lastKnownFileType = image.png; path = "UIBarButtonItemArrowLeft@3x.png"; sourceTree = "<group>"; };
		F7F54CC71E5B14C700E19C62 /* UIBarButtonItemArrowRight.png */ = {isa = PBXFileReference; lastKnownFileType = image.png; path = UIBarButtonItemArrowRight.png; sourceTree = "<group>"; };
		F7F54CC81E5B14C700E19C62 /* UIBarButtonItemArrowRight@2x.png */ = {isa = PBXFileReference; lastKnownFileType = image.png; path = "UIBarButtonItemArrowRight@2x.png"; sourceTree = "<group>"; };
		F7F54CC91E5B14C700E19C62 /* UIBarButtonItemArrowRight@3x.png */ = {isa = PBXFileReference; lastKnownFileType = image.png; path = "UIBarButtonItemArrowRight@3x.png"; sourceTree = "<group>"; };
		F7F54CCA1E5B14C700E19C62 /* UIBarButtonItemGrid.png */ = {isa = PBXFileReference; lastKnownFileType = image.png; path = UIBarButtonItemGrid.png; sourceTree = "<group>"; };
		F7F54CCB1E5B14C700E19C62 /* UIBarButtonItemGrid@2x.png */ = {isa = PBXFileReference; lastKnownFileType = image.png; path = "UIBarButtonItemGrid@2x.png"; sourceTree = "<group>"; };
		F7F54CCC1E5B14C700E19C62 /* UIBarButtonItemGrid@3x.png */ = {isa = PBXFileReference; lastKnownFileType = image.png; path = "UIBarButtonItemGrid@3x.png"; sourceTree = "<group>"; };
		F7F54CCD1E5B14C700E19C62 /* VideoOverlay.png */ = {isa = PBXFileReference; lastKnownFileType = image.png; path = VideoOverlay.png; sourceTree = "<group>"; };
		F7F54CCE1E5B14C700E19C62 /* VideoOverlay@2x.png */ = {isa = PBXFileReference; lastKnownFileType = image.png; path = "VideoOverlay@2x.png"; sourceTree = "<group>"; };
		F7F54CCF1E5B14C700E19C62 /* VideoOverlay@3x.png */ = {isa = PBXFileReference; lastKnownFileType = image.png; path = "VideoOverlay@3x.png"; sourceTree = "<group>"; };
		F7F54CD01E5B14C700E19C62 /* MWCaptionView.h */ = {isa = PBXFileReference; fileEncoding = 4; lastKnownFileType = sourcecode.c.h; path = MWCaptionView.h; sourceTree = "<group>"; };
		F7F54CD11E5B14C700E19C62 /* MWCaptionView.m */ = {isa = PBXFileReference; fileEncoding = 4; lastKnownFileType = sourcecode.c.objc; path = MWCaptionView.m; sourceTree = "<group>"; };
		F7F54CD21E5B14C700E19C62 /* MWCommon.h */ = {isa = PBXFileReference; fileEncoding = 4; lastKnownFileType = sourcecode.c.h; path = MWCommon.h; sourceTree = "<group>"; };
		F7F54CD71E5B14C700E19C62 /* MWPhoto.h */ = {isa = PBXFileReference; fileEncoding = 4; lastKnownFileType = sourcecode.c.h; path = MWPhoto.h; sourceTree = "<group>"; };
		F7F54CD81E5B14C700E19C62 /* MWPhoto.m */ = {isa = PBXFileReference; fileEncoding = 4; lastKnownFileType = sourcecode.c.objc; path = MWPhoto.m; sourceTree = "<group>"; };
		F7F54CD91E5B14C700E19C62 /* MWPhotoBrowser.h */ = {isa = PBXFileReference; fileEncoding = 4; lastKnownFileType = sourcecode.c.h; path = MWPhotoBrowser.h; sourceTree = "<group>"; };
		F7F54CDA1E5B14C700E19C62 /* MWPhotoBrowser.m */ = {isa = PBXFileReference; fileEncoding = 4; lastKnownFileType = sourcecode.c.objc; path = MWPhotoBrowser.m; sourceTree = "<group>"; };
		F7F54CDB1E5B14C700E19C62 /* MWPhotoBrowserPrivate.h */ = {isa = PBXFileReference; fileEncoding = 4; lastKnownFileType = sourcecode.c.h; path = MWPhotoBrowserPrivate.h; sourceTree = "<group>"; };
		F7F54CDC1E5B14C700E19C62 /* MWPhotoProtocol.h */ = {isa = PBXFileReference; fileEncoding = 4; lastKnownFileType = sourcecode.c.h; path = MWPhotoProtocol.h; sourceTree = "<group>"; };
		F7F54CDD1E5B14C700E19C62 /* MWTapDetectingImageView.h */ = {isa = PBXFileReference; fileEncoding = 4; lastKnownFileType = sourcecode.c.h; path = MWTapDetectingImageView.h; sourceTree = "<group>"; };
		F7F54CDE1E5B14C700E19C62 /* MWTapDetectingImageView.m */ = {isa = PBXFileReference; fileEncoding = 4; lastKnownFileType = sourcecode.c.objc; path = MWTapDetectingImageView.m; sourceTree = "<group>"; };
		F7F54CDF1E5B14C700E19C62 /* MWTapDetectingView.h */ = {isa = PBXFileReference; fileEncoding = 4; lastKnownFileType = sourcecode.c.h; path = MWTapDetectingView.h; sourceTree = "<group>"; };
		F7F54CE01E5B14C700E19C62 /* MWTapDetectingView.m */ = {isa = PBXFileReference; fileEncoding = 4; lastKnownFileType = sourcecode.c.objc; path = MWTapDetectingView.m; sourceTree = "<group>"; };
		F7F54CE11E5B14C700E19C62 /* MWZoomingScrollView.h */ = {isa = PBXFileReference; fileEncoding = 4; lastKnownFileType = sourcecode.c.h; path = MWZoomingScrollView.h; sourceTree = "<group>"; };
		F7F54CE21E5B14C700E19C62 /* MWZoomingScrollView.m */ = {isa = PBXFileReference; fileEncoding = 4; lastKnownFileType = sourcecode.c.objc; path = MWZoomingScrollView.m; sourceTree = "<group>"; };
		F7F54CE31E5B14C700E19C62 /* UIImage+MWPhotoBrowser.h */ = {isa = PBXFileReference; fileEncoding = 4; lastKnownFileType = sourcecode.c.h; path = "UIImage+MWPhotoBrowser.h"; sourceTree = "<group>"; };
		F7F54CE41E5B14C700E19C62 /* UIImage+MWPhotoBrowser.m */ = {isa = PBXFileReference; fileEncoding = 4; lastKnownFileType = sourcecode.c.objc; path = "UIImage+MWPhotoBrowser.m"; sourceTree = "<group>"; };
		F7F67BAD1A24D27800EE80DA /* main.m */ = {isa = PBXFileReference; lastKnownFileType = sourcecode.c.objc; path = main.m; sourceTree = "<group>"; };
		F7F67BB81A24D27800EE80DA /* Images.xcassets */ = {isa = PBXFileReference; lastKnownFileType = folder.assetcatalog; path = Images.xcassets; sourceTree = "<group>"; };
		F7F801001D98205A007537BC /* CCCertificate.h */ = {isa = PBXFileReference; fileEncoding = 4; lastKnownFileType = sourcecode.c.h; path = CCCertificate.h; sourceTree = "<group>"; };
		F7F801011D98205A007537BC /* CCCertificate.m */ = {isa = PBXFileReference; fileEncoding = 4; lastKnownFileType = sourcecode.c.objc; path = CCCertificate.m; sourceTree = "<group>"; };
		F7F878AD1FB9E3B900599E4F /* NCEndToEndMetadata.swift */ = {isa = PBXFileReference; lastKnownFileType = sourcecode.swift; path = NCEndToEndMetadata.swift; sourceTree = "<group>"; };
		F7F8D7191ED6183000E711F3 /* CCCellShareExt.h */ = {isa = PBXFileReference; fileEncoding = 4; lastKnownFileType = sourcecode.c.h; path = CCCellShareExt.h; sourceTree = "<group>"; };
		F7F8D71A1ED6183000E711F3 /* CCCellShareExt.m */ = {isa = PBXFileReference; fileEncoding = 4; lastKnownFileType = sourcecode.c.objc; path = CCCellShareExt.m; sourceTree = "<group>"; };
		F7F8D71B1ED6183000E711F3 /* CCCellShareExt.xib */ = {isa = PBXFileReference; fileEncoding = 4; lastKnownFileType = file.xib; path = CCCellShareExt.xib; sourceTree = "<group>"; };
		F7FB1D3D215E191D00D669EA /* NCViewerDocumentWeb.swift */ = {isa = PBXFileReference; lastKnownFileType = sourcecode.swift; path = NCViewerDocumentWeb.swift; sourceTree = "<group>"; };
		F7FC7D551DC1F93800BB2C6A /* libz.tbd */ = {isa = PBXFileReference; lastKnownFileType = "sourcecode.text-based-dylib-definition"; name = libz.tbd; path = usr/lib/libz.tbd; sourceTree = SDKROOT; };
		F7FCFFD61D70798C000E6E29 /* CCPeekPop.storyboard */ = {isa = PBXFileReference; fileEncoding = 4; lastKnownFileType = file.storyboard; path = CCPeekPop.storyboard; sourceTree = "<group>"; };
		F7FCFFDD1D707B83000E6E29 /* CCPeekPop.h */ = {isa = PBXFileReference; fileEncoding = 4; lastKnownFileType = sourcecode.c.h; path = CCPeekPop.h; sourceTree = "<group>"; };
		F7FCFFDE1D707B83000E6E29 /* CCPeekPop.m */ = {isa = PBXFileReference; fileEncoding = 4; lastKnownFileType = sourcecode.c.objc; path = CCPeekPop.m; sourceTree = "<group>"; };
		F7FE125C1BAC03FB0041924B /* CCBKPasscode.h */ = {isa = PBXFileReference; fileEncoding = 4; lastKnownFileType = sourcecode.c.h; path = CCBKPasscode.h; sourceTree = "<group>"; };
		F7FE125D1BAC03FB0041924B /* CCBKPasscode.m */ = {isa = PBXFileReference; fileEncoding = 4; lastKnownFileType = sourcecode.c.objc; path = CCBKPasscode.m; sourceTree = "<group>"; };
		F7FFEACE1F82BB23005E5C17 /* CCCellMain.h */ = {isa = PBXFileReference; lastKnownFileType = sourcecode.c.h; path = CCCellMain.h; sourceTree = "<group>"; };
/* End PBXFileReference section */

/* Begin PBXFrameworksBuildPhase section */
		F7145A141D12E3B700CAFEEC /* Frameworks */ = {
			isa = PBXFrameworksBuildPhase;
			buildActionMask = 2147483647;
			files = (
				F7B6F70321BD0EA0007D194D /* JDStatusBarNotification.framework in Frameworks */,
				F7B6F70221BD0E6D007D194D /* MBProgressHUD.framework in Frameworks */,
				F7B6F70121BD0DD3007D194D /* DZNEmptyDataSet.framework in Frameworks */,
				F7C40C132199BA6A0004137E /* Realm.framework in Frameworks */,
				F7C40C142199BA6E0004137E /* RealmSwift.framework in Frameworks */,
				F79918A42199806500C2E308 /* UICKeyChainStore.framework in Frameworks */,
				F70A630F1D5B3467004E2AA5 /* libssl.a in Frameworks */,
				F70A630B1D5B3467004E2AA5 /* libcrypto.a in Frameworks */,
			);
			runOnlyForDeploymentPostprocessing = 0;
		};
		F72D1009210B6B16009C96B7 /* Frameworks */ = {
			isa = PBXFrameworksBuildPhase;
			buildActionMask = 2147483647;
			files = (
				F72D1041210B77ED009C96B7 /* libssl.a in Frameworks */,
				F72D1040210B77EA009C96B7 /* libcrypto.a in Frameworks */,
			);
			runOnlyForDeploymentPostprocessing = 0;
		};
		F771E3CD20E2392D00AFB62D /* Frameworks */ = {
			isa = PBXFrameworksBuildPhase;
			buildActionMask = 2147483647;
			files = (
				F7C40C152199BA750004137E /* Realm.framework in Frameworks */,
				F7C40C162199BA780004137E /* RealmSwift.framework in Frameworks */,
				F79918A52199816500C2E308 /* UICKeyChainStore.framework in Frameworks */,
				F771E3FF20E23C3A00AFB62D /* libssl.a in Frameworks */,
				F771E40020E23C3D00AFB62D /* libcrypto.a in Frameworks */,
			);
			runOnlyForDeploymentPostprocessing = 0;
		};
		F77B0EDC1D118A16002130FE /* Frameworks */ = {
			isa = PBXFrameworksBuildPhase;
			buildActionMask = 2147483647;
			files = (
				F7C40BF32199978B0004137E /* MBProgressHUD.framework in Frameworks */,
				F79918A221997FA300C2E308 /* UICKeyChainStore.framework in Frameworks */,
				F75EDFBF1E8C116D00E6F369 /* libstdc++.tbd in Frameworks */,
				F75EDFBD1E8C112F00E6F369 /* libsqlite3.0.tbd in Frameworks */,
				F72D0FFF210B6638009C96B7 /* FirebaseNanoPB.framework in Frameworks */,
				F7A377161EB2364A002856D3 /* Crashlytics.framework in Frameworks */,
				F733B65221997CC2001C1FFA /* TLPhotoPicker.framework in Frameworks */,
				F7FC7D561DC1F93800BB2C6A /* libz.tbd in Frameworks */,
				F7C40BE9219991A60004137E /* EAIntroView.framework in Frameworks */,
				F7C40BE521998D5B0004137E /* MGSwipeTableCell.framework in Frameworks */,
				F7C40BEB219991AC0004137E /* EARestrictedScrollView.framework in Frameworks */,
				F7A3771A1EB2364A002856D3 /* Fabric.framework in Frameworks */,
				F72E0B9D21AD60BC00898D7B /* WeScan.framework in Frameworks */,
				F7063DED2199E55F003F38DA /* SVGKit.framework in Frameworks */,
				F7C40BED219993330004137E /* JDStatusBarNotification.framework in Frameworks */,
				F7063DEF2199E568003F38DA /* CocoaLumberjack.framework in Frameworks */,
				F7063DF12199E56F003F38DA /* CocoaLumberjackSwift.framework in Frameworks */,
				F7C40BE721998F410004137E /* DZNEmptyDataSet.framework in Frameworks */,
				F7C40BEF219994ED0004137E /* KTVCocoaHTTPServer.framework in Frameworks */,
				F7C40BF1219994F20004137E /* KTVHTTPCache.framework in Frameworks */,
				F72D0FFE210B6638009C96B7 /* nanopb.framework in Frameworks */,
				F7C40C102199BA5D0004137E /* Realm.framework in Frameworks */,
				F7C40C122199BA620004137E /* RealmSwift.framework in Frameworks */,
				F72D0FFD210B6638009C96B7 /* GoogleToolboxForMac.framework in Frameworks */,
				F72D0FF9210B6638009C96B7 /* Protobuf.framework in Frameworks */,
				F72D0FFB210B6638009C96B7 /* FirebaseCore.framework in Frameworks */,
				F78AA20621F783E900D0F205 /* SwiftRichString.framework in Frameworks */,
				F7C40BE321998C060004137E /* PDFGenerator.framework in Frameworks */,
				F72D1000210B6638009C96B7 /* FirebaseInstanceID.framework in Frameworks */,
				F7BB14961D5B62C000ECEE68 /* libcrypto.a in Frameworks */,
				F7BB14971D5B62C000ECEE68 /* libssl.a in Frameworks */,
				F72D1001210B6638009C96B7 /* FirebaseCoreDiagnostics.framework in Frameworks */,
				F72D0FFA210B6638009C96B7 /* FirebaseMessaging.framework in Frameworks */,
				F72D0FFC210B6638009C96B7 /* FirebaseAnalytics.framework in Frameworks */,
			);
			runOnlyForDeploymentPostprocessing = 0;
		};
/* End PBXFrameworksBuildPhase section */

/* Begin PBXGroup section */
		F70022561EC4C9100080073F /* OCCommunicationLib */ = {
			isa = PBXGroup;
			children = (
				F70022571EC4C9100080073F /* ExternalLibs */,
				F7DFB7DE219C312D00680748 /* NCRichDocumentTemplate.h */,
				F7DFB7DF219C312D00680748 /* NCRichDocumentTemplate.m */,
				F70022661EC4C9100080073F /* OCActivity.h */,
				F70022671EC4C9100080073F /* OCActivity.m */,
				F70022681EC4C9100080073F /* OCCapabilities.h */,
				F70022691EC4C9100080073F /* OCCapabilities.m */,
				F700226A1EC4C9100080073F /* OCCommunication.h */,
				F700226B1EC4C9100080073F /* OCCommunication.m */,
				F700226C1EC4C9100080073F /* OCErrorMsg.h */,
				F700226D1EC4C9100080073F /* OCExternalSites.h */,
				F700226E1EC4C9100080073F /* OCExternalSites.m */,
				F700226F1EC4C9100080073F /* OCFileDto.h */,
				F70022701EC4C9100080073F /* OCFileDto.m */,
				F70022711EC4C9100080073F /* OCFrameworkConstants.h */,
				F70022721EC4C9100080073F /* OCNotifications.h */,
				F70022731EC4C9100080073F /* OCNotifications.m */,
				F70022741EC4C9100080073F /* OCNotificationsAction.h */,
				F70022751EC4C9100080073F /* OCNotificationsAction.m */,
				F70022761EC4C9100080073F /* OCRichObjectStrings.h */,
				F70022771EC4C9100080073F /* OCRichObjectStrings.m */,
				F70022781EC4C9100080073F /* OCSharedDto.h */,
				F70022791EC4C9100080073F /* OCSharedDto.m */,
				F700227A1EC4C9100080073F /* OCShareUser.h */,
				F700227B1EC4C9100080073F /* OCShareUser.m */,
				F700227C1EC4C9100080073F /* OCUserProfile.h */,
				F700227D1EC4C9100080073F /* OCUserProfile.m */,
				F700227E1EC4C9100080073F /* OCWebDavClient */,
				F700229B1EC4C9100080073F /* Utils */,
			);
			name = OCCommunicationLib;
			path = Library/OCCommunicationLib;
			sourceTree = "<group>";
		};
		F70022571EC4C9100080073F /* ExternalLibs */ = {
			isa = PBXGroup;
			children = (
				F70022581EC4C9100080073F /* AFNetworking */,
			);
			path = ExternalLibs;
			sourceTree = "<group>";
		};
		F70022581EC4C9100080073F /* AFNetworking */ = {
			isa = PBXGroup;
			children = (
				F70022591EC4C9100080073F /* AFHTTPSessionManager.h */,
				F700225A1EC4C9100080073F /* AFHTTPSessionManager.m */,
				F700225B1EC4C9100080073F /* AFNetworking.h */,
				F700225C1EC4C9100080073F /* AFNetworkReachabilityManager.h */,
				F700225D1EC4C9100080073F /* AFNetworkReachabilityManager.m */,
				F700225E1EC4C9100080073F /* AFSecurityPolicy.h */,
				F700225F1EC4C9100080073F /* AFSecurityPolicy.m */,
				F70022601EC4C9100080073F /* AFURLRequestSerialization.h */,
				F70022611EC4C9100080073F /* AFURLRequestSerialization.m */,
				F70022621EC4C9100080073F /* AFURLResponseSerialization.h */,
				F70022631EC4C9100080073F /* AFURLResponseSerialization.m */,
				F70022641EC4C9100080073F /* AFURLSessionManager.h */,
				F70022651EC4C9100080073F /* AFURLSessionManager.m */,
			);
			path = AFNetworking;
			sourceTree = "<group>";
		};
		F700227E1EC4C9100080073F /* OCWebDavClient */ = {
			isa = PBXGroup;
			children = (
				F700227F1EC4C9100080073F /* NSDate+ISO8601.h */,
				F70022801EC4C9100080073F /* NSDate+ISO8601.m */,
				F70022811EC4C9100080073F /* NSDate+RFC1123.h */,
				F70022821EC4C9100080073F /* NSDate+RFC1123.m */,
				F70022831EC4C9100080073F /* OCHTTPRequestOperation.h */,
				F70022841EC4C9100080073F /* OCHTTPRequestOperation.m */,
				F70022851EC4C9100080073F /* OCWebDAVClient.h */,
				F70022861EC4C9100080073F /* OCWebDAVClient.m */,
				F70022871EC4C9100080073F /* Parsers */,
			);
			path = OCWebDavClient;
			sourceTree = "<group>";
		};
		F70022871EC4C9100080073F /* Parsers */ = {
			isa = PBXGroup;
			children = (
				F70022881EC4C9100080073F /* OCXMLListParser.h */,
				F70022891EC4C9100080073F /* OCXMLListParser.m */,
				F700228A1EC4C9100080073F /* OCXMLParser.h */,
				F700228B1EC4C9100080073F /* OCXMLParser.m */,
				F700228C1EC4C9100080073F /* OCXMLServerErrorsParser.h */,
				F700228D1EC4C9100080073F /* OCXMLServerErrorsParser.m */,
				F700228E1EC4C9100080073F /* OCXMLShareByLinkParser.h */,
				F700228F1EC4C9100080073F /* OCXMLShareByLinkParser.m */,
				F70022901EC4C9100080073F /* OCXMLSharedParser.h */,
				F70022911EC4C9100080073F /* OCXMLSharedParser.m */,
			);
			path = Parsers;
			sourceTree = "<group>";
		};
		F700229B1EC4C9100080073F /* Utils */ = {
			isa = PBXGroup;
			children = (
				F700229C1EC4C9100080073F /* NSString+Encode.h */,
				F700229D1EC4C9100080073F /* NSString+Encode.m */,
				F700229E1EC4C9100080073F /* OCConstants.h */,
				F700229F1EC4C9100080073F /* UtilsFramework.h */,
				F70022A01EC4C9100080073F /* UtilsFramework.m */,
			);
			path = Utils;
			sourceTree = "<group>";
		};
		F70211F31BAC56E9003FC03E /* Main */ = {
			isa = PBXGroup;
			children = (
				F78ACD50219046AC0088454D /* Section */,
				F78ACD4D219043E70088454D /* Layout */,
				F78ACD3E21903BA20088454D /* Cell */,
				F78ACD5921904E460088454D /* ActionSheetHeaderView */,
				F76185582198A28E00A65DC4 /* NCPhotosPickerViewController */,
				F7DFB7E9219C5A0500680748 /* Create cloud */,
				F70211FA1BAC56E9003FC03E /* CCMain.h */,
				F70211FB1BAC56E9003FC03E /* CCMain.m */,
				F7226EDB1EE4089300EBECB1 /* Main.storyboard */,
				F7D0E65E1BC5042E008D989A /* CCDetail.h */,
				F7D0E65F1BC5042E008D989A /* CCDetail.m */,
				F73F537E1E929C8500F8678D /* CCMore.swift */,
				F78F6FAE1CC8CCB700F4EA25 /* CCSection.h */,
				F78F6FAF1CC8CCB700F4EA25 /* CCSection.m */,
				F792A77B1BC7C45400C9388E /* CCSplit.h */,
				F792A77C1BC7C45400C9388E /* CCSplit.m */,
				F7D6650620FF341600BFBA9E /* NCMainCommon.swift */,
			);
			path = Main;
			sourceTree = "<group>";
		};
		F70784811A2C8A0D00AC9FFF /* UploadFromOtherUpp */ = {
			isa = PBXGroup;
			children = (
				F7956FC91B4886E60085DEA3 /* CCUploadFromOtherUpp.h */,
				F7956FCA1B4886E60085DEA3 /* CCUploadFromOtherUpp.m */,
				F7956FCB1B4886E60085DEA3 /* CCUploadFromOtherUpp.storyboard */,
			);
			path = UploadFromOtherUpp;
			sourceTree = "<group>";
		};
		F70F02A81C889183008DAB36 /* Libraries external */ = {
			isa = PBXGroup;
			children = (
				F70F02B21C889183008DAB36 /* AFViewShaker */,
				F7A377131EB2364A002856D3 /* Fabric */,
				F72D0FED210B6638009C96B7 /* Firebase */,
				F7B2DEEB1F976785007CF4D2 /* NYMnemonic */,
				F7540EE11D5B238600C3FFA8 /* openssl */,
				F7CA1EBB20E7E3FE002CC65E /* PKDownloadButton */,
				F75037421DBFA91A008FB480 /* PureLayout */,
				F70F05241C889184008DAB36 /* Reachability */,
				F7A55417204EF8AF008468EC /* TOScrollBar */,
				F70F05561C889184008DAB36 /* UIImage+animatedGIF */,
			);
			path = "Libraries external";
			sourceTree = SOURCE_ROOT;
		};
		F70F02B21C889183008DAB36 /* AFViewShaker */ = {
			isa = PBXGroup;
			children = (
				F70F02B31C889183008DAB36 /* AFViewShaker.h */,
				F70F02B41C889183008DAB36 /* AFViewShaker.m */,
			);
			path = AFViewShaker;
			sourceTree = "<group>";
		};
		F70F05241C889184008DAB36 /* Reachability */ = {
			isa = PBXGroup;
			children = (
				F70F05251C889184008DAB36 /* Reachability.h */,
				F70F05261C889184008DAB36 /* Reachability.m */,
			);
			path = Reachability;
			sourceTree = "<group>";
		};
		F70F05561C889184008DAB36 /* UIImage+animatedGIF */ = {
			isa = PBXGroup;
			children = (
				F70F05571C889184008DAB36 /* UIImage+animatedGIF.h */,
				F70F05581C889184008DAB36 /* UIImage+animatedGIF.m */,
			);
			path = "UIImage+animatedGIF";
			sourceTree = "<group>";
		};
		F710E80C1EF95C9C00DC2427 /* Intro */ = {
			isa = PBXGroup;
			children = (
				F710E80D1EF95C9C00DC2427 /* CCIntro.h */,
				F710E80E1EF95C9C00DC2427 /* CCIntro.m */,
				F710E80F1EF95C9C00DC2427 /* ImagesIntro.xcassets */,
			);
			path = Intro;
			sourceTree = "<group>";
		};
		F7169A161EE590930086BD69 /* Shares */ = {
			isa = PBXGroup;
			children = (
				F7169A171EE590930086BD69 /* NCShares.h */,
				F7169A181EE590930086BD69 /* NCShares.m */,
				F7169A191EE590930086BD69 /* NCSharesCell.h */,
				F7169A1A1EE590930086BD69 /* NCSharesCell.m */,
				F7169A1B1EE590930086BD69 /* NCSharesCell.xib */,
			);
			path = Shares;
			sourceTree = "<group>";
		};
		F728CE741BF6322C00E69702 /* Share */ = {
			isa = PBXGroup;
			children = (
				F768EB021BFB7EA900B6E341 /* CCShare.storyboard */,
				F768EAFB1BFB7CD800B6E341 /* CCShareOC.h */,
				F768EAFC1BFB7CD800B6E341 /* CCShareOC.m */,
				F7CD0FF91C8DDA7D006520C5 /* CCSharePermissionOC.h */,
				F7CD0FFA1C8DDA7D006520C5 /* CCSharePermissionOC.m */,
				F78316861C0CB3CA00C43975 /* CCShareUserOC.h */,
				F78316871C0CB3CA00C43975 /* CCShareUserOC.m */,
				F743B2C31C95BBE8006F5B4A /* CCShareInfoCMOC.h */,
				F743B2C41C95BBE8006F5B4A /* CCShareInfoCMOC.m */,
			);
			path = Share;
			sourceTree = "<group>";
		};
		F72AAEC11E5C60C700BB17E1 /* AHKActionSheet */ = {
			isa = PBXGroup;
			children = (
				F72AAEC21E5C60C700BB17E1 /* AHKActionSheet.h */,
				F72AAEC31E5C60C700BB17E1 /* AHKActionSheet.m */,
				F72AAEC41E5C60C700BB17E1 /* AHKActionSheetViewController.h */,
				F72AAEC51E5C60C700BB17E1 /* AHKActionSheetViewController.m */,
			);
			path = AHKActionSheet;
			sourceTree = "<group>";
		};
		F72B60941A24F04E004EF66F /* Localizations */ = {
			isa = PBXGroup;
			children = (
				F7E70DE91A24DE4100E1B66A /* Localizable.strings */,
			);
			name = Localizations;
			sourceTree = "<group>";
		};
		F72D0FED210B6638009C96B7 /* Firebase */ = {
			isa = PBXGroup;
			children = (
				F72D1004210B6835009C96B7 /* Firebase.h */,
				F72D0FEE210B6638009C96B7 /* Messaging */,
				F72D0FF1210B6638009C96B7 /* Analytics */,
			);
			path = Firebase;
			sourceTree = "<group>";
		};
		F72D0FEE210B6638009C96B7 /* Messaging */ = {
			isa = PBXGroup;
			children = (
				F72D0FEF210B6638009C96B7 /* Protobuf.framework */,
				F72D0FF0210B6638009C96B7 /* FirebaseMessaging.framework */,
			);
			path = Messaging;
			sourceTree = "<group>";
		};
		F72D0FF1210B6638009C96B7 /* Analytics */ = {
			isa = PBXGroup;
			children = (
				F72D0FF2210B6638009C96B7 /* FirebaseCore.framework */,
				F72D0FF3210B6638009C96B7 /* FirebaseAnalytics.framework */,
				F72D0FF4210B6638009C96B7 /* GoogleToolboxForMac.framework */,
				F72D0FF5210B6638009C96B7 /* nanopb.framework */,
				F72D0FF6210B6638009C96B7 /* FirebaseNanoPB.framework */,
				F72D0FF7210B6638009C96B7 /* FirebaseInstanceID.framework */,
				F72D0FF8210B6638009C96B7 /* FirebaseCoreDiagnostics.framework */,
			);
			path = Analytics;
			sourceTree = "<group>";
		};
		F72D100D210B6B17009C96B7 /* Notification Service Extension */ = {
			isa = PBXGroup;
			children = (
				F72D100E210B6B17009C96B7 /* NotificationService.swift */,
				F72D1019210B7394009C96B7 /* NotificationServiceExtension-Bridging-Header.h */,
			);
			path = "Notification Service Extension";
			sourceTree = "<group>";
		};
		F7381ED9218218A4000B1560 /* Offline */ = {
			isa = PBXGroup;
			children = (
				F7381EDE218218C9000B1560 /* NCOffline.storyboard */,
				F7381EDA218218C9000B1560 /* NCOffline.swift */,
			);
			path = Offline;
			sourceTree = "<group>";
		};
		F73B4EAC1F470D9100BBEE4B /* src */ = {
			isa = PBXGroup;
			children = (
				F73B4EAD1F470D9100BBEE4B /* Big5Freq.tab */,
				F73B4EAE1F470D9100BBEE4B /* CharDistribution.cpp */,
				F73B4EAF1F470D9100BBEE4B /* CharDistribution.h */,
				F73B4EB01F470D9100BBEE4B /* CMakeLists.txt */,
				F73B4EB11F470D9100BBEE4B /* EUCKRFreq.tab */,
				F73B4EB21F470D9100BBEE4B /* EUCTWFreq.tab */,
				F73B4EB31F470D9100BBEE4B /* GB2312Freq.tab */,
				F73B4EB41F470D9100BBEE4B /* JISFreq.tab */,
				F73B4EB51F470D9100BBEE4B /* JpCntx.cpp */,
				F73B4EB61F470D9100BBEE4B /* JpCntx.h */,
				F73B4EB71F470D9100BBEE4B /* LangModels */,
				F73B4EC61F470D9100BBEE4B /* nsBig5Prober.cpp */,
				F73B4EC71F470D9100BBEE4B /* nsBig5Prober.h */,
				F73B4EC81F470D9100BBEE4B /* nsCharSetProber.cpp */,
				F73B4EC91F470D9100BBEE4B /* nsCharSetProber.h */,
				F73B4ECA1F470D9100BBEE4B /* nsCodingStateMachine.h */,
				F73B4ECB1F470D9100BBEE4B /* nscore.h */,
				F73B4ECC1F470D9100BBEE4B /* nsEscCharsetProber.cpp */,
				F73B4ECD1F470D9100BBEE4B /* nsEscCharsetProber.h */,
				F73B4ECE1F470D9100BBEE4B /* nsEscSM.cpp */,
				F73B4ECF1F470D9100BBEE4B /* nsEUCJPProber.cpp */,
				F73B4ED01F470D9100BBEE4B /* nsEUCJPProber.h */,
				F73B4ED11F470D9100BBEE4B /* nsEUCKRProber.cpp */,
				F73B4ED21F470D9100BBEE4B /* nsEUCKRProber.h */,
				F73B4ED31F470D9100BBEE4B /* nsEUCTWProber.cpp */,
				F73B4ED41F470D9100BBEE4B /* nsEUCTWProber.h */,
				F73B4ED51F470D9100BBEE4B /* nsGB2312Prober.cpp */,
				F73B4ED61F470D9100BBEE4B /* nsGB2312Prober.h */,
				F73B4ED71F470D9100BBEE4B /* nsHebrewProber.cpp */,
				F73B4ED81F470D9100BBEE4B /* nsHebrewProber.h */,
				F73B4ED91F470D9100BBEE4B /* nsLatin1Prober.cpp */,
				F73B4EDA1F470D9100BBEE4B /* nsLatin1Prober.h */,
				F73B4EDB1F470D9100BBEE4B /* nsMBCSGroupProber.cpp */,
				F73B4EDC1F470D9100BBEE4B /* nsMBCSGroupProber.h */,
				F73B4EDD1F470D9100BBEE4B /* nsMBCSSM.cpp */,
				F73B4EDE1F470D9100BBEE4B /* nsPkgInt.h */,
				F73B4EDF1F470D9100BBEE4B /* nsSBCharSetProber.cpp */,
				F73B4EE01F470D9100BBEE4B /* nsSBCharSetProber.h */,
				F73B4EE11F470D9100BBEE4B /* nsSBCSGroupProber.cpp */,
				F73B4EE21F470D9100BBEE4B /* nsSBCSGroupProber.h */,
				F73B4EE31F470D9100BBEE4B /* nsSJISProber.cpp */,
				F73B4EE41F470D9100BBEE4B /* nsSJISProber.h */,
				F73B4EE51F470D9100BBEE4B /* nsUniversalDetector.cpp */,
				F73B4EE61F470D9100BBEE4B /* nsUniversalDetector.h */,
				F73B4EE71F470D9100BBEE4B /* nsUTF8Prober.cpp */,
				F73B4EE81F470D9100BBEE4B /* nsUTF8Prober.h */,
				F73B4EE91F470D9100BBEE4B /* prmem.h */,
				F73B4EEA1F470D9100BBEE4B /* symbols.cmake */,
				F73B4EEC1F470D9100BBEE4B /* uchardet.cpp */,
				F73B4EED1F470D9100BBEE4B /* uchardet.h */,
			);
			path = src;
			sourceTree = "<group>";
		};
		F73B4EB71F470D9100BBEE4B /* LangModels */ = {
			isa = PBXGroup;
			children = (
				F73B4EB81F470D9100BBEE4B /* LangArabicModel.cpp */,
				F73B4EB91F470D9100BBEE4B /* LangBulgarianModel.cpp */,
				F73B4EBA1F470D9100BBEE4B /* LangDanishModel.cpp */,
				F73B4EBB1F470D9100BBEE4B /* LangEsperantoModel.cpp */,
				F73B4EBC1F470D9100BBEE4B /* LangFrenchModel.cpp */,
				F73B4EBD1F470D9100BBEE4B /* LangGermanModel.cpp */,
				F73B4EBE1F470D9100BBEE4B /* LangGreekModel.cpp */,
				F73B4EBF1F470D9100BBEE4B /* LangHebrewModel.cpp */,
				F73B4EC01F470D9100BBEE4B /* LangHungarianModel.cpp */,
				F73B4EC11F470D9100BBEE4B /* LangRussianModel.cpp */,
				F73B4EC21F470D9100BBEE4B /* LangSpanishModel.cpp */,
				F73B4EC31F470D9100BBEE4B /* LangThaiModel.cpp */,
				F73B4EC41F470D9100BBEE4B /* LangTurkishModel.cpp */,
				F73B4EC51F470D9100BBEE4B /* LangVietnameseModel.cpp */,
			);
			path = LangModels;
			sourceTree = "<group>";
		};
		F73CC0571E813DFF006E3047 /* BKPasscodeView */ = {
			isa = PBXGroup;
			children = (
				F73CC0581E813DFF006E3047 /* BKPasscodeDummyViewController.h */,
				F73CC0591E813DFF006E3047 /* BKPasscodeDummyViewController.m */,
				F73CC05A1E813DFF006E3047 /* BKPasscodeField.h */,
				F73CC05B1E813DFF006E3047 /* BKPasscodeField.m */,
				F73CC05C1E813DFF006E3047 /* BKPasscodeInputView.h */,
				F73CC05D1E813DFF006E3047 /* BKPasscodeInputView.m */,
				F73CC05E1E813DFF006E3047 /* BKPasscodeLockScreenManager.h */,
				F73CC05F1E813DFF006E3047 /* BKPasscodeLockScreenManager.m */,
				F73CC0601E813DFF006E3047 /* BKPasscodeUtils.h */,
				F73CC0611E813DFF006E3047 /* BKPasscodeViewController.h */,
				F73CC0621E813DFF006E3047 /* BKPasscodeViewController.m */,
				F73CC0631E813DFF006E3047 /* BKShiftingView.h */,
				F73CC0641E813DFF006E3047 /* BKShiftingView.m */,
				F73CC0651E813DFF006E3047 /* BKTouchIDManager.h */,
				F73CC0661E813DFF006E3047 /* BKTouchIDManager.m */,
				F73CC0671E813DFF006E3047 /* BKTouchIDSwitchView.h */,
				F73CC0681E813DFF006E3047 /* BKTouchIDSwitchView.m */,
			);
			path = BKPasscodeView;
			sourceTree = "<group>";
		};
		F73D71561F26739100E233EB /* Text */ = {
			isa = PBXGroup;
			children = (
				F73D71611F2673C200E233EB /* NCText.swift */,
				F73D71631F2674A400E233EB /* NCText.storyboard */,
			);
			path = Text;
			sourceTree = "<group>";
		};
		F74D3DB81BAC1941000BAE4B /* Networking */ = {
			isa = PBXGroup;
			children = (
				F755BD9A20594AC7008C5FBB /* NCService.swift */,
				F732BA031D76CE1500E9878B /* CCNetworking.h */,
				F732BA041D76CE1500E9878B /* CCNetworking.m */,
				F74D3DBD1BAC1941000BAE4B /* OCNetworking.h */,
				F74D3DBE1BAC1941000BAE4B /* OCNetworking.m */,
				F74E432420B5547700C2E54C /* NCNetworkingEndToEnd.h */,
				F74E432520B5547700C2E54C /* NCNetworkingEndToEnd.m */,
			);
			path = Networking;
			sourceTree = "<group>";
		};
		F75037421DBFA91A008FB480 /* PureLayout */ = {
			isa = PBXGroup;
			children = (
				F75037431DBFA91A008FB480 /* ALView+PureLayout.h */,
				F75037441DBFA91A008FB480 /* ALView+PureLayout.m */,
				F75037451DBFA91A008FB480 /* NSArray+PureLayout.h */,
				F75037461DBFA91A008FB480 /* NSArray+PureLayout.m */,
				F75037471DBFA91A008FB480 /* NSLayoutConstraint+PureLayout.h */,
				F75037481DBFA91A008FB480 /* NSLayoutConstraint+PureLayout.m */,
				F75037491DBFA91A008FB480 /* PureLayout+Internal.h */,
				F750374A1DBFA91A008FB480 /* PureLayout.h */,
				F750374B1DBFA91A008FB480 /* PureLayoutDefines.h */,
			);
			path = PureLayout;
			sourceTree = "<group>";
		};
		F7540EE11D5B238600C3FFA8 /* openssl */ = {
			isa = PBXGroup;
			children = (
				F70A63061D5B3467004E2AA5 /* libcrypto.a */,
				F70A63071D5B3467004E2AA5 /* libssl.a */,
				F7540EE21D5B238600C3FFA8 /* aes.h */,
				F7540EE31D5B238600C3FFA8 /* asn1.h */,
				F7540EE41D5B238600C3FFA8 /* asn1_mac.h */,
				F7540EE51D5B238600C3FFA8 /* asn1t.h */,
				F7540EE61D5B238600C3FFA8 /* bio.h */,
				F7540EE71D5B238600C3FFA8 /* blowfish.h */,
				F7540EE81D5B238600C3FFA8 /* bn.h */,
				F7540EE91D5B238600C3FFA8 /* buffer.h */,
				F7540EEA1D5B238600C3FFA8 /* camellia.h */,
				F7540EEB1D5B238600C3FFA8 /* cast.h */,
				F7540EEC1D5B238600C3FFA8 /* cmac.h */,
				F7540EED1D5B238600C3FFA8 /* cms.h */,
				F7540EEE1D5B238600C3FFA8 /* comp.h */,
				F7540EEF1D5B238600C3FFA8 /* conf.h */,
				F7540EF01D5B238600C3FFA8 /* conf_api.h */,
				F7540EF11D5B238600C3FFA8 /* crypto.h */,
				F7540EF21D5B238600C3FFA8 /* des.h */,
				F7540EF41D5B238600C3FFA8 /* dh.h */,
				F7540EF51D5B238600C3FFA8 /* dsa.h */,
				F7540EF71D5B238600C3FFA8 /* dtls1.h */,
				F7540EF81D5B238600C3FFA8 /* e_os2.h */,
				F7540EF91D5B238600C3FFA8 /* ebcdic.h */,
				F7540EFA1D5B238600C3FFA8 /* ec.h */,
				F7540EFB1D5B238600C3FFA8 /* ecdh.h */,
				F7540EFC1D5B238600C3FFA8 /* ecdsa.h */,
				F7540EFD1D5B238600C3FFA8 /* engine.h */,
				F7540EFE1D5B238600C3FFA8 /* err.h */,
				F7540EFF1D5B238600C3FFA8 /* evp.h */,
				F7540F001D5B238600C3FFA8 /* hmac.h */,
				F7540F011D5B238600C3FFA8 /* idea.h */,
				F7540F041D5B238600C3FFA8 /* lhash.h */,
				F7540F051D5B238600C3FFA8 /* md4.h */,
				F7540F061D5B238600C3FFA8 /* md5.h */,
				F7540F071D5B238600C3FFA8 /* mdc2.h */,
				F7540F081D5B238600C3FFA8 /* modes.h */,
				F7540F091D5B238600C3FFA8 /* obj_mac.h */,
				F7540F0A1D5B238600C3FFA8 /* objects.h */,
				F7540F0B1D5B238600C3FFA8 /* ocsp.h */,
				F7540F0C1D5B238600C3FFA8 /* opensslconf.h */,
				F7540F0D1D5B238600C3FFA8 /* opensslv.h */,
				F7540F0E1D5B238600C3FFA8 /* ossl_typ.h */,
				F7540F0F1D5B238600C3FFA8 /* pem.h */,
				F7540F101D5B238600C3FFA8 /* pem2.h */,
				F7540F111D5B238600C3FFA8 /* pkcs12.h */,
				F7540F121D5B238600C3FFA8 /* pkcs7.h */,
				F7540F141D5B238600C3FFA8 /* rand.h */,
				F7540F151D5B238600C3FFA8 /* rc2.h */,
				F7540F161D5B238600C3FFA8 /* rc4.h */,
				F7540F171D5B238600C3FFA8 /* ripemd.h */,
				F7540F181D5B238600C3FFA8 /* rsa.h */,
				F7540F191D5B238600C3FFA8 /* safestack.h */,
				F7540F1A1D5B238600C3FFA8 /* seed.h */,
				F7540F1B1D5B238600C3FFA8 /* sha.h */,
				F7540F1C1D5B238600C3FFA8 /* srp.h */,
				F7540F1D1D5B238600C3FFA8 /* srtp.h */,
				F7540F1E1D5B238600C3FFA8 /* ssl.h */,
				F7540F1F1D5B238600C3FFA8 /* ssl2.h */,
				F7540F211D5B238600C3FFA8 /* ssl3.h */,
				F7540F221D5B238600C3FFA8 /* stack.h */,
				F7540F231D5B238600C3FFA8 /* symhacks.h */,
				F7540F241D5B238600C3FFA8 /* tls1.h */,
				F7540F251D5B238600C3FFA8 /* ts.h */,
				F7540F261D5B238600C3FFA8 /* txt_db.h */,
				F7540F271D5B238600C3FFA8 /* ui.h */,
				F7540F291D5B238600C3FFA8 /* whrlpool.h */,
				F7540F2A1D5B238600C3FFA8 /* x509.h */,
				F7540F2B1D5B238600C3FFA8 /* x509_vfy.h */,
				F7540F2C1D5B238600C3FFA8 /* x509v3.h */,
			);
			path = openssl;
			sourceTree = "<group>";
		};
		F754EEC321772B6100BB1CDF /* DropdownMenu */ = {
			isa = PBXGroup;
			children = (
				F754EEC421772B6100BB1CDF /* DropdownItem.swift */,
				F754EEC521772B6100BB1CDF /* DropUpMenu.swift */,
				F754EEC621772B6100BB1CDF /* DropdownMenu.h */,
				F754EEC721772B6100BB1CDF /* DropdownMenu.swift */,
				F754EEC821772B6100BB1CDF /* SectionHeader.swift */,
			);
			path = DropdownMenu;
			sourceTree = "<group>";
		};
		F758B41E212C516300515F55 /* Scan */ = {
			isa = PBXGroup;
			children = (
				F758B45F212C56A400515F55 /* ScanCollectionView.swift */,
				F758B45D212C569C00515F55 /* ScanCell.swift */,
				F758B457212C564000515F55 /* Scan.storyboard */,
			);
			path = Scan;
			sourceTree = "<group>";
		};
		F760F75621F21F61006B1A73 /* PhotoEditor */ = {
			isa = PBXGroup;
			children = (
				F760F77821F21F61006B1A73 /* ColorCollectionViewCell.swift */,
				F760F76021F21F61006B1A73 /* ColorCollectionViewCell.xib */,
				F760F75921F21F61006B1A73 /* ColorsCollectionViewDelegate.swift */,
				F760F77A21F21F61006B1A73 /* CropRectView.swift */,
				F760F77021F21F61006B1A73 /* CropView.swift */,
				F760F77621F21F61006B1A73 /* CropViewController.swift */,
				F760F76E21F21F61006B1A73 /* EmojiCollectionViewCell.swift */,
				F760F76121F21F61006B1A73 /* EmojiCollectionViewCell.xib */,
				F760F76F21F21F61006B1A73 /* EmojisCollectionViewDelegate.swift */,
				F760F77921F21F61006B1A73 /* GradientView.swift */,
				F760F75721F21F61006B1A73 /* icomoon.ttf */,
				F760F76221F21F61006B1A73 /* LaunchScreen.storyboard */,
				F760F76D21F21F61006B1A73 /* PhotoCropEditorBorder.png */,
				F760F76521F21F61006B1A73 /* PhotoCropEditorBorder@2x.png */,
				F760F76C21F21F61006B1A73 /* PhotoCropEditorBorder@3x.png */,
				F760F75B21F21F61006B1A73 /* PhotoEditor+Controls.swift */,
				F760F77721F21F61006B1A73 /* PhotoEditor+Crop.swift */,
				F760F76B21F21F61006B1A73 /* PhotoEditor+Drawing.swift */,
				F760F76421F21F61006B1A73 /* PhotoEditor+Font.swift */,
				F760F77221F21F61006B1A73 /* PhotoEditor+Gestures.swift */,
				F760F75A21F21F61006B1A73 /* PhotoEditor+Keyboard.swift */,
				F760F75D21F21F61006B1A73 /* PhotoEditor+StickersViewController.swift */,
				F760F75E21F21F61006B1A73 /* PhotoEditor+UITextView.swift */,
				F760F77321F21F61006B1A73 /* PhotoEditorViewController.swift */,
				F760F75C21F21F61006B1A73 /* PhotoEditorViewController.xib */,
				F760F76A21F21F61006B1A73 /* Protocols.swift */,
				F760F77121F21F61006B1A73 /* ResizeControl.swift */,
				F760F77521F21F61006B1A73 /* StickerCollectionViewCell.swift */,
				F760F77421F21F61006B1A73 /* StickerCollectionViewCell.xib */,
				F760F76921F21F61006B1A73 /* StickersViewController.swift */,
				F760F75821F21F61006B1A73 /* StickersViewController.xib */,
				F760F76821F21F61006B1A73 /* UIImage+Crop.swift */,
				F760F76721F21F61006B1A73 /* UIImage+Size.swift */,
				F760F75F21F21F61006B1A73 /* UIImageView+Alpha.swift */,
				F760F76621F21F61006B1A73 /* UIView+Image.swift */,
			);
			path = PhotoEditor;
			sourceTree = "<group>";
		};
		F76185582198A28E00A65DC4 /* NCPhotosPickerViewController */ = {
			isa = PBXGroup;
			children = (
				F76185592198A2B500A65DC4 /* NCPhotosPickerViewController.swift */,
			);
			path = NCPhotosPickerViewController;
			sourceTree = "<group>";
		};
		F762CA9F1EACB66200B38484 /* XLForm */ = {
			isa = PBXGroup;
			children = (
				F762CAA11EACB66200B38484 /* XL */,
				F762CAF51EACB66200B38484 /* XLForm.bundle */,
			);
			path = XLForm;
			sourceTree = "<group>";
		};
		F762CAA11EACB66200B38484 /* XL */ = {
			isa = PBXGroup;
			children = (
				F762CAA21EACB66200B38484 /* Cell */,
				F762CAC51EACB66200B38484 /* Controllers */,
				F762CACD1EACB66200B38484 /* Descriptors */,
				F762CAD51EACB66200B38484 /* Helpers */,
				F762CAEB1EACB66200B38484 /* Validation */,
				F762CAF31EACB66200B38484 /* XLForm.h */,
				F762CAF41EACB66200B38484 /* XLForm.m */,
			);
			path = XL;
			sourceTree = "<group>";
		};
		F762CAA21EACB66200B38484 /* Cell */ = {
			isa = PBXGroup;
			children = (
				F762CAA31EACB66200B38484 /* XLFormBaseCell.h */,
				F762CAA41EACB66200B38484 /* XLFormBaseCell.m */,
				F762CAA51EACB66200B38484 /* XLFormButtonCell.h */,
				F762CAA61EACB66200B38484 /* XLFormButtonCell.m */,
				F762CAA71EACB66200B38484 /* XLFormCheckCell.h */,
				F762CAA81EACB66200B38484 /* XLFormCheckCell.m */,
				F762CAA91EACB66200B38484 /* XLFormDateCell.h */,
				F762CAAA1EACB66200B38484 /* XLFormDateCell.m */,
				F762CAAB1EACB66200B38484 /* XLFormDatePickerCell.h */,
				F762CAAC1EACB66200B38484 /* XLFormDatePickerCell.m */,
				F762CAAD1EACB66200B38484 /* XLFormDescriptorCell.h */,
				F762CAAE1EACB66200B38484 /* XLFormImageCell.h */,
				F762CAAF1EACB66200B38484 /* XLFormImageCell.m */,
				F762CAB01EACB66200B38484 /* XLFormInlineRowDescriptorCell.h */,
				F762CAB11EACB66200B38484 /* XLFormInlineSelectorCell.h */,
				F762CAB21EACB66200B38484 /* XLFormInlineSelectorCell.m */,
				F762CAB31EACB66200B38484 /* XLFormLeftRightSelectorCell.h */,
				F762CAB41EACB66200B38484 /* XLFormLeftRightSelectorCell.m */,
				F762CAB51EACB66200B38484 /* XLFormPickerCell.h */,
				F762CAB61EACB66200B38484 /* XLFormPickerCell.m */,
				F762CAB71EACB66200B38484 /* XLFormSegmentedCell.h */,
				F762CAB81EACB66200B38484 /* XLFormSegmentedCell.m */,
				F762CAB91EACB66200B38484 /* XLFormSelectorCell.h */,
				F762CABA1EACB66200B38484 /* XLFormSelectorCell.m */,
				F762CABB1EACB66200B38484 /* XLFormSliderCell.h */,
				F762CABC1EACB66200B38484 /* XLFormSliderCell.m */,
				F762CABD1EACB66200B38484 /* XLFormStepCounterCell.h */,
				F762CABE1EACB66200B38484 /* XLFormStepCounterCell.m */,
				F762CABF1EACB66200B38484 /* XLFormSwitchCell.h */,
				F762CAC01EACB66200B38484 /* XLFormSwitchCell.m */,
				F762CAC11EACB66200B38484 /* XLFormTextFieldCell.h */,
				F762CAC21EACB66200B38484 /* XLFormTextFieldCell.m */,
				F762CAC31EACB66200B38484 /* XLFormTextViewCell.h */,
				F762CAC41EACB66200B38484 /* XLFormTextViewCell.m */,
			);
			path = Cell;
			sourceTree = "<group>";
		};
		F762CAC51EACB66200B38484 /* Controllers */ = {
			isa = PBXGroup;
			children = (
				F762CAC61EACB66200B38484 /* XLFormOptionsObject.h */,
				F762CAC71EACB66200B38484 /* XLFormOptionsObject.m */,
				F762CAC81EACB66200B38484 /* XLFormOptionsViewController.h */,
				F762CAC91EACB66200B38484 /* XLFormOptionsViewController.m */,
				F762CACA1EACB66200B38484 /* XLFormRowDescriptorViewController.h */,
				F762CACB1EACB66200B38484 /* XLFormViewController.h */,
				F762CACC1EACB66200B38484 /* XLFormViewController.m */,
			);
			path = Controllers;
			sourceTree = "<group>";
		};
		F762CACD1EACB66200B38484 /* Descriptors */ = {
			isa = PBXGroup;
			children = (
				F762CACE1EACB66200B38484 /* XLFormDescriptor.h */,
				F762CACF1EACB66200B38484 /* XLFormDescriptor.m */,
				F762CAD01EACB66200B38484 /* XLFormDescriptorDelegate.h */,
				F762CAD11EACB66200B38484 /* XLFormRowDescriptor.h */,
				F762CAD21EACB66200B38484 /* XLFormRowDescriptor.m */,
				F762CAD31EACB66200B38484 /* XLFormSectionDescriptor.h */,
				F762CAD41EACB66200B38484 /* XLFormSectionDescriptor.m */,
			);
			path = Descriptors;
			sourceTree = "<group>";
		};
		F762CAD51EACB66200B38484 /* Helpers */ = {
			isa = PBXGroup;
			children = (
				F762CAD61EACB66200B38484 /* NSArray+XLFormAdditions.h */,
				F762CAD71EACB66200B38484 /* NSArray+XLFormAdditions.m */,
				F762CAD81EACB66200B38484 /* NSExpression+XLFormAdditions.h */,
				F762CAD91EACB66200B38484 /* NSExpression+XLFormAdditions.m */,
				F762CADA1EACB66200B38484 /* NSObject+XLFormAdditions.h */,
				F762CADB1EACB66200B38484 /* NSObject+XLFormAdditions.m */,
				F762CADC1EACB66200B38484 /* NSPredicate+XLFormAdditions.h */,
				F762CADD1EACB66200B38484 /* NSPredicate+XLFormAdditions.m */,
				F762CADE1EACB66200B38484 /* NSString+XLFormAdditions.h */,
				F762CADF1EACB66200B38484 /* NSString+XLFormAdditions.m */,
				F762CAE01EACB66200B38484 /* UIView+XLFormAdditions.h */,
				F762CAE11EACB66200B38484 /* UIView+XLFormAdditions.m */,
				F762CAE21EACB66200B38484 /* Views */,
			);
			path = Helpers;
			sourceTree = "<group>";
		};
		F762CAE21EACB66200B38484 /* Views */ = {
			isa = PBXGroup;
			children = (
				F762CAE31EACB66200B38484 /* XLFormRightDetailCell.h */,
				F762CAE41EACB66200B38484 /* XLFormRightDetailCell.m */,
				F762CAE51EACB66200B38484 /* XLFormRightImageButton.h */,
				F762CAE61EACB66200B38484 /* XLFormRightImageButton.m */,
				F762CAE71EACB66200B38484 /* XLFormRowNavigationAccessoryView.h */,
				F762CAE81EACB66200B38484 /* XLFormRowNavigationAccessoryView.m */,
				F762CAE91EACB66200B38484 /* XLFormTextView.h */,
				F762CAEA1EACB66200B38484 /* XLFormTextView.m */,
			);
			path = Views;
			sourceTree = "<group>";
		};
		F762CAEB1EACB66200B38484 /* Validation */ = {
			isa = PBXGroup;
			children = (
				F762CAEC1EACB66200B38484 /* XLFormRegexValidator.h */,
				F762CAED1EACB66200B38484 /* XLFormRegexValidator.m */,
				F762CAEE1EACB66200B38484 /* XLFormValidationStatus.h */,
				F762CAEF1EACB66200B38484 /* XLFormValidationStatus.m */,
				F762CAF01EACB66200B38484 /* XLFormValidator.h */,
				F762CAF11EACB66200B38484 /* XLFormValidator.m */,
				F762CAF21EACB66200B38484 /* XLFormValidatorProtocol.h */,
			);
			path = Validation;
			sourceTree = "<group>";
		};
		F762CB1C1EACB7D400B38484 /* VFR Pdf Reader */ = {
			isa = PBXGroup;
			children = (
				F7D423501F0596C6009C9782 /* Sources */,
				F7D423151F0596AC009C9782 /* Graphics */,
			);
			path = "VFR Pdf Reader";
			sourceTree = "<group>";
		};
		F762CB7B1EACB81000B38484 /* REMenu */ = {
			isa = PBXGroup;
			children = (
				F762CB7C1EACB81000B38484 /* RECommonFunctions.h */,
				F762CB7D1EACB81000B38484 /* RECommonFunctions.m */,
				F762CB7E1EACB81000B38484 /* REMenu.h */,
				F762CB7F1EACB81000B38484 /* REMenu.m */,
				F762CB801EACB81000B38484 /* REMenuContainerView.h */,
				F762CB811EACB81000B38484 /* REMenuContainerView.m */,
				F762CB821EACB81000B38484 /* REMenuItem.h */,
				F762CB831EACB81000B38484 /* REMenuItem.m */,
				F762CB841EACB81000B38484 /* REMenuItemView.h */,
				F762CB851EACB81000B38484 /* REMenuItemView.m */,
			);
			path = REMenu;
			sourceTree = "<group>";
		};
		F762CB8B1EACB84400B38484 /* TWMessageBarManager */ = {
			isa = PBXGroup;
			children = (
				F762CB8C1EACB84400B38484 /* Icons */,
				F762CB931EACB84400B38484 /* TWMessageBarManager.h */,
				F762CB941EACB84400B38484 /* TWMessageBarManager.m */,
			);
			path = TWMessageBarManager;
			sourceTree = "<group>";
		};
		F762CB8C1EACB84400B38484 /* Icons */ = {
			isa = PBXGroup;
			children = (
				F762CB8D1EACB84400B38484 /* icon-error.png */,
				F762CB8E1EACB84400B38484 /* icon-error@2x.png */,
				F762CB8F1EACB84400B38484 /* icon-info.png */,
				F762CB901EACB84400B38484 /* icon-info@2x.png */,
				F762CB911EACB84400B38484 /* icon-success.png */,
				F762CB921EACB84400B38484 /* icon-success@2x.png */,
			);
			path = Icons;
			sourceTree = "<group>";
		};
		F7632FC32183667400721B71 /* Section */ = {
			isa = PBXGroup;
			children = (
				F7632FC0218353AA00721B71 /* NCTrashSectionFooter.xib */,
				F7632FBE21832F8700721B71 /* NCTrashSectionHeaderMenu.xib */,
				F7417DB2216CE925007D05F5 /* NCTrashSectionHeaderFooter.swift */,
			);
			path = Section;
			sourceTree = "<group>";
		};
		F771E3D120E2392D00AFB62D /* File Provider Extension */ = {
			isa = PBXGroup;
			children = (
				F771E3F220E239A600AFB62D /* FileProviderData.swift */,
				F771E3D620E2392D00AFB62D /* FileProviderEnumerator.swift */,
				F771E3D220E2392D00AFB62D /* FileProviderExtension.swift */,
				F771E3F420E239B400AFB62D /* FileProviderExtension+Actions.swift */,
				F771E3F620E239B400AFB62D /* FileProviderExtension+Network.swift */,
				F771E3F520E239B400AFB62D /* FileProviderExtension+Thumbnail.swift */,
				F771E3D420E2392D00AFB62D /* FileProviderItem.swift */,
				F7434B5F20E2440600417916 /* FileProviderExtension-Bridging-Header.h */,
			);
			path = "File Provider Extension";
			sourceTree = "<group>";
		};
		F78ACD3E21903BA20088454D /* Cell */ = {
			isa = PBXGroup;
			children = (
				F7FFEACE1F82BB23005E5C17 /* CCCellMain.h */,
				F70211F51BAC56E9003FC03E /* CCCellMain.m */,
				F70211F61BAC56E9003FC03E /* CCCellMain.xib */,
				F70211F71BAC56E9003FC03E /* CCCellMainTransfer.h */,
				F70211F81BAC56E9003FC03E /* CCCellMainTransfer.m */,
				F70211F91BAC56E9003FC03E /* CCCellMainTransfer.xib */,
				F78ACD3F21903CC20088454D /* NCGridCell.swift */,
				F78ACD4521903D010088454D /* NCGridCell.xib */,
				F78ACD4121903CE00088454D /* NCListCell.swift */,
				F78ACD4321903CF20088454D /* NCListCell.xib */,
			);
			path = Cell;
			sourceTree = "<group>";
		};
		F78ACD4721903F850088454D /* Cell */ = {
			isa = PBXGroup;
			children = (
				F78ACD4821903F850088454D /* NCTrashListCell.swift */,
				F78ACD4921903F850088454D /* NCTrashListCell.xib */,
			);
			path = Cell;
			sourceTree = "<group>";
		};
		F78ACD4D219043E70088454D /* Layout */ = {
			isa = PBXGroup;
			children = (
				F78ACD4E2190440D0088454D /* NCLayout.swift */,
			);
			path = Layout;
			sourceTree = "<group>";
		};
		F78ACD50219046AC0088454D /* Section */ = {
			isa = PBXGroup;
			children = (
				F78ACD51219046DC0088454D /* NCSectionHeaderFooter.swift */,
				F78ACD55219047E90088454D /* NCSectionHeader.xib */,
				F78ACD57219048040088454D /* NCSectionHeaderMenu.xib */,
				F78ACD53219047D40088454D /* NCSectionFooter.xib */,
			);
			path = Section;
			sourceTree = "<group>";
		};
		F78ACD5921904E460088454D /* ActionSheetHeaderView */ = {
			isa = PBXGroup;
			children = (
				F729B92C217A2F1B00FE2150 /* NCActionSheetHeaderView.swift */,
				F76C6F8D21943C8C0063591B /* NCActionSheetHeader.swift */,
				F729B92A217A2E4E00FE2150 /* NCActionSheetHeaderView.xib */,
			);
			path = ActionSheetHeaderView;
			sourceTree = "<group>";
		};
		F78F74322163753B00C2ADAD /* Trash */ = {
			isa = PBXGroup;
			children = (
				F78F74332163757000C2ADAD /* NCTrash.storyboard */,
				F78F74352163781100C2ADAD /* NCTrash.swift */,
				F78ACD4721903F850088454D /* Cell */,
				F7632FC32183667400721B71 /* Section */,
			);
			path = Trash;
			sourceTree = "<group>";
		};
		F79630EC215526B60015EEA5 /* Viewer */ = {
			isa = PBXGroup;
			children = (
				F790110D21415BF600D7B136 /* NCViewerRichdocument.swift */,
				F7FB1D3D215E191D00D669EA /* NCViewerDocumentWeb.swift */,
				F79630ED215527D40015EEA5 /* NCViewerMedia.swift */,
			);
			path = Viewer;
			sourceTree = "<group>";
		};
		F79A65C12191D8DC00FF6DCC /* Select */ = {
			isa = PBXGroup;
			children = (
				F79A65C22191D90F00FF6DCC /* NCSelect.storyboard */,
				F79A65C52191D95E00FF6DCC /* NCSelect.swift */,
			);
			path = Select;
			sourceTree = "<group>";
		};
		F7A3214D1E9E2A070069AD1B /* Favorites */ = {
			isa = PBXGroup;
			children = (
				F7A3214E1E9E2A070069AD1B /* CCFavorites.h */,
				F7A3214F1E9E2A070069AD1B /* CCFavorites.m */,
			);
			path = Favorites;
			sourceTree = "<group>";
		};
		F7A321621E9E37960069AD1B /* Activity */ = {
			isa = PBXGroup;
			children = (
				F7C9555221F0C4CA0024296E /* NCActivity.storyboard */,
				F7C9555421F0C5470024296E /* NCActivity.swift */,
			);
			path = Activity;
			sourceTree = "<group>";
		};
		F7A321891E9E42B20069AD1B /* MenuAccount */ = {
			isa = PBXGroup;
			children = (
				F7A3218A1E9E42B30069AD1B /* CCMenuAccount.h */,
				F7A3218B1E9E42B30069AD1B /* CCMenuAccount.m */,
			);
			path = MenuAccount;
			sourceTree = "<group>";
		};
		F7A377131EB2364A002856D3 /* Fabric */ = {
			isa = PBXGroup;
			children = (
				F7A377141EB2364A002856D3 /* Crashlytics.framework */,
				F7A377151EB2364A002856D3 /* Fabric.framework */,
			);
			name = Fabric;
			path = "Libraries external/Fabric";
			sourceTree = SOURCE_ROOT;
		};
		F7A55417204EF8AF008468EC /* TOScrollBar */ = {
			isa = PBXGroup;
			children = (
				F7A55419204EF8AF008468EC /* TOScrollBar.h */,
				F7A5541B204EF8AF008468EC /* TOScrollBar.m */,
				F7A5541C204EF8AF008468EC /* TOScrollBarGestureRecognizer.h */,
				F7A55418204EF8AF008468EC /* TOScrollBarGestureRecognizer.m */,
				F7A5541A204EF8AF008468EC /* UIScrollView+TOScrollBar.h */,
				F7A5541D204EF8AF008468EC /* UIScrollView+TOScrollBar.m */,
			);
			path = TOScrollBar;
			sourceTree = "<group>";
		};
		F7ACE4281BAC0268006C0017 /* Settings */ = {
			isa = PBXGroup;
			children = (
				F7ACE4291BAC0268006C0017 /* Acknowledgements.h */,
				F7ACE42B1BAC0268006C0017 /* Acknowledgements.rtf */,
				F7ACE42A1BAC0268006C0017 /* Acknowledgements.m */,
				F7A321AB1E9E6AD50069AD1B /* CCAdvanced.h */,
				F7A321AC1E9E6AD50069AD1B /* CCAdvanced.m */,
				F7ACE42C1BAC0268006C0017 /* CCManageAccount.h */,
				F7ACE42D1BAC0268006C0017 /* CCManageAccount.m */,
				F75AC2421F1F62450073EC19 /* NCManageAutoUploadFileName.swift */,
				F7ACE42E1BAC0268006C0017 /* CCManageAutoUpload.h */,
				F7ACE42F1BAC0268006C0017 /* CCManageAutoUpload.m */,
				F7ACE4301BAC0268006C0017 /* CCSettings.h */,
				F7ACE4311BAC0268006C0017 /* CCSettings.m */,
				F726EEEB1FED1C820030B9C8 /* NCEndToEndInitialize.swift */,
				F738E8401F90FFD100F95C8E /* NCManageEndToEndEncryption.h */,
				F738E8411F90FFD100F95C8E /* NCManageEndToEndEncryption.m */,
			);
			path = Settings;
			sourceTree = "<group>";
		};
		F7B0C0CA1EE7E7750033AC24 /* Synchronize */ = {
			isa = PBXGroup;
			children = (
				F7B0C0CB1EE7E7750033AC24 /* CCSynchronize.h */,
				F7B0C0CC1EE7E7750033AC24 /* CCSynchronize.m */,
			);
			path = Synchronize;
			sourceTree = "<group>";
		};
		F7B0C1701EE8397E0033AC24 /* AutoUpload */ = {
			isa = PBXGroup;
			children = (
				F7B0C1731EE839A30033AC24 /* NCAutoUpload.h */,
				F7B0C1741EE839A30033AC24 /* NCAutoUpload.m */,
			);
			path = AutoUpload;
			sourceTree = "<group>";
		};
		F7B1FBAF1E72E3D1001781FE /* SwiftWebVC */ = {
			isa = PBXGroup;
			children = (
				F7B1FBB01E72E3D1001781FE /* Resources */,
				F734A8BE21B59137009DE2E8 /* WKCookieWebView.swift */,
				F7B1FBC01E72E3D1001781FE /* SwiftWebVC.swift */,
				F7B1FBBF1E72E3D1001781FE /* SwiftModalWebVC.swift */,
				F7B1FBC11E72E3D1001781FE /* SwiftWebVCActivity.swift */,
				F7B1FBC21E72E3D1001781FE /* SwiftWebVCActivityChrome.swift */,
				F7B1FBC31E72E3D1001781FE /* SwiftWebVCActivitySafari.swift */,
			);
			path = SwiftWebVC;
			sourceTree = "<group>";
		};
		F7B1FBB01E72E3D1001781FE /* Resources */ = {
			isa = PBXGroup;
			children = (
				F7B1FBB11E72E3D1001781FE /* Media.xcassets */,
			);
			path = Resources;
			sourceTree = "<group>";
		};
		F7B2DEEB1F976785007CF4D2 /* NYMnemonic */ = {
			isa = PBXGroup;
			children = (
				F7B2DEEC1F976785007CF4D2 /* languages */,
				F7B2DEEE1F976785007CF4D2 /* NYMnemonic.h */,
				F7B2DEEF1F976785007CF4D2 /* NYMnemonic.m */,
			);
			path = NYMnemonic;
			sourceTree = "<group>";
		};
		F7B2DEEC1F976785007CF4D2 /* languages */ = {
			isa = PBXGroup;
			children = (
				F7B2DEED1F976785007CF4D2 /* english.txt */,
			);
			path = languages;
			sourceTree = "<group>";
		};
		F7B4F1C51F44356F00B53B42 /* NCUchardet */ = {
			isa = PBXGroup;
			children = (
				F73B4EAC1F470D9100BBEE4B /* src */,
				F7B4F1C71F44356F00B53B42 /* NCUchardet.h */,
				F7B4F1C81F44356F00B53B42 /* NCUchardet.m */,
			);
			path = NCUchardet;
			sourceTree = "<group>";
		};
		F7BAAD951ED5A63D00B7EAD4 /* Database */ = {
			isa = PBXGroup;
			children = (
				F7BAADB41ED5A87C00B7EAD4 /* NCDatabase.swift */,
				F7BAADB51ED5A87C00B7EAD4 /* NCManageDatabase.swift */,
			);
			path = Database;
			sourceTree = "<group>";
		};
		F7BFCCBD1B68C21900548E76 /* ManageLocation+ManageAsset */ = {
			isa = PBXGroup;
			children = (
				F7BFCCC01B68C21900548E76 /* CCManageLocation.h */,
				F7BFCCC11B68C21900548E76 /* CCManageLocation.m */,
				F777F0301C29717F00CE81CB /* PHAsset+Utility.h */,
				F777F0311C29717F00CE81CB /* PHAsset+Utility.m */,
			);
			path = "ManageLocation+ManageAsset";
			sourceTree = "<group>";
		};
		F7BFFA621A24D7300044ED85 /* Login */ = {
			isa = PBXGroup;
			children = (
				F75ADF441DC75FFE008A7347 /* CCLogin.storyboard */,
				F7BF1B3F1D51E893000854F6 /* CCLogin.h */,
				F7BF1B401D51E893000854F6 /* CCLogin.m */,
				F7B3A4ED1E97818A000DACE8 /* CCLoginWeb.swift */,
			);
			path = Login;
			sourceTree = "<group>";
		};
		F7BFFA991A24D7BB0044ED85 /* Utility */ = {
			isa = PBXGroup;
			children = (
				F70BFC7320E0FA7C00C67599 /* NCUtility.swift */,
				F707C26421A2DC5200F6181E /* NCStoreReview.swift */,
				F78E7064219F096B006F23E4 /* NCAvatar.swift */,
				F76C3B871C638A4C00DC4301 /* CCError.h */,
				F76C3B881C638A4C00DC4301 /* CCError.m */,
				F7A54C341C6267B500E2C8BF /* CCExifGeo.h */,
				F7A54C351C6267B500E2C8BF /* CCExifGeo.m */,
				F76C3B831C6388BC00DC4301 /* CCGraphics.h */,
				F76C3B841C6388BC00DC4301 /* CCGraphics.m */,
				F7514EDA1C7B1336008F3338 /* CCHud.h */,
				F7514EDB1C7B1336008F3338 /* CCHud.m */,
				F7053E3C1C639DF500741EA5 /* CCUtility.h */,
				F7053E3D1C639DF500741EA5 /* CCUtility.m */,
				F78071071EDAB65800EAFFF6 /* NSNotificationCenter+MainThread.h */,
				F78071081EDAB65800EAFFF6 /* NSNotificationCenter+MainThread.m */,
				F73049B81CB567F000C7C320 /* NSString+TruncateToWidth.h */,
				F73049B91CB567F000C7C320 /* NSString+TruncateToWidth.m */,
			);
			path = Utility;
			sourceTree = "<group>";
		};
		F7C0F46D1C8880540059EC54 /* Share */ = {
			isa = PBXGroup;
			children = (
				F7F8D7191ED6183000E711F3 /* CCCellShareExt.h */,
				F7F8D71A1ED6183000E711F3 /* CCCellShareExt.m */,
				F7F8D71B1ED6183000E711F3 /* CCCellShareExt.xib */,
				F78BFEDE1D31126B00E513CF /* MainInterface.storyboard */,
				F7C0F46E1C8880540059EC54 /* ShareViewController.h */,
				F7C0F46F1C8880540059EC54 /* ShareViewController.m */,
				F7296A661C8880ED001A7809 /* CCloadItemData.swift */,
				F76F23321ED4600700C40023 /* Share-Bridging-Header.h */,
			);
			path = Share;
			sourceTree = "<group>";
		};
		F7C1CDD91E6DFC6F005D92BE /* Brand */ = {
			isa = PBXGroup;
			children = (
				F7C742D31E7BD36600D9C973 /* Supporting Files */,
				F710E80C1EF95C9C00DC2427 /* Intro */,
				F700222B1EC479840080073F /* Custom.xcassets */,
				F7362A1E220C853A005101B5 /* LaunchScreen.storyboard */,
				F72D1002210B67CE009C96B7 /* GoogleService-Info.plist */,
				F73CB5771ED46807005F2A5A /* NCBridgeSwift.h */,
				F76B3CCD1EAE01BD00921AC9 /* NCBrand.swift */,
			);
			path = Brand;
			sourceTree = "<group>";
		};
		F7C5259A1E3B441D00FFE02C /* Notification */ = {
			isa = PBXGroup;
			children = (
				F7C5259F1E3B48B700FFE02C /* CCNotification.swift */,
				F7C525A11E3B6DA800FFE02C /* CCNotification.storyboard */,
			);
			name = Notification;
			sourceTree = "<group>";
		};
		F7C742D31E7BD36600D9C973 /* Supporting Files */ = {
			isa = PBXGroup;
			children = (
				F7C742C01E7BD01F00D9C973 /* iOSClient.entitlements */,
				F7C742D01E7BD35B00D9C973 /* Share.entitlements */,
				F771E3FB20E23A8700AFB62D /* File_Provider_Extension.entitlements */,
				F7B7ED3A21133A4300C89FFA /* Notification_Service_Extension.entitlements */,
				F771E3FC20E23A8800AFB62D /* File_Provider_Extension.plist */,
				F7B7ED3B21133A6000C89FFA /* Notification_Service_Extension.plist */,
				F7496B81208F5651004B299C /* iOSClient.plist */,
				F7496B83208F5652004B299C /* Share.plist */,
			);
			name = "Supporting Files";
			sourceTree = "<group>";
		};
		F7CA1EBB20E7E3FE002CC65E /* PKDownloadButton */ = {
			isa = PBXGroup;
			children = (
				F7CA1EBC20E7E3FE002CC65E /* UIImage+PKDownloadButton.m */,
				F7CA1EBD20E7E3FE002CC65E /* PKBorderedButton.h */,
				F7CA1EBE20E7E3FE002CC65E /* PKCircleProgressView.m */,
				F7CA1EBF20E7E3FE002CC65E /* PKDownloadButton.h */,
				F7CA1EC020E7E3FE002CC65E /* CALayer+PKDownloadButtonAnimations.h */,
				F7CA1EC120E7E3FE002CC65E /* PKCircleView.m */,
				F7CA1EC220E7E3FE002CC65E /* PKStopDownloadButton.m */,
				F7CA1EC320E7E3FE002CC65E /* PKPendingView.m */,
				F7CA1EC420E7E3FE002CC65E /* NSLayoutConstraint+PKDownloadButton.h */,
				F7CA1EC620E7E3FE002CC65E /* PKMacros.h */,
				F7CA1EC720E7E3FE002CC65E /* CALayer+PKDownloadButtonAnimations.m */,
				F7CA1EC820E7E3FE002CC65E /* PKDownloadButton.m */,
				F7CA1EC920E7E3FE002CC65E /* PKCircleProgressView.h */,
				F7CA1ECA20E7E3FE002CC65E /* PKBorderedButton.m */,
				F7CA1ECB20E7E3FE002CC65E /* UIImage+PKDownloadButton.h */,
				F7CA1ECC20E7E3FE002CC65E /* PKStopDownloadButton.h */,
				F7CA1ECD20E7E3FE002CC65E /* PKCircleView.h */,
				F7CA1ECE20E7E3FE002CC65E /* NSLayoutConstraint+PKDownloadButton.m */,
				F7CA1ECF20E7E3FE002CC65E /* PKPendingView.h */,
			);
			path = PKDownloadButton;
			sourceTree = "<group>";
		};
		F7D423151F0596AC009C9782 /* Graphics */ = {
			isa = PBXGroup;
			children = (
				F7D423161F0596AC009C9782 /* AppIcon-076.png */,
				F7D423171F0596AC009C9782 /* AppIcon-120.png */,
				F7D423181F0596AC009C9782 /* AppIcon-152.png */,
				F7D423191F0596AC009C9782 /* AppIcon-167.png */,
				F7D4231A1F0596AC009C9782 /* AppIcon-180.png */,
				F7D4231B1F0596AC009C9782 /* Reader-Button-H.png */,
				F7D4231C1F0596AC009C9782 /* Reader-Button-H@2x.png */,
				F7D4231D1F0596AC009C9782 /* Reader-Button-H@3x.png */,
				F7D4231E1F0596AC009C9782 /* Reader-Button-N.png */,
				F7D4231F1F0596AC009C9782 /* Reader-Button-N@2x.png */,
				F7D423201F0596AC009C9782 /* Reader-Button-N@3x.png */,
				F7D423211F0596AC009C9782 /* Reader-Email.png */,
				F7D423221F0596AC009C9782 /* Reader-Email@2x.png */,
				F7D423231F0596AC009C9782 /* Reader-Email@3x.png */,
				F7D423241F0596AC009C9782 /* Reader-Export.png */,
				F7D423251F0596AC009C9782 /* Reader-Export@2x.png */,
				F7D423261F0596AC009C9782 /* Reader-Export@3x.png */,
				F7D423271F0596AC009C9782 /* Reader-Mark-N.png */,
				F7D423281F0596AC009C9782 /* Reader-Mark-N@2x.png */,
				F7D423291F0596AC009C9782 /* Reader-Mark-N@3x.png */,
				F7D4232A1F0596AC009C9782 /* Reader-Mark-Y.png */,
				F7D4232B1F0596AC009C9782 /* Reader-Mark-Y@2x.png */,
				F7D4232C1F0596AC009C9782 /* Reader-Mark-Y@3x.png */,
				F7D4232D1F0596AC009C9782 /* Reader-Print.png */,
				F7D4232E1F0596AC009C9782 /* Reader-Print@2x.png */,
				F7D4232F1F0596AC009C9782 /* Reader-Print@3x.png */,
				F7D423301F0596AC009C9782 /* Reader-Thumbs.png */,
				F7D423311F0596AC009C9782 /* Reader-Thumbs@2x.png */,
				F7D423321F0596AC009C9782 /* Reader-Thumbs@3x.png */,
			);
			path = Graphics;
			sourceTree = "<group>";
		};
		F7D423501F0596C6009C9782 /* Sources */ = {
			isa = PBXGroup;
			children = (
				F7D423511F0596C6009C9782 /* CGPDFDocument.h */,
				F7D423521F0596C6009C9782 /* CGPDFDocument.m */,
				F7D423531F0596C6009C9782 /* ReaderConstants.h */,
				F7D423541F0596C6009C9782 /* ReaderConstants.m */,
				F7D423551F0596C6009C9782 /* ReaderContentPage.h */,
				F7D423561F0596C6009C9782 /* ReaderContentPage.m */,
				F7D423571F0596C6009C9782 /* ReaderContentTile.h */,
				F7D423581F0596C6009C9782 /* ReaderContentTile.m */,
				F7D423591F0596C6009C9782 /* ReaderContentView.h */,
				F7D4235A1F0596C6009C9782 /* ReaderContentView.m */,
				F7D4235B1F0596C6009C9782 /* ReaderDocument.h */,
				F7D4235C1F0596C6009C9782 /* ReaderDocument.m */,
				F7D4235D1F0596C6009C9782 /* ReaderDocumentOutline.h */,
				F7D4235E1F0596C6009C9782 /* ReaderDocumentOutline.m */,
				F7D4235F1F0596C6009C9782 /* ReaderMainPagebar.h */,
				F7D423601F0596C6009C9782 /* ReaderMainPagebar.m */,
				F7D423611F0596C6009C9782 /* ReaderMainToolbar.h */,
				F7D423621F0596C6009C9782 /* ReaderMainToolbar.m */,
				F7D423631F0596C6009C9782 /* ReaderThumbCache.h */,
				F7D423641F0596C6009C9782 /* ReaderThumbCache.m */,
				F7D423651F0596C6009C9782 /* ReaderThumbFetch.h */,
				F7D423661F0596C6009C9782 /* ReaderThumbFetch.m */,
				F7D423671F0596C6009C9782 /* ReaderThumbQueue.h */,
				F7D423681F0596C6009C9782 /* ReaderThumbQueue.m */,
				F7D423691F0596C6009C9782 /* ReaderThumbRender.h */,
				F7D4236A1F0596C6009C9782 /* ReaderThumbRender.m */,
				F7D4236B1F0596C6009C9782 /* ReaderThumbRequest.h */,
				F7D4236C1F0596C6009C9782 /* ReaderThumbRequest.m */,
				F7D4236D1F0596C6009C9782 /* ReaderThumbsView.h */,
				F7D4236E1F0596C6009C9782 /* ReaderThumbsView.m */,
				F7D4236F1F0596C6009C9782 /* ReaderThumbView.h */,
				F7D423701F0596C6009C9782 /* ReaderThumbView.m */,
				F7D423711F0596C6009C9782 /* ReaderViewController.h */,
				F7D423721F0596C6009C9782 /* ReaderViewController.m */,
				F7D423731F0596C6009C9782 /* ThumbsMainToolbar.h */,
				F7D423741F0596C6009C9782 /* ThumbsMainToolbar.m */,
				F7D423751F0596C6009C9782 /* ThumbsViewController.h */,
				F7D423761F0596C6009C9782 /* ThumbsViewController.m */,
				F7D423771F0596C6009C9782 /* UIXToolbarView.h */,
				F7D423781F0596C6009C9782 /* UIXToolbarView.m */,
			);
			path = Sources;
			sourceTree = "<group>";
		};
		F7DFB7E9219C5A0500680748 /* Create cloud */ = {
			isa = PBXGroup;
			children = (
				F7DFB7F5219C5F2300680748 /* NCCreateFormUploadRichdocuments.storyboard */,
				F7ECBA6C1E239DCD003E6328 /* NCCreateFormUploadRichdocuments.swift */,
				F7DFB7F3219C5CA800680748 /* NCCreateFormUploadScanDocument.swift */,
				F7DFB7F1219C5C0000680748 /* NCCreateFormUploadFileText.swift */,
				F7DFB7EF219C5B8000680748 /* NCCreateFormUploadAssets.swift */,
				F7DFB7EA219C5A2E00680748 /* NCCreateMenuAdd.swift */,
			);
			path = "Create cloud";
			sourceTree = "<group>";
		};
		F7E9C41320F4CA870040CF18 /* Transfers */ = {
			isa = PBXGroup;
			children = (
				F7E9C41520F4CA870040CF18 /* CCTransfers.h */,
				F7E9C41820F4CA870040CF18 /* CCTransfers.m */,
			);
			path = Transfers;
			sourceTree = "<group>";
		};
		F7EC9CB921185F2000F1C5CE /* Media */ = {
			isa = PBXGroup;
			children = (
				F7EC9CBA21185F2000F1C5CE /* CCMedia.h */,
				F7EC9CBB21185F2000F1C5CE /* CCMedia.m */,
				F7501C302212E57400FB1415 /* NCMedia.storyboard */,
				F7501C312212E57400FB1415 /* NCMedia.swift */,
			);
			path = Media;
			sourceTree = "<group>";
		};
		F7F54CAC1E5B143100E19C62 /* Library */ = {
			isa = PBXGroup;
			children = (
				F72AAEC11E5C60C700BB17E1 /* AHKActionSheet */,
				F73CC0571E813DFF006E3047 /* BKPasscodeView */,
				F754EEC321772B6100BB1CDF /* DropdownMenu */,
				F7F54CAD1E5B14C700E19C62 /* MWPhotoBrowser */,
				F7B4F1C51F44356F00B53B42 /* NCUchardet */,
				F760F75621F21F61006B1A73 /* PhotoEditor */,
				F762CB7B1EACB81000B38484 /* REMenu */,
				F7B1FBAF1E72E3D1001781FE /* SwiftWebVC */,
				F762CB8B1EACB84400B38484 /* TWMessageBarManager */,
				F762CB1C1EACB7D400B38484 /* VFR Pdf Reader */,
				F762CA9F1EACB66200B38484 /* XLForm */,
			);
			path = Library;
			sourceTree = "<group>";
		};
		F7F54CAD1E5B14C700E19C62 /* MWPhotoBrowser */ = {
			isa = PBXGroup;
			children = (
				F7F54CAE1E5B14C700E19C62 /* Assets */,
				F7F54CD01E5B14C700E19C62 /* MWCaptionView.h */,
				F7F54CD11E5B14C700E19C62 /* MWCaptionView.m */,
				F7F54CD21E5B14C700E19C62 /* MWCommon.h */,
				F7F54CD71E5B14C700E19C62 /* MWPhoto.h */,
				F7F54CD81E5B14C700E19C62 /* MWPhoto.m */,
				F7F54CD91E5B14C700E19C62 /* MWPhotoBrowser.h */,
				F7F54CDA1E5B14C700E19C62 /* MWPhotoBrowser.m */,
				F7F54CDB1E5B14C700E19C62 /* MWPhotoBrowserPrivate.h */,
				F7F54CDC1E5B14C700E19C62 /* MWPhotoProtocol.h */,
				F7F54CDD1E5B14C700E19C62 /* MWTapDetectingImageView.h */,
				F7F54CDE1E5B14C700E19C62 /* MWTapDetectingImageView.m */,
				F7F54CDF1E5B14C700E19C62 /* MWTapDetectingView.h */,
				F7F54CE01E5B14C700E19C62 /* MWTapDetectingView.m */,
				F7F54CE11E5B14C700E19C62 /* MWZoomingScrollView.h */,
				F7F54CE21E5B14C700E19C62 /* MWZoomingScrollView.m */,
				F7F54CE31E5B14C700E19C62 /* UIImage+MWPhotoBrowser.h */,
				F7F54CE41E5B14C700E19C62 /* UIImage+MWPhotoBrowser.m */,
			);
			path = MWPhotoBrowser;
			sourceTree = "<group>";
		};
		F7F54CAE1E5B14C700E19C62 /* Assets */ = {
			isa = PBXGroup;
			children = (
				F7F54CAF1E5B14C700E19C62 /* ImageError.png */,
				F7F54CB01E5B14C700E19C62 /* ImageError@2x.png */,
				F7F54CB11E5B14C700E19C62 /* ImageError@3x.png */,
				F7F54CB21E5B14C700E19C62 /* ImageSelectedOff.png */,
				F7F54CB31E5B14C700E19C62 /* ImageSelectedOff@2x.png */,
				F7F54CB41E5B14C700E19C62 /* ImageSelectedOff@3x.png */,
				F7F54CB51E5B14C700E19C62 /* ImageSelectedOn.png */,
				F7F54CB61E5B14C700E19C62 /* ImageSelectedOn@2x.png */,
				F7F54CB71E5B14C700E19C62 /* ImageSelectedOn@3x.png */,
				F7F54CB81E5B14C700E19C62 /* ImageSelectedSmallOff.png */,
				F7F54CB91E5B14C700E19C62 /* ImageSelectedSmallOff@2x.png */,
				F7F54CBA1E5B14C700E19C62 /* ImageSelectedSmallOff@3x.png */,
				F7F54CBB1E5B14C700E19C62 /* ImageSelectedSmallOn.png */,
				F7F54CBC1E5B14C700E19C62 /* ImageSelectedSmallOn@2x.png */,
				F7F54CBD1E5B14C700E19C62 /* ImageSelectedSmallOn@3x.png */,
				F7F54CBE1E5B14C700E19C62 /* PlayButtonOverlayLarge.png */,
				F7F54CBF1E5B14C700E19C62 /* PlayButtonOverlayLarge@2x.png */,
				F7F54CC01E5B14C700E19C62 /* PlayButtonOverlayLarge@3x.png */,
				F7F54CC11E5B14C700E19C62 /* PlayButtonOverlayLargeTap.png */,
				F7F54CC21E5B14C700E19C62 /* PlayButtonOverlayLargeTap@2x.png */,
				F7F54CC31E5B14C700E19C62 /* PlayButtonOverlayLargeTap@3x.png */,
				F7F54CC41E5B14C700E19C62 /* UIBarButtonItemArrowLeft.png */,
				F7F54CC51E5B14C700E19C62 /* UIBarButtonItemArrowLeft@2x.png */,
				F7F54CC61E5B14C700E19C62 /* UIBarButtonItemArrowLeft@3x.png */,
				F7F54CC71E5B14C700E19C62 /* UIBarButtonItemArrowRight.png */,
				F7F54CC81E5B14C700E19C62 /* UIBarButtonItemArrowRight@2x.png */,
				F7F54CC91E5B14C700E19C62 /* UIBarButtonItemArrowRight@3x.png */,
				F7F54CCA1E5B14C700E19C62 /* UIBarButtonItemGrid.png */,
				F7F54CCB1E5B14C700E19C62 /* UIBarButtonItemGrid@2x.png */,
				F7F54CCC1E5B14C700E19C62 /* UIBarButtonItemGrid@3x.png */,
				F7F54CCD1E5B14C700E19C62 /* VideoOverlay.png */,
				F7F54CCE1E5B14C700E19C62 /* VideoOverlay@2x.png */,
				F7F54CCF1E5B14C700E19C62 /* VideoOverlay@3x.png */,
			);
			path = Assets;
			sourceTree = "<group>";
		};
		F7F67B9F1A24D27800EE80DA = {
			isa = PBXGroup;
			children = (
				F7F67BAA1A24D27800EE80DA /* iOSClient */,
				F7F67BAB1A24D27800EE80DA /* Supporting Files */,
				F7C0F46D1C8880540059EC54 /* Share */,
				F771E3D120E2392D00AFB62D /* File Provider Extension */,
				F72D100D210B6B17009C96B7 /* Notification Service Extension */,
				F7FC7D651DC1F98700BB2C6A /* Products */,
				F7FC7D541DC1F93700BB2C6A /* Frameworks */,
				F771E3D020E2392D00AFB62D /* File Provider Extension.appex */,
				F72D100C210B6B16009C96B7 /* Notification Service Extension.appex */,
			);
			sourceTree = "<group>";
		};
		F7F67BAA1A24D27800EE80DA /* iOSClient */ = {
			isa = PBXGroup;
			children = (
				F70F02A81C889183008DAB36 /* Libraries external */,
				F70022561EC4C9100080073F /* OCCommunicationLib */,
				F7A582D71A24DAB500E903D7 /* AppDelegate.h */,
				F7A582D61A24DAB500E903D7 /* AppDelegate.m */,
				F7C8C1901B482CEA0048180E /* CCGlobal.h */,
				F7F67BB81A24D27800EE80DA /* Images.xcassets */,
				F70211F31BAC56E9003FC03E /* Main */,
				F7C1CDD91E6DFC6F005D92BE /* Brand */,
				F79630EC215526B60015EEA5 /* Viewer */,
				F7B0C1701EE8397E0033AC24 /* AutoUpload */,
				F7A321621E9E37960069AD1B /* Activity */,
				F7BAAD951ED5A63D00B7EAD4 /* Database */,
				F7A3214D1E9E2A070069AD1B /* Favorites */,
				F7F54CAC1E5B143100E19C62 /* Library */,
				F7BFFA621A24D7300044ED85 /* Login */,
				F7BFCCBD1B68C21900548E76 /* ManageLocation+ManageAsset */,
				F7EC9CB921185F2000F1C5CE /* Media */,
				F7A321891E9E42B20069AD1B /* MenuAccount */,
				F7F9E3451BC26B19004B9223 /* Move */,
				F74D3DB81BAC1941000BAE4B /* Networking */,
				F7C5259A1E3B441D00FFE02C /* Notification */,
				F7381ED9218218A4000B1560 /* Offline */,
				F7FCFFD51D70798C000E6E29 /* PeekPop */,
				F7FE125B1BAC03FB0041924B /* Security */,
				F79A65C12191D8DC00FF6DCC /* Select */,
				F7ACE4281BAC0268006C0017 /* Settings */,
				F728CE741BF6322C00E69702 /* Share */,
				F758B41E212C516300515F55 /* Scan */,
				F7169A161EE590930086BD69 /* Shares */,
				F7B0C0CA1EE7E7750033AC24 /* Synchronize */,
				F73D71561F26739100E233EB /* Text */,
				F78F74322163753B00C2ADAD /* Trash */,
				F7E9C41320F4CA870040CF18 /* Transfers */,
				F70784811A2C8A0D00AC9FFF /* UploadFromOtherUpp */,
				F7BFFA991A24D7BB0044ED85 /* Utility */,
			);
			path = iOSClient;
			sourceTree = "<group>";
		};
		F7F67BAB1A24D27800EE80DA /* Supporting Files */ = {
			isa = PBXGroup;
			children = (
				F72B60941A24F04E004EF66F /* Localizations */,
				F75CDBF51DF063AD00116AD0 /* .gitignore */,
				F774DF0C1FCC26BD002AF9FC /* iTunesArtwork@1x.png */,
				F774DF0D1FCC26BD002AF9FC /* iTunesArtwork@2x.png */,
				F774DF0E1FCC26BE002AF9FC /* iTunesArtwork@3x.png */,
				F7229B491DF71BB300E8C4E7 /* AUTHORS */,
				F7F0617A1BAACDD300846525 /* CryptoCloud.pch */,
				F77D49A71DC238E500CDC568 /* loading.gif */,
				F7F67BAD1A24D27800EE80DA /* main.m */,
				F7D154271E2392A300202FD9 /* Nextcloud-Bridging-Header.h */,
				F76344751BF259A800188725 /* synchronized.gif */,
				F76344761BF259A800188725 /* synchronizedcrypto.gif */,
			);
			name = "Supporting Files";
			path = iOSClient;
			sourceTree = "<group>";
		};
		F7F9E3451BC26B19004B9223 /* Move */ = {
			isa = PBXGroup;
			children = (
				F7D02A461C5F9E4400D6F972 /* CCMove.h */,
				F7D02A471C5F9E4400D6F972 /* CCMove.m */,
				F7D02A481C5F9E4400D6F972 /* CCMove.storyboard */,
			);
			path = Move;
			sourceTree = "<group>";
		};
		F7FC7D541DC1F93700BB2C6A /* Frameworks */ = {
			isa = PBXGroup;
			children = (
				F78AA20521F783E900D0F205 /* SwiftRichString.framework */,
				F72E0B9C21AD60BC00898D7B /* WeScan.framework */,
				F7063DF02199E56E003F38DA /* CocoaLumberjackSwift.framework */,
				F7063DEE2199E568003F38DA /* CocoaLumberjack.framework */,
				F7063DEC2199E55F003F38DA /* SVGKit.framework */,
				F7C40C112199BA620004137E /* RealmSwift.framework */,
				F7C40C0F2199BA5D0004137E /* Realm.framework */,
				F7C40BF22199978B0004137E /* MBProgressHUD.framework */,
				F7C40BF0219994F20004137E /* KTVHTTPCache.framework */,
				F7C40BEE219994ED0004137E /* KTVCocoaHTTPServer.framework */,
				F7C40BEC219993330004137E /* JDStatusBarNotification.framework */,
				F7C40BEA219991AC0004137E /* EARestrictedScrollView.framework */,
				F7C40BE8219991A60004137E /* EAIntroView.framework */,
				F7C40BE621998F410004137E /* DZNEmptyDataSet.framework */,
				F7C40BE421998D5A0004137E /* MGSwipeTableCell.framework */,
				F7C40BE221998C050004137E /* PDFGenerator.framework */,
				F79918A72199840500C2E308 /* Sheeeeeeeeet.framework */,
				F79918A021997F9000C2E308 /* UICKeyChainStore.framework */,
				F733B65121997CC1001C1FFA /* TLPhotoPicker.framework */,
				F75EDFBE1E8C116D00E6F369 /* libstdc++.tbd */,
				F75EDFBC1E8C112F00E6F369 /* libsqlite3.0.tbd */,
				08EA97441E6554FC004C83FA /* FirebaseAnalytics.framework */,
				08EA97451E6554FC004C83FA /* FirebaseCore.framework */,
				08EA97461E6554FC004C83FA /* FirebaseInstanceID.framework */,
				08EA97471E6554FC004C83FA /* GoogleToolboxForMac.framework */,
				08DC3BD41E64727E00F036D3 /* AdSupport.framework */,
				F7FC7D551DC1F93800BB2C6A /* libz.tbd */,
			);
			name = Frameworks;
			sourceTree = "<group>";
		};
		F7FC7D651DC1F98700BB2C6A /* Products */ = {
			isa = PBXGroup;
			children = (
				F7CE8AFA1DC1F8D8009CAE48 /* Nextcloud.app */,
				F7CE8AFB1DC1F8D8009CAE48 /* Share.appex */,
			);
			name = Products;
			sourceTree = "<group>";
		};
		F7FCFFD51D70798C000E6E29 /* PeekPop */ = {
			isa = PBXGroup;
			children = (
				F7FCFFD61D70798C000E6E29 /* CCPeekPop.storyboard */,
				F7FCFFDD1D707B83000E6E29 /* CCPeekPop.h */,
				F7FCFFDE1D707B83000E6E29 /* CCPeekPop.m */,
			);
			path = PeekPop;
			sourceTree = "<group>";
		};
		F7FE125B1BAC03FB0041924B /* Security */ = {
			isa = PBXGroup;
			children = (
				F7FE125C1BAC03FB0041924B /* CCBKPasscode.h */,
				F7FE125D1BAC03FB0041924B /* CCBKPasscode.m */,
				F7F801001D98205A007537BC /* CCCertificate.h */,
				F7F801011D98205A007537BC /* CCCertificate.m */,
				F7F878AD1FB9E3B900599E4F /* NCEndToEndMetadata.swift */,
				F72D1006210B6882009C96B7 /* NCPushNotificationEncryption.h */,
				F72D1005210B6882009C96B7 /* NCPushNotificationEncryption.m */,
				F70CAE381F8CF31A008125FD /* NCEndToEndEncryption.h */,
				F70CAE391F8CF31A008125FD /* NCEndToEndEncryption.m */,
			);
			path = Security;
			sourceTree = "<group>";
		};
/* End PBXGroup section */

/* Begin PBXNativeTarget section */
		F71459B41D12E3B700CAFEEC /* Share */ = {
			isa = PBXNativeTarget;
			buildConfigurationList = F7145A251D12E3B700CAFEEC /* Build configuration list for PBXNativeTarget "Share" */;
			buildPhases = (
				F71459B51D12E3B700CAFEEC /* Sources */,
				F7145A141D12E3B700CAFEEC /* Frameworks */,
				F7145A181D12E3B700CAFEEC /* Resources */,
			);
			buildRules = (
			);
			dependencies = (
			);
			name = Share;
			productName = "Share Ext";
			productReference = F7CE8AFB1DC1F8D8009CAE48 /* Share.appex */;
			productType = "com.apple.product-type.app-extension";
		};
		F72D100B210B6B16009C96B7 /* Notification Service Extension */ = {
			isa = PBXNativeTarget;
			buildConfigurationList = F72D1014210B6B17009C96B7 /* Build configuration list for PBXNativeTarget "Notification Service Extension" */;
			buildPhases = (
				F72D1008210B6B16009C96B7 /* Sources */,
				F72D1009210B6B16009C96B7 /* Frameworks */,
				F72D100A210B6B16009C96B7 /* Resources */,
			);
			buildRules = (
			);
			dependencies = (
			);
			name = "Notification Service Extension";
			productName = "Notification Service Extension";
			productReference = F72D100C210B6B16009C96B7 /* Notification Service Extension.appex */;
			productType = "com.apple.product-type.app-extension";
		};
		F771E3CF20E2392D00AFB62D /* File Provider Extension */ = {
			isa = PBXNativeTarget;
			buildConfigurationList = F771E3EF20E2392E00AFB62D /* Build configuration list for PBXNativeTarget "File Provider Extension" */;
			buildPhases = (
				F771E3CC20E2392D00AFB62D /* Sources */,
				F771E3CD20E2392D00AFB62D /* Frameworks */,
				F771E3CE20E2392D00AFB62D /* Resources */,
			);
			buildRules = (
			);
			dependencies = (
			);
			name = "File Provider Extension";
			productName = "File Provider Extension";
			productReference = F771E3D020E2392D00AFB62D /* File Provider Extension.appex */;
			productType = "com.apple.product-type.app-extension";
		};
		F77B0DEB1D118A16002130FE /* Nextcloud */ = {
			isa = PBXNativeTarget;
			buildConfigurationList = F77B0F9A1D118A16002130FE /* Build configuration list for PBXNativeTarget "Nextcloud" */;
			buildPhases = (
				F77B0DEF1D118A16002130FE /* Sources */,
				F77B0EDC1D118A16002130FE /* Frameworks */,
				F77B0EE91D118A16002130FE /* Resources */,
				F77B0F981D118A16002130FE /* Embed App Extensions */,
				F73B02C01DC0F1C900EC2C33 /* ShellScript */,
				F7A377371EB24469002856D3 /* ShellScript */,
				F75A3FFF1EBCB55B00B213E8 /* Embed Frameworks */,
				F75A40001EBCB82B00B213E8 /* ShellScript */,
			);
			buildRules = (
			);
			dependencies = (
				F7145A321D12E65F00CAFEEC /* PBXTargetDependency */,
				F771E3EA20E2392E00AFB62D /* PBXTargetDependency */,
				F72D1012210B6B17009C96B7 /* PBXTargetDependency */,
			);
			name = Nextcloud;
			productName = "Crypto Cloud";
			productReference = F7CE8AFA1DC1F8D8009CAE48 /* Nextcloud.app */;
			productType = "com.apple.product-type.application";
		};
/* End PBXNativeTarget section */

/* Begin PBXProject section */
		F7F67BA01A24D27800EE80DA /* Project object */ = {
			isa = PBXProject;
			attributes = {
				LastSwiftUpdateCheck = 0940;
				LastUpgradeCheck = 1010;
				ORGANIZATIONNAME = TWS;
				TargetAttributes = {
					F71459B41D12E3B700CAFEEC = {
						DevelopmentTeam = 6JLRKY9ZV7;
						LastSwiftMigration = 1000;
						SystemCapabilities = {
							com.apple.ApplicationGroups.iOS = {
								enabled = 1;
							};
							com.apple.iCloud = {
								enabled = 0;
							};
						};
					};
					F72D100B210B6B16009C96B7 = {
						CreatedOnToolsVersion = 9.4.1;
						DevelopmentTeam = 6JLRKY9ZV7;
						LastSwiftMigration = 1000;
						ProvisioningStyle = Automatic;
						SystemCapabilities = {
							com.apple.ApplicationGroups.iOS = {
								enabled = 1;
							};
							com.apple.Keychain = {
								enabled = 1;
							};
						};
					};
					F771E3CF20E2392D00AFB62D = {
						CreatedOnToolsVersion = 9.4.1;
						DevelopmentTeam = 6JLRKY9ZV7;
						LastSwiftMigration = 1000;
						ProvisioningStyle = Automatic;
					};
					F77B0DEB1D118A16002130FE = {
						DevelopmentTeam = 6JLRKY9ZV7;
						LastSwiftMigration = 1000;
						ProvisioningStyle = Automatic;
						SystemCapabilities = {
							com.apple.Push = {
								enabled = 1;
							};
							com.apple.iCloud = {
								enabled = 1;
							};
						};
					};
				};
			};
			buildConfigurationList = F7F67BA31A24D27800EE80DA /* Build configuration list for PBXProject "Nextcloud" */;
			compatibilityVersion = "Xcode 3.2";
			developmentRegion = English;
			hasScannedForEncodings = 0;
			knownRegions = (
				en,
				Base,
				de,
				fr,
				"pt-BR",
				ru,
				it,
				tr,
				"es-MX",
				"nb-NO",
				pl,
				sv,
				es,
				is,
				nl,
				"sk-SK",
				"en-GB",
				"zh-Hans",
				"ka-GE",
				hu,
				"zh-Hant-TW",
				sr,
				"es-CL",
				"es-CO",
				"es-CR",
				"es-DO",
				"es-EC",
				"es-GT",
				"es-HN",
				"es-NI",
				"es-PA",
				"es-PE",
				"es-PR",
				"es-PY",
				"es-SV",
				"es-UY",
				"cs-CZ",
				ko,
				"es-419",
				"pt-PT",
				"ja-JP",
			);
			mainGroup = F7F67B9F1A24D27800EE80DA;
			productRefGroup = F7F67B9F1A24D27800EE80DA;
			projectDirPath = "";
			projectRoot = "";
			targets = (
				F77B0DEB1D118A16002130FE /* Nextcloud */,
				F71459B41D12E3B700CAFEEC /* Share */,
				F771E3CF20E2392D00AFB62D /* File Provider Extension */,
				F72D100B210B6B16009C96B7 /* Notification Service Extension */,
			);
		};
/* End PBXProject section */

/* Begin PBXResourcesBuildPhase section */
		F7145A181D12E3B700CAFEEC /* Resources */ = {
			isa = PBXResourcesBuildPhase;
			buildActionMask = 2147483647;
			files = (
				F78BFEE11D31126B00E513CF /* MainInterface.storyboard in Resources */,
				F7145A1A1D12E3B700CAFEEC /* Images.xcassets in Resources */,
				F7145A1C1D12E3B700CAFEEC /* CCMove.storyboard in Resources */,
				F7F8D71D1ED6183000E711F3 /* CCCellShareExt.xib in Resources */,
				F7145A231D12E3B700CAFEEC /* Localizable.strings in Resources */,
				F700222D1EC479840080073F /* Custom.xcassets in Resources */,
			);
			runOnlyForDeploymentPostprocessing = 0;
		};
		F72D100A210B6B16009C96B7 /* Resources */ = {
			isa = PBXResourcesBuildPhase;
			buildActionMask = 2147483647;
			files = (
			);
			runOnlyForDeploymentPostprocessing = 0;
		};
		F771E3CE20E2392D00AFB62D /* Resources */ = {
			isa = PBXResourcesBuildPhase;
			buildActionMask = 2147483647;
			files = (
			);
			runOnlyForDeploymentPostprocessing = 0;
		};
		F77B0EE91D118A16002130FE /* Resources */ = {
			isa = PBXResourcesBuildPhase;
			buildActionMask = 2147483647;
			files = (
				F760F78421F21F61006B1A73 /* ColorCollectionViewCell.xib in Resources */,
				F7362A1F220C853A005101B5 /* LaunchScreen.storyboard in Resources */,
				F75ADF451DC75FFE008A7347 /* CCLogin.storyboard in Resources */,
				F7F54CED1E5B14C700E19C62 /* ImageSelectedOn@3x.png in Resources */,
				F7D4234D1F0596AC009C9782 /* Reader-Thumbs.png in Resources */,
				F7F54CF41E5B14C700E19C62 /* PlayButtonOverlayLarge.png in Resources */,
				F7F54D041E5B14C800E19C62 /* VideoOverlay@2x.png in Resources */,
				F7F54CF51E5B14C700E19C62 /* PlayButtonOverlayLarge@2x.png in Resources */,
				F77D49A91DC238E500CDC568 /* loading.gif in Resources */,
				F78ACD4421903CF20088454D /* NCListCell.xib in Resources */,
				F78ACD4621903D010088454D /* NCGridCell.xib in Resources */,
				F7F54CF91E5B14C700E19C62 /* PlayButtonOverlayLargeTap@3x.png in Resources */,
				F7D4233D1F0596AC009C9782 /* Reader-Button-N@3x.png in Resources */,
				F73B4EF21F470D9100BBEE4B /* EUCTWFreq.tab in Resources */,
				F700222C1EC479840080073F /* Custom.xcassets in Resources */,
				F758B45A212C564000515F55 /* Scan.storyboard in Resources */,
				F77B0EFE1D118A16002130FE /* CCUploadFromOtherUpp.storyboard in Resources */,
				F762CB991EACB84400B38484 /* icon-success.png in Resources */,
				F7F54CF81E5B14C700E19C62 /* PlayButtonOverlayLargeTap@2x.png in Resources */,
				F73B4EEE1F470D9100BBEE4B /* Big5Freq.tab in Resources */,
				F7D4233B1F0596AC009C9782 /* Reader-Button-N.png in Resources */,
				F760F78821F21F61006B1A73 /* PhotoCropEditorBorder@2x.png in Resources */,
				F7F54CF31E5B14C700E19C62 /* ImageSelectedSmallOn@3x.png in Resources */,
				F7D423441F0596AC009C9782 /* Reader-Mark-N.png in Resources */,
				F7F54CFA1E5B14C700E19C62 /* UIBarButtonItemArrowLeft.png in Resources */,
				F7DFB7F6219C5F2300680748 /* NCCreateFormUploadRichdocuments.storyboard in Resources */,
				F7FCFFD81D70798C000E6E29 /* CCPeekPop.storyboard in Resources */,
				F7F54CF61E5B14C700E19C62 /* PlayButtonOverlayLarge@3x.png in Resources */,
				F7D423371F0596AC009C9782 /* AppIcon-180.png in Resources */,
				F7D423401F0596AC009C9782 /* Reader-Email@3x.png in Resources */,
				F7D423391F0596AC009C9782 /* Reader-Button-H@2x.png in Resources */,
				F7D423351F0596AC009C9782 /* AppIcon-152.png in Resources */,
				F7B1FBC41E72E3D1001781FE /* Media.xcassets in Resources */,
				F78F74342163757000C2ADAD /* NCTrash.storyboard in Resources */,
				F7D4234E1F0596AC009C9782 /* Reader-Thumbs@2x.png in Resources */,
				F760F78521F21F61006B1A73 /* EmojiCollectionViewCell.xib in Resources */,
				F79A65C32191D90F00FF6DCC /* NCSelect.storyboard in Resources */,
				F77B0F2F1D118A16002130FE /* CCMove.storyboard in Resources */,
				F7F54D001E5B14C700E19C62 /* UIBarButtonItemGrid.png in Resources */,
				F7F54CFE1E5B14C700E19C62 /* UIBarButtonItemArrowRight@2x.png in Resources */,
				F7F54D031E5B14C800E19C62 /* VideoOverlay.png in Resources */,
				F7F54CE81E5B14C700E19C62 /* ImageSelectedOff.png in Resources */,
				F7D4234B1F0596AC009C9782 /* Reader-Print@2x.png in Resources */,
				F762CB971EACB84400B38484 /* icon-info.png in Resources */,
				F7169A1E1EE590930086BD69 /* NCSharesCell.xib in Resources */,
				F73D71641F2674A400E233EB /* NCText.storyboard in Resources */,
				F7226EDC1EE4089300EBECB1 /* Main.storyboard in Resources */,
				F7D423471F0596AC009C9782 /* Reader-Mark-Y.png in Resources */,
				F7632FBF21832F8700721B71 /* NCTrashSectionHeaderMenu.xib in Resources */,
				F7D423431F0596AC009C9782 /* Reader-Export@3x.png in Resources */,
				F7D4233C1F0596AC009C9782 /* Reader-Button-N@2x.png in Resources */,
				F729B92B217A2E4E00FE2150 /* NCActionSheetHeaderView.xib in Resources */,
				F7D423411F0596AC009C9782 /* Reader-Export.png in Resources */,
				F77B0F481D118A16002130FE /* synchronized.gif in Resources */,
				F7D4233E1F0596AC009C9782 /* Reader-Email.png in Resources */,
				F762CB981EACB84400B38484 /* icon-info@2x.png in Resources */,
				F7D423361F0596AC009C9782 /* AppIcon-167.png in Resources */,
				F7F54CF71E5B14C700E19C62 /* PlayButtonOverlayLargeTap.png in Resources */,
				F710E8111EF95C9C00DC2427 /* ImagesIntro.xcassets in Resources */,
				F77B0F4D1D118A16002130FE /* CCShare.storyboard in Resources */,
				F7F54D021E5B14C700E19C62 /* UIBarButtonItemGrid@3x.png in Resources */,
				F7F54CEA1E5B14C700E19C62 /* ImageSelectedOff@3x.png in Resources */,
				F760F78621F21F61006B1A73 /* LaunchScreen.storyboard in Resources */,
				F7381EE5218218C9000B1560 /* NCOffline.storyboard in Resources */,
				F7F54CF11E5B14C700E19C62 /* ImageSelectedSmallOn.png in Resources */,
				F760F77C21F21F61006B1A73 /* StickersViewController.xib in Resources */,
				F762CB1B1EACB66200B38484 /* XLForm.bundle in Resources */,
				F78ACD4B21903F850088454D /* NCTrashListCell.xib in Resources */,
				F762CB9A1EACB84400B38484 /* icon-success@2x.png in Resources */,
				F77B0F571D118A16002130FE /* synchronizedcrypto.gif in Resources */,
				F7F54CEE1E5B14C700E19C62 /* ImageSelectedSmallOff.png in Resources */,
				F760F79721F21F61006B1A73 /* StickerCollectionViewCell.xib in Resources */,
				F73B4EF31F470D9100BBEE4B /* GB2312Freq.tab in Resources */,
				F7B2DEF11F976859007CF4D2 /* english.txt in Resources */,
				F7F54D051E5B14C800E19C62 /* VideoOverlay@3x.png in Resources */,
				F7F54D011E5B14C700E19C62 /* UIBarButtonItemGrid@2x.png in Resources */,
				F7C9555321F0C4CA0024296E /* NCActivity.storyboard in Resources */,
				F7F54CE71E5B14C700E19C62 /* ImageError@3x.png in Resources */,
				F760F78F21F21F61006B1A73 /* PhotoCropEditorBorder@3x.png in Resources */,
				F7D423461F0596AC009C9782 /* Reader-Mark-N@3x.png in Resources */,
				F7F54CE61E5B14C700E19C62 /* ImageError@2x.png in Resources */,
				F7F54CEF1E5B14C700E19C62 /* ImageSelectedSmallOff@2x.png in Resources */,
				F7F54CFF1E5B14C700E19C62 /* UIBarButtonItemArrowRight@3x.png in Resources */,
				F774DF0F1FCC26BE002AF9FC /* iTunesArtwork@1x.png in Resources */,
				F78ACD54219047D40088454D /* NCSectionFooter.xib in Resources */,
				F77B0F611D118A16002130FE /* Acknowledgements.rtf in Resources */,
				F77B0F631D118A16002130FE /* Localizable.strings in Resources */,
				F7632FC1218353AA00721B71 /* NCTrashSectionFooter.xib in Resources */,
				F7D4234C1F0596AC009C9782 /* Reader-Print@3x.png in Resources */,
				F7F54CFB1E5B14C700E19C62 /* UIBarButtonItemArrowLeft@2x.png in Resources */,
				F7C525A21E3B6DA800FFE02C /* CCNotification.storyboard in Resources */,
				F7F54CEB1E5B14C700E19C62 /* ImageSelectedOn.png in Resources */,
				F72D1003210B67CE009C96B7 /* GoogleService-Info.plist in Resources */,
				F762CB951EACB84400B38484 /* icon-error.png in Resources */,
				F7F54CF01E5B14C700E19C62 /* ImageSelectedSmallOff@3x.png in Resources */,
				F73B4EF01F470D9100BBEE4B /* CMakeLists.txt in Resources */,
				F7F54CEC1E5B14C700E19C62 /* ImageSelectedOn@2x.png in Resources */,
				F73B4F151F470D9100BBEE4B /* symbols.cmake in Resources */,
				F7F54CF21E5B14C700E19C62 /* ImageSelectedSmallOn@2x.png in Resources */,
				F7D4233A1F0596AC009C9782 /* Reader-Button-H@3x.png in Resources */,
				F7D423341F0596AC009C9782 /* AppIcon-120.png in Resources */,
				F7D4234F1F0596AC009C9782 /* Reader-Thumbs@3x.png in Resources */,
				F7F54CE51E5B14C700E19C62 /* ImageError.png in Resources */,
				F7D423381F0596AC009C9782 /* Reader-Button-H.png in Resources */,
				F7F54CFC1E5B14C700E19C62 /* UIBarButtonItemArrowLeft@3x.png in Resources */,
				F77B0F7D1D118A16002130FE /* Images.xcassets in Resources */,
				F760F79021F21F61006B1A73 /* PhotoCropEditorBorder.png in Resources */,
				F78ACD56219047E90088454D /* NCSectionHeader.xib in Resources */,
				F7D423491F0596AC009C9782 /* Reader-Mark-Y@3x.png in Resources */,
				F7D423421F0596AC009C9782 /* Reader-Export@2x.png in Resources */,
				F7F54CE91E5B14C700E19C62 /* ImageSelectedOff@2x.png in Resources */,
				F77B0F8A1D118A16002130FE /* CCCellMain.xib in Resources */,
				F78ACD58219048040088454D /* NCSectionHeaderMenu.xib in Resources */,
				F77B0F8C1D118A16002130FE /* CCCellMainTransfer.xib in Resources */,
				F73B4EF41F470D9100BBEE4B /* JISFreq.tab in Resources */,
				F760F77B21F21F61006B1A73 /* icomoon.ttf in Resources */,
				F7D423451F0596AC009C9782 /* Reader-Mark-N@2x.png in Resources */,
				F760F78021F21F61006B1A73 /* PhotoEditorViewController.xib in Resources */,
				F774DF101FCC26BE002AF9FC /* iTunesArtwork@2x.png in Resources */,
				F7D423481F0596AC009C9782 /* Reader-Mark-Y@2x.png in Resources */,
				F7D4233F1F0596AC009C9782 /* Reader-Email@2x.png in Resources */,
				F73B4EF11F470D9100BBEE4B /* EUCKRFreq.tab in Resources */,
				F7501C322212E57500FB1415 /* NCMedia.storyboard in Resources */,
				F774DF111FCC26BE002AF9FC /* iTunesArtwork@3x.png in Resources */,
				F762CB961EACB84400B38484 /* icon-error@2x.png in Resources */,
				F7D4234A1F0596AC009C9782 /* Reader-Print.png in Resources */,
				F7D423331F0596AC009C9782 /* AppIcon-076.png in Resources */,
				F7F54CFD1E5B14C700E19C62 /* UIBarButtonItemArrowRight.png in Resources */,
			);
			runOnlyForDeploymentPostprocessing = 0;
		};
/* End PBXResourcesBuildPhase section */

/* Begin PBXShellScriptBuildPhase section */
		F73B02C01DC0F1C900EC2C33 /* ShellScript */ = {
			isa = PBXShellScriptBuildPhase;
			buildActionMask = 2147483647;
			files = (
			);
			inputPaths = (
			);
			outputPaths = (
			);
			runOnlyForDeploymentPostprocessing = 0;
			shellPath = /bin/sh;
			shellScript = "#!/bin/bash\n# buildNumber=$(/usr/libexec/PlistBuddy -c \"Print CFBundleVersion\" \"$INFOPLIST_FILE\")\n# buildNumber=$(echo $buildNumber | sed 's/0*//')\n# buildNumber=$(($buildNumber + 1))\n# buildNumber=$(printf \"%04d\" $buildNumber)\n# /usr/libexec/PlistBuddy -c \"Set :CFBundleVersion $buildNumber\" \"$INFOPLIST_FILE\"\n";
		};
		F75A40001EBCB82B00B213E8 /* ShellScript */ = {
			isa = PBXShellScriptBuildPhase;
			buildActionMask = 2147483647;
			files = (
			);
			inputPaths = (
				"$(SRCROOT)/Carthage/Build/iOS/Sheeeeeeeeet.framework",
				"$(SRCROOT)/Carthage/Build/iOS/TLPhotoPicker.framework",
				"$(SRCROOT)/Carthage/Build/iOS/UICKeyChainStore.framework",
				"$(SRCROOT)/Carthage/Build/iOS/PDFGenerator.framework",
				"$(SRCROOT)/Carthage/Build/iOS/MGSwipeTableCell.framework",
				"$(SRCROOT)/Carthage/Build/iOS/DZNEmptyDataSet.framework",
				"$(SRCROOT)/Carthage/Build/iOS/EAIntroView.framework",
				"$(SRCROOT)/Carthage/Build/iOS/EARestrictedScrollView.framework",
				"$(SRCROOT)/Carthage/Build/iOS/JDStatusBarNotification.framework",
				"$(SRCROOT)/Carthage/Build/iOS/KTVHTTPCache.framework",
				"$(SRCROOT)/Carthage/Build/iOS/KTVCocoaHTTPServer.framework",
				"$(SRCROOT)/Carthage/Build/iOS/MBProgressHUD.framework",
				"$(SRCROOT)/Carthage/Build/iOS/Realm.framework",
				"$(SRCROOT)/Carthage/Build/iOS/RealmSwift.framework",
				"$(SRCROOT)/Carthage/Build/iOS/SVGKit.framework",
				"$(SRCROOT)/Carthage/Build/iOS/CocoaLumberjack.framework",
				"$(SRCROOT)/Carthage/Build/iOS/CocoaLumberjackSwift.framework",
				"$(SRCROOT)/Carthage/Build/iOS/WeScan.framework",
				"$(SRCROOT)/Carthage/Build/iOS/SwiftRichString.framework",
			);
			outputPaths = (
			);
			runOnlyForDeploymentPostprocessing = 0;
			shellPath = /bin/sh;
			shellScript = "/usr/local/bin/carthage copy-frameworks\n";
		};
		F7A377371EB24469002856D3 /* ShellScript */ = {
			isa = PBXShellScriptBuildPhase;
			buildActionMask = 2147483647;
			files = (
			);
			inputPaths = (
			);
			outputPaths = (
			);
			runOnlyForDeploymentPostprocessing = 0;
			shellPath = /bin/sh;
			shellScript = "\"${PROJECT_DIR}/Libraries external/Fabric/Fabric.framework/run\" 52fe877f4a4ff58868da789df0b0eb915fd94ae1 3d6e5abfdc40776a4a8468ddf5910958596ccbccc341e19f7aaf0fbeb4ff6cf5\n";
		};
/* End PBXShellScriptBuildPhase section */

/* Begin PBXSourcesBuildPhase section */
		F71459B51D12E3B700CAFEEC /* Sources */ = {
			isa = PBXSourcesBuildPhase;
			buildActionMask = 2147483647;
			files = (
				F71459B81D12E3B700CAFEEC /* CCError.m in Sources */,
				F73CC0701E813DFF006E3047 /* BKPasscodeInputView.m in Sources */,
				F71459BA1D12E3B700CAFEEC /* NSString+TruncateToWidth.m in Sources */,
				F71459BC1D12E3B700CAFEEC /* Reachability.m in Sources */,
				F71459BD1D12E3B700CAFEEC /* UIImage+animatedGIF.m in Sources */,
				F73CC06D1E813DFF006E3047 /* BKPasscodeField.m in Sources */,
				F70022C01EC4C9100080073F /* OCFileDto.m in Sources */,
				F71459C21D12E3B700CAFEEC /* ShareViewController.m in Sources */,
				F77EB6281EC08036003F814F /* CCExifGeo.m in Sources */,
				F70022A21EC4C9100080073F /* AFHTTPSessionManager.m in Sources */,
				F70022A51EC4C9100080073F /* AFNetworkReachabilityManager.m in Sources */,
				F73CC0731E813DFF006E3047 /* BKPasscodeLockScreenManager.m in Sources */,
				F73CC06A1E813DFF006E3047 /* BKPasscodeDummyViewController.m in Sources */,
				F73CC07C1E813DFF006E3047 /* BKTouchIDManager.m in Sources */,
				F70022B71EC4C9100080073F /* OCCapabilities.m in Sources */,
				F70BFC7520E0FA7D00C67599 /* NCUtility.swift in Sources */,
				F70022FF1EC4C9100080073F /* UtilsFramework.m in Sources */,
				F78295311F962EFA00A572F5 /* NCEndToEndEncryption.m in Sources */,
				F70022BA1EC4C9100080073F /* OCCommunication.m in Sources */,
				F7DFB7E1219C312D00680748 /* NCRichDocumentTemplate.m in Sources */,
				F70022ED1EC4C9100080073F /* OCXMLSharedParser.m in Sources */,
				F70022D51EC4C9100080073F /* NSDate+ISO8601.m in Sources */,
				F70022FC1EC4C9100080073F /* NSString+Encode.m in Sources */,
				F7F878AF1FB9E3B900599E4F /* NCEndToEndMetadata.swift in Sources */,
				F70022E41EC4C9100080073F /* OCXMLParser.m in Sources */,
				F71459C91D12E3B700CAFEEC /* OCNetworking.m in Sources */,
				F71459CD1D12E3B700CAFEEC /* AFViewShaker.m in Sources */,
				F70022E11EC4C9100080073F /* OCXMLListParser.m in Sources */,
				F74E432720B5547700C2E54C /* NCNetworkingEndToEnd.m in Sources */,
				F73CC0791E813DFF006E3047 /* BKShiftingView.m in Sources */,
				F71459D21D12E3B700CAFEEC /* CCUtility.m in Sources */,
				F71459D31D12E3B700CAFEEC /* CCBKPasscode.m in Sources */,
				F7F8D71C1ED6183000E711F3 /* CCCellShareExt.m in Sources */,
				F732BA0B1D76DBA500E9878B /* CCNetworking.m in Sources */,
				F70022CF1EC4C9100080073F /* OCShareUser.m in Sources */,
				F71459E11D12E3B700CAFEEC /* CCHud.m in Sources */,
				F70022B11EC4C9100080073F /* AFURLSessionManager.m in Sources */,
				F70022AE1EC4C9100080073F /* AFURLResponseSerialization.m in Sources */,
				F70022EA1EC4C9100080073F /* OCXMLShareByLinkParser.m in Sources */,
				F77EB62A1EC0B50A003F814F /* CCCertificate.m in Sources */,
				F70022D81EC4C9100080073F /* NSDate+RFC1123.m in Sources */,
				F70022E71EC4C9100080073F /* OCXMLServerErrorsParser.m in Sources */,
				F70022C91EC4C9100080073F /* OCRichObjectStrings.m in Sources */,
				F71459F11D12E3B700CAFEEC /* CCMove.m in Sources */,
				F70022C31EC4C9100080073F /* OCNotifications.m in Sources */,
				F71459F71D12E3B700CAFEEC /* CCGraphics.m in Sources */,
				F7BAADC91ED5A87C00B7EAD4 /* NCDatabase.swift in Sources */,
				F70022BD1EC4C9100080073F /* OCExternalSites.m in Sources */,
				F780710A1EDAB65800EAFFF6 /* NSNotificationCenter+MainThread.m in Sources */,
				F70022A81EC4C9100080073F /* AFSecurityPolicy.m in Sources */,
				F70022AB1EC4C9100080073F /* AFURLRequestSerialization.m in Sources */,
				F70022B41EC4C9100080073F /* OCActivity.m in Sources */,
				F70022CC1EC4C9100080073F /* OCSharedDto.m in Sources */,
				F70022DB1EC4C9100080073F /* OCHTTPRequestOperation.m in Sources */,
				F7145A041D12E3B700CAFEEC /* CCloadItemData.swift in Sources */,
				F73CC07F1E813DFF006E3047 /* BKTouchIDSwitchView.m in Sources */,
				F76B3CCF1EAE01BD00921AC9 /* NCBrand.swift in Sources */,
				F73CC0761E813DFF006E3047 /* BKPasscodeViewController.m in Sources */,
				F70022D21EC4C9100080073F /* OCUserProfile.m in Sources */,
				F70022C61EC4C9100080073F /* OCNotificationsAction.m in Sources */,
				F7BAADCC1ED5A87C00B7EAD4 /* NCManageDatabase.swift in Sources */,
				F70022DE1EC4C9100080073F /* OCWebDAVClient.m in Sources */,
			);
			runOnlyForDeploymentPostprocessing = 0;
		};
		F72D1008210B6B16009C96B7 /* Sources */ = {
			isa = PBXSourcesBuildPhase;
			buildActionMask = 2147483647;
			files = (
				F72D103C210B777F009C96B7 /* NCBrand.swift in Sources */,
				F7DFB7E3219C312D00680748 /* NCRichDocumentTemplate.m in Sources */,
				F72D101A210B7473009C96B7 /* CCUtility.m in Sources */,
				F72D100F210B6B17009C96B7 /* NotificationService.swift in Sources */,
				F72D103A210B769E009C96B7 /* NCDatabase.swift in Sources */,
				F72D103D210B7796009C96B7 /* OCSharedDto.m in Sources */,
				F72D103F210B77B8009C96B7 /* NCPushNotificationEncryption.m in Sources */,
				F72D103E210B77A5009C96B7 /* OCActivity.m in Sources */,
				F72D1042210B783D009C96B7 /* NCEndToEndEncryption.m in Sources */,
				F72D103B210B76A1009C96B7 /* NCManageDatabase.swift in Sources */,
			);
			runOnlyForDeploymentPostprocessing = 0;
		};
		F771E3CC20E2392D00AFB62D /* Sources */ = {
			isa = PBXSourcesBuildPhase;
			buildActionMask = 2147483647;
			files = (
				F7434B4820E2407000417916 /* AFURLRequestSerialization.m in Sources */,
				F7434B3C20E2403D00417916 /* OCCommunication.m in Sources */,
				F771E3F720E239B500AFB62D /* FileProviderExtension+Actions.swift in Sources */,
				F7434B3720E23FF200417916 /* NCUtility.swift in Sources */,
				F7434B5120E2409500417916 /* OCXMLServerErrorsParser.m in Sources */,
				F7DFB7E2219C312D00680748 /* NCRichDocumentTemplate.m in Sources */,
				F7434B3A20E2403500417916 /* OCActivity.m in Sources */,
				F7434B6220E249F700417916 /* NSNotificationCenter+MainThread.m in Sources */,
				F7434B4A20E2407600417916 /* AFURLSessionManager.m in Sources */,
				F7434B3B20E2403900417916 /* OCCapabilities.m in Sources */,
				F7434B4B20E2408000417916 /* NSDate+ISO8601.m in Sources */,
				F7434B4C20E2408300417916 /* NSDate+RFC1123.m in Sources */,
				F7434B5920E241B600417916 /* OCNetworking.m in Sources */,
				F7434B5520E240A900417916 /* UtilsFramework.m in Sources */,
				F7434B4120E2405200417916 /* OCRichObjectStrings.m in Sources */,
				F7434B3420E23FD700417916 /* NCDatabase.swift in Sources */,
				F7434B4020E2404E00417916 /* OCNotificationsAction.m in Sources */,
				F7434B5320E2409E00417916 /* OCXMLSharedParser.m in Sources */,
				F7434B4320E2405900417916 /* OCShareUser.m in Sources */,
				F771E3F920E239B500AFB62D /* FileProviderExtension+Network.swift in Sources */,
				F7434B4F20E2408E00417916 /* OCXMLListParser.m in Sources */,
				F7434B6120E2445C00417916 /* CCCertificate.m in Sources */,
				F7434B5A20E241BB00417916 /* NCNetworkingEndToEnd.m in Sources */,
				F7434B3820E2400600417916 /* NCBrand.swift in Sources */,
				F7434B4620E2406900417916 /* AFNetworkReachabilityManager.m in Sources */,
				F7434B6320E249FB00417916 /* NSString+TruncateToWidth.m in Sources */,
				F7434B5620E2412900417916 /* CCError.m in Sources */,
				F7434B5C20E241D500417916 /* NCEndToEndEncryption.m in Sources */,
				F7434B3E20E2404700417916 /* OCFileDto.m in Sources */,
				F7434B3D20E2404300417916 /* OCExternalSites.m in Sources */,
				F7434B4420E2405C00417916 /* OCUserProfile.m in Sources */,
				F7434B4520E2406400417916 /* AFHTTPSessionManager.m in Sources */,
				F7434B5E20E241EC00417916 /* CCGraphics.m in Sources */,
				F771E3D320E2392D00AFB62D /* FileProviderExtension.swift in Sources */,
				F7434B5B20E241D100417916 /* NCEndToEndMetadata.swift in Sources */,
				F7434B5D20E241E800417916 /* CCUtility.m in Sources */,
				F7434B5020E2409100417916 /* OCXMLParser.m in Sources */,
				F7434B5220E2409900417916 /* OCXMLShareByLinkParser.m in Sources */,
				F771E3D520E2392D00AFB62D /* FileProviderItem.swift in Sources */,
				F7434B3620E23FE000417916 /* NCManageDatabase.swift in Sources */,
				F771E3F320E239A600AFB62D /* FileProviderData.swift in Sources */,
				F771E3D720E2392D00AFB62D /* FileProviderEnumerator.swift in Sources */,
				F7434B4720E2406C00417916 /* AFSecurityPolicy.m in Sources */,
				F7434B4220E2405500417916 /* OCSharedDto.m in Sources */,
				F7434B3F20E2404B00417916 /* OCNotifications.m in Sources */,
				F7434B6020E2445200417916 /* CCExifGeo.m in Sources */,
				F7434B4920E2407300417916 /* AFURLResponseSerialization.m in Sources */,
				F7434B5420E240A300417916 /* NSString+Encode.m in Sources */,
				F7434B4E20E2408A00417916 /* OCWebDAVClient.m in Sources */,
				F771E3F820E239B500AFB62D /* FileProviderExtension+Thumbnail.swift in Sources */,
				F7434B4D20E2408600417916 /* OCHTTPRequestOperation.m in Sources */,
				F7434B5820E241B100417916 /* CCNetworking.m in Sources */,
			);
			runOnlyForDeploymentPostprocessing = 0;
		};
		F77B0DEF1D118A16002130FE /* Sources */ = {
			isa = PBXSourcesBuildPhase;
			buildActionMask = 2147483647;
			files = (
				F760F79521F21F61006B1A73 /* PhotoEditor+Gestures.swift in Sources */,
				F70022D71EC4C9100080073F /* NSDate+RFC1123.m in Sources */,
				F70022A41EC4C9100080073F /* AFNetworkReachabilityManager.m in Sources */,
				F762CAFD1EACB66200B38484 /* XLFormInlineSelectorCell.m in Sources */,
				F77B0DF21D118A16002130FE /* CCUploadFromOtherUpp.m in Sources */,
				F754EECB21772B6100BB1CDF /* DropdownMenu.swift in Sources */,
				F760F78221F21F61006B1A73 /* PhotoEditor+UITextView.swift in Sources */,
				F77B0DF41D118A16002130FE /* CCMain.m in Sources */,
				F7E9C41B20F4CA870040CF18 /* CCTransfers.m in Sources */,
				F73B4F0D1F470D9100BBEE4B /* nsLatin1Prober.cpp in Sources */,
				F77B0DF51D118A16002130FE /* CCUtility.m in Sources */,
				F762CB071EACB66200B38484 /* XLFormOptionsObject.m in Sources */,
				F7C525A01E3B48B700FFE02C /* CCNotification.swift in Sources */,
				F7F54D0E1E5B14C800E19C62 /* UIImage+MWPhotoBrowser.m in Sources */,
				F7F54D091E5B14C800E19C62 /* MWPhoto.m in Sources */,
				F73B4F041F470D9100BBEE4B /* nsBig5Prober.cpp in Sources */,
				F760F78321F21F61006B1A73 /* UIImageView+Alpha.swift in Sources */,
				F73B4EEF1F470D9100BBEE4B /* CharDistribution.cpp in Sources */,
				F7B0C0CD1EE7E7750033AC24 /* CCSynchronize.m in Sources */,
				F754EEC921772B6100BB1CDF /* DropdownItem.swift in Sources */,
				F77B0DFF1D118A16002130FE /* OCNetworking.m in Sources */,
				F73B4F081F470D9100BBEE4B /* nsEUCJPProber.cpp in Sources */,
				F70022DA1EC4C9100080073F /* OCHTTPRequestOperation.m in Sources */,
				F790110E21415BF600D7B136 /* NCViewerRichdocument.swift in Sources */,
				F70022A11EC4C9100080073F /* AFHTTPSessionManager.m in Sources */,
				F78ACD4021903CC20088454D /* NCGridCell.swift in Sources */,
				F762CB041EACB66200B38484 /* XLFormSwitchCell.m in Sources */,
				F73B4F0F1F470D9100BBEE4B /* nsMBCSSM.cpp in Sources */,
				F754EECA21772B6100BB1CDF /* DropUpMenu.swift in Sources */,
				F77B0E031D118A16002130FE /* CCShareInfoCMOC.m in Sources */,
				F77B0E041D118A16002130FE /* UIImage+animatedGIF.m in Sources */,
				F7D423881F0596C6009C9782 /* ReaderThumbView.m in Sources */,
				F73B4EFE1F470D9100BBEE4B /* LangHungarianModel.cpp in Sources */,
				F7D4238A1F0596C6009C9782 /* ThumbsMainToolbar.m in Sources */,
				F760F79921F21F61006B1A73 /* CropViewController.swift in Sources */,
				F70022EC1EC4C9100080073F /* OCXMLSharedParser.m in Sources */,
				F7F54D061E5B14C800E19C62 /* MWCaptionView.m in Sources */,
				F7A55420204EF8AF008468EC /* UIScrollView+TOScrollBar.m in Sources */,
				F762CB001EACB66200B38484 /* XLFormSegmentedCell.m in Sources */,
				F732BA061D76CE1500E9878B /* CCNetworking.m in Sources */,
				F70022B01EC4C9100080073F /* AFURLSessionManager.m in Sources */,
				F7B1FBC71E72E3D1001781FE /* SwiftWebVC.swift in Sources */,
				F7D423801F0596C6009C9782 /* ReaderMainPagebar.m in Sources */,
				F762CB061EACB66200B38484 /* XLFormTextViewCell.m in Sources */,
				F78ACD4221903CE00088454D /* NCListCell.swift in Sources */,
				F78ACD4F2190440D0088454D /* NCLayout.swift in Sources */,
				F760F79C21F21F61006B1A73 /* GradientView.swift in Sources */,
				F762CB881EACB81000B38484 /* REMenuContainerView.m in Sources */,
				F7D4237F1F0596C6009C9782 /* ReaderDocumentOutline.m in Sources */,
				F73F537F1E929C8500F8678D /* CCMore.swift in Sources */,
				F73B4EF71F470D9100BBEE4B /* LangBulgarianModel.cpp in Sources */,
				F7F54D0C1E5B14C800E19C62 /* MWTapDetectingView.m in Sources */,
				F7B1FBC61E72E3D1001781FE /* SwiftModalWebVC.swift in Sources */,
				F7A5541F204EF8AF008468EC /* TOScrollBar.m in Sources */,
				F7FB1D3E215E191D00D669EA /* NCViewerDocumentWeb.swift in Sources */,
				F78E7065219F096B006F23E4 /* NCAvatar.swift in Sources */,
				F7DFB7F0219C5B8000680748 /* NCCreateFormUploadAssets.swift in Sources */,
				F762CB0C1EACB66200B38484 /* XLFormSectionDescriptor.m in Sources */,
				F760F79421F21F61006B1A73 /* ResizeControl.swift in Sources */,
				F77B0E131D118A16002130FE /* AppDelegate.m in Sources */,
				F7DFB7F2219C5C0000680748 /* NCCreateFormUploadFileText.swift in Sources */,
				F762CB861EACB81000B38484 /* RECommonFunctions.m in Sources */,
				F76C6F8E21943C8C0063591B /* NCActionSheetHeader.swift in Sources */,
				F760F79121F21F61006B1A73 /* EmojiCollectionViewCell.swift in Sources */,
				F750374F1DBFA91A008FB480 /* NSArray+PureLayout.m in Sources */,
				F77B0E141D118A16002130FE /* CCError.m in Sources */,
				F73B4F131F470D9100BBEE4B /* nsUniversalDetector.cpp in Sources */,
				F7B0C1751EE839A30033AC24 /* NCAutoUpload.m in Sources */,
				F77B0E161D118A16002130FE /* AFViewShaker.m in Sources */,
				F760F77E21F21F61006B1A73 /* PhotoEditor+Keyboard.swift in Sources */,
				F73B4F111F470D9100BBEE4B /* nsSBCSGroupProber.cpp in Sources */,
				F738E8421F90FFD100F95C8E /* NCManageEndToEndEncryption.m in Sources */,
				F760F79D21F21F61006B1A73 /* CropRectView.swift in Sources */,
				F73B4F091F470D9100BBEE4B /* nsEUCKRProber.cpp in Sources */,
				F758B460212C56A400515F55 /* ScanCollectionView.swift in Sources */,
				F762CB021EACB66200B38484 /* XLFormSliderCell.m in Sources */,
				F78ACD52219046DC0088454D /* NCSectionHeaderFooter.swift in Sources */,
				F77B0E1B1D118A16002130FE /* CCGraphics.m in Sources */,
				F70022CB1EC4C9100080073F /* OCSharedDto.m in Sources */,
				F7CA1ED320E7E3FE002CC65E /* PKStopDownloadButton.m in Sources */,
				F762CB111EACB66200B38484 /* NSString+XLFormAdditions.m in Sources */,
				F762CB9B1EACB84400B38484 /* TWMessageBarManager.m in Sources */,
				F7D423871F0596C6009C9782 /* ReaderThumbsView.m in Sources */,
				F77B0E201D118A16002130FE /* CCShareUserOC.m in Sources */,
				F7B1FBCA1E72E3D1001781FE /* SwiftWebVCActivitySafari.swift in Sources */,
				F7DFB7EB219C5A2E00680748 /* NCCreateMenuAdd.swift in Sources */,
				F7F54D0A1E5B14C800E19C62 /* MWPhotoBrowser.m in Sources */,
				F762CB081EACB66200B38484 /* XLFormOptionsViewController.m in Sources */,
				F73CC0721E813DFF006E3047 /* BKPasscodeLockScreenManager.m in Sources */,
				F760F78B21F21F61006B1A73 /* UIImage+Crop.swift in Sources */,
				F761855A2198A2B500A65DC4 /* NCPhotosPickerViewController.swift in Sources */,
				F73B4F101F470D9100BBEE4B /* nsSBCharSetProber.cpp in Sources */,
				F762CB0E1EACB66200B38484 /* NSExpression+XLFormAdditions.m in Sources */,
				F73B4F071F470D9100BBEE4B /* nsEscSM.cpp in Sources */,
				F77B0E221D118A16002130FE /* CCManageLocation.m in Sources */,
				F70022C51EC4C9100080073F /* OCNotificationsAction.m in Sources */,
				F7D6650720FF341600BFBA9E /* NCMainCommon.swift in Sources */,
				F77B0E231D118A16002130FE /* CCSharePermissionOC.m in Sources */,
				F762CAF81EACB66200B38484 /* XLFormButtonCell.m in Sources */,
				F7CA1ED120E7E3FE002CC65E /* PKCircleProgressView.m in Sources */,
				F762CAFC1EACB66200B38484 /* XLFormImageCell.m in Sources */,
				F72D1007210B6882009C96B7 /* NCPushNotificationEncryption.m in Sources */,
				F70022D11EC4C9100080073F /* OCUserProfile.m in Sources */,
				F73B4EF61F470D9100BBEE4B /* LangArabicModel.cpp in Sources */,
				F7CA1ED420E7E3FE002CC65E /* PKPendingView.m in Sources */,
				F7DFB7E0219C312D00680748 /* NCRichDocumentTemplate.m in Sources */,
				F73B4F0B1F470D9100BBEE4B /* nsGB2312Prober.cpp in Sources */,
				F762CAFE1EACB66200B38484 /* XLFormLeftRightSelectorCell.m in Sources */,
				F77B0E301D118A16002130FE /* CCHud.m in Sources */,
				F7D423891F0596C6009C9782 /* ReaderViewController.m in Sources */,
				F70022E91EC4C9100080073F /* OCXMLShareByLinkParser.m in Sources */,
				F70022E31EC4C9100080073F /* OCXMLParser.m in Sources */,
				F77B0E311D118A16002130FE /* CCExifGeo.m in Sources */,
				F73B4F0E1F470D9100BBEE4B /* nsMBCSGroupProber.cpp in Sources */,
				F7EC9CBC21185F2000F1C5CE /* CCMedia.m in Sources */,
				F7D423831F0596C6009C9782 /* ReaderThumbFetch.m in Sources */,
				F73B4F171F470D9100BBEE4B /* uchardet.cpp in Sources */,
				F7D4237A1F0596C6009C9782 /* ReaderConstants.m in Sources */,
				F73B4F121F470D9100BBEE4B /* nsSJISProber.cpp in Sources */,
				F760F78121F21F61006B1A73 /* PhotoEditor+StickersViewController.swift in Sources */,
				F760F78D21F21F61006B1A73 /* Protocols.swift in Sources */,
				F762CAFF1EACB66200B38484 /* XLFormPickerCell.m in Sources */,
				F7A321AD1E9E6AD50069AD1B /* CCAdvanced.m in Sources */,
				F710E8101EF95C9C00DC2427 /* CCIntro.m in Sources */,
				F77B0E411D118A16002130FE /* CCSplit.m in Sources */,
				F73CC0781E813DFF006E3047 /* BKShiftingView.m in Sources */,
				F7A3218C1E9E42B30069AD1B /* CCMenuAccount.m in Sources */,
				F77B0E4C1D118A16002130FE /* CCDetail.m in Sources */,
				F762CB191EACB66200B38484 /* XLFormValidator.m in Sources */,
				F760F78C21F21F61006B1A73 /* StickersViewController.swift in Sources */,
				F762CB0D1EACB66200B38484 /* NSArray+XLFormAdditions.m in Sources */,
				F7F801031D98205A007537BC /* CCCertificate.m in Sources */,
				F77B0E4F1D118A16002130FE /* CCManageAutoUpload.m in Sources */,
				F7FCFFE01D707B83000E6E29 /* CCPeekPop.m in Sources */,
				F760F77D21F21F61006B1A73 /* ColorsCollectionViewDelegate.swift in Sources */,
				F7BAADC81ED5A87C00B7EAD4 /* NCDatabase.swift in Sources */,
				F77B0E541D118A16002130FE /* CCMove.m in Sources */,
				F7A5541E204EF8AF008468EC /* TOScrollBarGestureRecognizer.m in Sources */,
				F70022E61EC4C9100080073F /* OCXMLServerErrorsParser.m in Sources */,
				F762CB171EACB66200B38484 /* XLFormRegexValidator.m in Sources */,
				F729B92D217A2F1B00FE2150 /* NCActionSheetHeaderView.swift in Sources */,
				F760F78721F21F61006B1A73 /* PhotoEditor+Font.swift in Sources */,
				F73CC0691E813DFF006E3047 /* BKPasscodeDummyViewController.m in Sources */,
				F762CB1A1EACB66200B38484 /* XLForm.m in Sources */,
				F73B4EFC1F470D9100BBEE4B /* LangGreekModel.cpp in Sources */,
				F762CB051EACB66200B38484 /* XLFormTextFieldCell.m in Sources */,
				F7B4F1CB1F44356F00B53B42 /* NCUchardet.m in Sources */,
				F78ACD4A21903F850088454D /* NCTrashListCell.swift in Sources */,
				F73B4EFB1F470D9100BBEE4B /* LangGermanModel.cpp in Sources */,
				F73B4F061F470D9100BBEE4B /* nsEscCharsetProber.cpp in Sources */,
				F7D4237D1F0596C6009C9782 /* ReaderContentView.m in Sources */,
				F73B4EFA1F470D9100BBEE4B /* LangFrenchModel.cpp in Sources */,
				F762CAF91EACB66200B38484 /* XLFormCheckCell.m in Sources */,
				F762CB101EACB66200B38484 /* NSPredicate+XLFormAdditions.m in Sources */,
				F7D4237E1F0596C6009C9782 /* ReaderDocument.m in Sources */,
				F7D4237C1F0596C6009C9782 /* ReaderContentTile.m in Sources */,
				F73CC07E1E813DFF006E3047 /* BKTouchIDSwitchView.m in Sources */,
				F77B0E5F1D118A16002130FE /* CCSettings.m in Sources */,
				F78F74362163781100C2ADAD /* NCTrash.swift in Sources */,
				F7417DB3216CE925007D05F5 /* NCTrashSectionHeaderFooter.swift in Sources */,
				F7F878AE1FB9E3B900599E4F /* NCEndToEndMetadata.swift in Sources */,
				F762CB141EACB66200B38484 /* XLFormRightImageButton.m in Sources */,
				F7B3A4EE1E97818A000DACE8 /* CCLoginWeb.swift in Sources */,
				F73D71621F2673C200E233EB /* NCText.swift in Sources */,
				F77B0E631D118A16002130FE /* CCShareOC.m in Sources */,
				F73B4EF81F470D9100BBEE4B /* LangDanishModel.cpp in Sources */,
				F73B4F051F470D9100BBEE4B /* nsCharSetProber.cpp in Sources */,
				F77B0E671D118A16002130FE /* Reachability.m in Sources */,
				F762CB121EACB66200B38484 /* UIView+XLFormAdditions.m in Sources */,
				F7501C332212E57500FB1415 /* NCMedia.swift in Sources */,
				F70BFC7420E0FA7D00C67599 /* NCUtility.swift in Sources */,
				F73CC06F1E813DFF006E3047 /* BKPasscodeInputView.m in Sources */,
				F754EECC21772B6100BB1CDF /* SectionHeader.swift in Sources */,
				F73CC0751E813DFF006E3047 /* BKPasscodeViewController.m in Sources */,
				F750374D1DBFA91A008FB480 /* ALView+PureLayout.m in Sources */,
				F7381EE1218218C9000B1560 /* NCOffline.swift in Sources */,
				F7D423861F0596C6009C9782 /* ReaderThumbRequest.m in Sources */,
				F73B4EF51F470D9100BBEE4B /* JpCntx.cpp in Sources */,
				F78071091EDAB65800EAFFF6 /* NSNotificationCenter+MainThread.m in Sources */,
				F76B3CCE1EAE01BD00921AC9 /* NCBrand.swift in Sources */,
				F7B1FBC91E72E3D1001781FE /* SwiftWebVCActivityChrome.swift in Sources */,
				F762CB8A1EACB81000B38484 /* REMenuItemView.m in Sources */,
				F7BF1B431D51E893000854F6 /* CCLogin.m in Sources */,
				F760F79821F21F61006B1A73 /* StickerCollectionViewCell.swift in Sources */,
				F70022FB1EC4C9100080073F /* NSString+Encode.m in Sources */,
				F75037511DBFA91A008FB480 /* NSLayoutConstraint+PureLayout.m in Sources */,
				F762CAFA1EACB66200B38484 /* XLFormDateCell.m in Sources */,
				F70022B91EC4C9100080073F /* OCCommunication.m in Sources */,
				F762CB181EACB66200B38484 /* XLFormValidationStatus.m in Sources */,
				F73B4EF91F470D9100BBEE4B /* LangEsperantoModel.cpp in Sources */,
				F77B0E8F1D118A16002130FE /* CCSection.m in Sources */,
				F7CA1ED720E7E3FE002CC65E /* PKDownloadButton.m in Sources */,
				F72AAECB1E5C60C700BB17E1 /* AHKActionSheetViewController.m in Sources */,
				F760F79B21F21F61006B1A73 /* ColorCollectionViewCell.swift in Sources */,
				F77B0E921D118A16002130FE /* CCCellMainTransfer.m in Sources */,
				F7B1FBC81E72E3D1001781FE /* SwiftWebVCActivity.swift in Sources */,
				F77B0E981D118A16002130FE /* CCManageAccount.m in Sources */,
				F762CB011EACB66200B38484 /* XLFormSelectorCell.m in Sources */,
				F755BD9B20594AC7008C5FBB /* NCService.swift in Sources */,
				F70022AD1EC4C9100080073F /* AFURLResponseSerialization.m in Sources */,
				F77B0E9B1D118A16002130FE /* CCBKPasscode.m in Sources */,
				F760F77F21F21F61006B1A73 /* PhotoEditor+Controls.swift in Sources */,
				F7169A1D1EE590930086BD69 /* NCSharesCell.m in Sources */,
				F77B0EA61D118A16002130FE /* NSString+TruncateToWidth.m in Sources */,
				F70022C21EC4C9100080073F /* OCNotifications.m in Sources */,
				F70022BF1EC4C9100080073F /* OCFileDto.m in Sources */,
				F7CA1ED020E7E3FE002CC65E /* UIImage+PKDownloadButton.m in Sources */,
				F7DFB7F4219C5CA800680748 /* NCCreateFormUploadScanDocument.swift in Sources */,
				F73B4F011F470D9100BBEE4B /* LangThaiModel.cpp in Sources */,
				F70022DD1EC4C9100080073F /* OCWebDAVClient.m in Sources */,
				F73B4F001F470D9100BBEE4B /* LangSpanishModel.cpp in Sources */,
				F70022BC1EC4C9100080073F /* OCExternalSites.m in Sources */,
				F73CC07B1E813DFF006E3047 /* BKTouchIDManager.m in Sources */,
				F762CB031EACB66200B38484 /* XLFormStepCounterCell.m in Sources */,
				F760F79321F21F61006B1A73 /* CropView.swift in Sources */,
				F762CAF71EACB66200B38484 /* XLFormBaseCell.m in Sources */,
				F70022E01EC4C9100080073F /* OCXMLListParser.m in Sources */,
				F760F78A21F21F61006B1A73 /* UIImage+Size.swift in Sources */,
				F70022B31EC4C9100080073F /* OCActivity.m in Sources */,
				F734A8BF21B59137009DE2E8 /* WKCookieWebView.swift in Sources */,
				F70022D41EC4C9100080073F /* NSDate+ISO8601.m in Sources */,
				F762CB151EACB66200B38484 /* XLFormRowNavigationAccessoryView.m in Sources */,
				F762CB0A1EACB66200B38484 /* XLFormDescriptor.m in Sources */,
				F7D4238C1F0596C6009C9782 /* UIXToolbarView.m in Sources */,
				F726EEEC1FED1C820030B9C8 /* NCEndToEndInitialize.swift in Sources */,
				F79A65C62191D95E00FF6DCC /* NCSelect.swift in Sources */,
				F70CAE3A1F8CF31A008125FD /* NCEndToEndEncryption.m in Sources */,
				F73B4F0C1F470D9100BBEE4B /* nsHebrewProber.cpp in Sources */,
				F762CAFB1EACB66200B38484 /* XLFormDatePickerCell.m in Sources */,
				F762CB0F1EACB66200B38484 /* NSObject+XLFormAdditions.m in Sources */,
				F7B2DEF01F976854007CF4D2 /* NYMnemonic.m in Sources */,
				F707C26521A2DC5200F6181E /* NCStoreReview.swift in Sources */,
				F762CB891EACB81000B38484 /* REMenuItem.m in Sources */,
				F7D423791F0596C6009C9782 /* CGPDFDocument.m in Sources */,
				F73B4EFF1F470D9100BBEE4B /* LangRussianModel.cpp in Sources */,
				F7BAADCB1ED5A87C00B7EAD4 /* NCManageDatabase.swift in Sources */,
				F7A321551E9E2A070069AD1B /* CCFavorites.m in Sources */,
				F73B4F031F470D9100BBEE4B /* LangVietnameseModel.cpp in Sources */,
				F73B4F021F470D9100BBEE4B /* LangTurkishModel.cpp in Sources */,
				F7F54D0B1E5B14C800E19C62 /* MWTapDetectingImageView.m in Sources */,
				F7D423821F0596C6009C9782 /* ReaderThumbCache.m in Sources */,
				F760F79A21F21F61006B1A73 /* PhotoEditor+Crop.swift in Sources */,
				F70022A71EC4C9100080073F /* AFSecurityPolicy.m in Sources */,
				F7CA1ED220E7E3FE002CC65E /* PKCircleView.m in Sources */,
				F7F54D0D1E5B14C800E19C62 /* MWZoomingScrollView.m in Sources */,
				F760F78E21F21F61006B1A73 /* PhotoEditor+Drawing.swift in Sources */,
				F762CB0B1EACB66200B38484 /* XLFormRowDescriptor.m in Sources */,
				F760F78921F21F61006B1A73 /* UIView+Image.swift in Sources */,
				F760F79221F21F61006B1A73 /* EmojisCollectionViewDelegate.swift in Sources */,
				F7169A1C1EE590930086BD69 /* NCShares.m in Sources */,
				F77B0EC61D118A16002130FE /* CCCellMain.m in Sources */,
				F7C9555521F0C5470024296E /* NCActivity.swift in Sources */,
				F7D4238B1F0596C6009C9782 /* ThumbsViewController.m in Sources */,
				F70022B61EC4C9100080073F /* OCCapabilities.m in Sources */,
				F7D423811F0596C6009C9782 /* ReaderMainToolbar.m in Sources */,
				F762CB131EACB66200B38484 /* XLFormRightDetailCell.m in Sources */,
				F7CA1ED820E7E3FE002CC65E /* PKBorderedButton.m in Sources */,
				F7D4237B1F0596C6009C9782 /* ReaderContentPage.m in Sources */,
				F73B4F0A1F470D9100BBEE4B /* nsEUCTWProber.cpp in Sources */,
				F762CB871EACB81000B38484 /* REMenu.m in Sources */,
				F762CB091EACB66200B38484 /* XLFormViewController.m in Sources */,
				F760F79621F21F61006B1A73 /* PhotoEditorViewController.swift in Sources */,
				F762CB161EACB66200B38484 /* XLFormTextView.m in Sources */,
				F75AC2431F1F62450073EC19 /* NCManageAutoUploadFileName.swift in Sources */,
				F79630EE215527D40015EEA5 /* NCViewerMedia.swift in Sources */,
				F7CA1ED620E7E3FE002CC65E /* CALayer+PKDownloadButtonAnimations.m in Sources */,
				F7ECBA6D1E239DCD003E6328 /* NCCreateFormUploadRichdocuments.swift in Sources */,
				F758B45E212C569D00515F55 /* ScanCell.swift in Sources */,
				F70022FE1EC4C9100080073F /* UtilsFramework.m in Sources */,
				F70022AA1EC4C9100080073F /* AFURLRequestSerialization.m in Sources */,
				F7D423851F0596C6009C9782 /* ReaderThumbRender.m in Sources */,
				F72AAECA1E5C60C700BB17E1 /* AHKActionSheet.m in Sources */,
				F7CA1ED920E7E3FE002CC65E /* NSLayoutConstraint+PKDownloadButton.m in Sources */,
				F74E432620B5547700C2E54C /* NCNetworkingEndToEnd.m in Sources */,
				F73B4F141F470D9100BBEE4B /* nsUTF8Prober.cpp in Sources */,
				F70022C81EC4C9100080073F /* OCRichObjectStrings.m in Sources */,
				F7D423841F0596C6009C9782 /* ReaderThumbQueue.m in Sources */,
				F77B0ED11D118A16002130FE /* Acknowledgements.m in Sources */,
				F73CC06C1E813DFF006E3047 /* BKPasscodeField.m in Sources */,
				F77B0ED51D118A16002130FE /* PHAsset+Utility.m in Sources */,
				F73B4EFD1F470D9100BBEE4B /* LangHebrewModel.cpp in Sources */,
				F70022CE1EC4C9100080073F /* OCShareUser.m in Sources */,
				F77B0ED91D118A16002130FE /* main.m in Sources */,
			);
			runOnlyForDeploymentPostprocessing = 0;
		};
/* End PBXSourcesBuildPhase section */

/* Begin PBXTargetDependency section */
		F7145A321D12E65F00CAFEEC /* PBXTargetDependency */ = {
			isa = PBXTargetDependency;
			target = F71459B41D12E3B700CAFEEC /* Share */;
			targetProxy = F7145A311D12E65F00CAFEEC /* PBXContainerItemProxy */;
		};
		F72D1012210B6B17009C96B7 /* PBXTargetDependency */ = {
			isa = PBXTargetDependency;
			target = F72D100B210B6B16009C96B7 /* Notification Service Extension */;
			targetProxy = F72D1011210B6B17009C96B7 /* PBXContainerItemProxy */;
		};
		F771E3EA20E2392E00AFB62D /* PBXTargetDependency */ = {
			isa = PBXTargetDependency;
			target = F771E3CF20E2392D00AFB62D /* File Provider Extension */;
			targetProxy = F771E3E920E2392E00AFB62D /* PBXContainerItemProxy */;
		};
/* End PBXTargetDependency section */

/* Begin PBXVariantGroup section */
		F760F76221F21F61006B1A73 /* LaunchScreen.storyboard */ = {
			isa = PBXVariantGroup;
			children = (
				F760F76321F21F61006B1A73 /* Base */,
			);
			name = LaunchScreen.storyboard;
			sourceTree = "<group>";
		};
		F7E70DE91A24DE4100E1B66A /* Localizable.strings */ = {
			isa = PBXVariantGroup;
			children = (
				F7151A811D477A4B00E6AF45 /* en */,
				F7B1A7761EBB3C8000BFB6D1 /* de */,
				F75B91E21ECAE17800199C96 /* fr */,
				F75B91F71ECAE26300199C96 /* pt-BR */,
				F75B923D1ECAE55E00199C96 /* ru */,
				F7169A301EE59BB70086BD69 /* it */,
				F7169A4C1EE59C640086BD69 /* tr */,
				F78D6F461F0B7CB9002F9619 /* es-MX */,
				F78D6F4D1F0B7CE4002F9619 /* nb-NO */,
				F78D6F541F0B7D47002F9619 /* pl */,
				F7DE9AB01F482FA5008DFE10 /* sv */,
				F7CC04E61F5AD50D00378CEF /* es */,
				F7D532461F5D4123006568B1 /* is */,
				F7D5324D1F5D4137006568B1 /* nl */,
				F7D532541F5D4155006568B1 /* sk-SK */,
				F7D5328F1F5D443B006568B1 /* en-GB */,
				F7D532A41F5D4461006568B1 /* zh-Hans */,
				F77438EB1FCD694900662C46 /* ka-GE */,
				F77438F21FCD69D300662C46 /* hu */,
				F77438F91FCD6A0D00662C46 /* zh-Hant-TW */,
				F77439001FCD6B7F00662C46 /* sr */,
				F77439071FCD6BF000662C46 /* es-CL */,
				F774390E1FCD6C0C00662C46 /* es-CO */,
				F77439151FCD6C4A00662C46 /* es-CR */,
				F774391C1FCD6C6700662C46 /* es-DO */,
				F77439231FCD6C8700662C46 /* es-EC */,
				F774392A1FCD6CAA00662C46 /* es-GT */,
				F77439311FCD6CC400662C46 /* es-HN */,
				F77439381FCD6CDE00662C46 /* es-NI */,
				F774393F1FCD6D0B00662C46 /* es-PA */,
				F77439461FCD6D2300662C46 /* es-PE */,
				F774394D1FCD6D3E00662C46 /* es-PR */,
				F77439541FCD6D6100662C46 /* es-PY */,
				F774395B1FCD6D8200662C46 /* es-SV */,
				F77439621FCD6D9C00662C46 /* es-UY */,
				F7BB04851FD58ACB00BBFD2A /* cs-CZ */,
				F7320934201B812F008A0888 /* ko */,
				F732093B201B81E4008A0888 /* es-419 */,
				F70A07C8205285FB00DC1231 /* pt-PT */,
<<<<<<< HEAD
				F7E45E6C21E75A8700579249 /* ja-JP */,
=======
				F7E45E6D21E75BF200579249 /* ja-JP */,
>>>>>>> e65d4a86
			);
			name = Localizable.strings;
			path = "Supporting Files";
			sourceTree = "<group>";
		};
/* End PBXVariantGroup section */

/* Begin XCBuildConfiguration section */
		F7145A261D12E3B700CAFEEC /* Debug */ = {
			isa = XCBuildConfiguration;
			buildSettings = {
				ALWAYS_EMBED_SWIFT_STANDARD_LIBRARIES = NO;
				APPLICATION_EXTENSION_API_ONLY = NO;
				CLANG_ALLOW_NON_MODULAR_INCLUDES_IN_FRAMEWORK_MODULES = YES;
				CLANG_ENABLE_MODULES = YES;
				CLANG_WARN_STRICT_PROTOTYPES = NO;
				CODE_SIGN_ENTITLEMENTS = iOSClient/Brand/Share.entitlements;
				CODE_SIGN_IDENTITY = "iPhone Developer";
				"CODE_SIGN_IDENTITY[sdk=iphoneos*]" = "iPhone Developer";
				DEBUG_INFORMATION_FORMAT = dwarf;
				DEVELOPMENT_TEAM = 6JLRKY9ZV7;
				FRAMEWORK_SEARCH_PATHS = (
					"$(inherited)",
					"$(PROJECT_DIR)/Carthage/Build/iOS",
				);
				GCC_NO_COMMON_BLOCKS = YES;
				GCC_PREFIX_HEADER = iOSClient/CryptoCloud.pch;
				GCC_PREPROCESSOR_DEFINITIONS = (
					"$(inherited)",
					EXTENSION,
					EXTENSION_SHARE,
					NC,
				);
				HEADER_SEARCH_PATHS = "\"Libraries external\"/**";
				INFOPLIST_FILE = "$(SRCROOT)/iOSClient/Brand/Share.plist";
				IPHONEOS_DEPLOYMENT_TARGET = 10.0;
				LD_RUNPATH_SEARCH_PATHS = "$(inherited) @executable_path/Frameworks @executable_path/../../Frameworks";
				LIBRARY_SEARCH_PATHS = "\"Libraries external\"/**";
				OTHER_LDFLAGS = "-ObjC";
				PRODUCT_BUNDLE_IDENTIFIER = it.twsweb.Nextcloud.Share;
				PRODUCT_NAME = "$(TARGET_NAME)";
				SKIP_INSTALL = YES;
				SWIFT_OBJC_BRIDGING_HEADER = "Share/Share-Bridging-Header.h";
				SWIFT_OPTIMIZATION_LEVEL = "-Onone";
				SWIFT_VERSION = 4.2;
				TARGETED_DEVICE_FAMILY = "1,2";
				USE_HEADERMAP = YES;
			};
			name = Debug;
		};
		F7145A271D12E3B700CAFEEC /* Release */ = {
			isa = XCBuildConfiguration;
			buildSettings = {
				ALWAYS_EMBED_SWIFT_STANDARD_LIBRARIES = NO;
				APPLICATION_EXTENSION_API_ONLY = NO;
				CLANG_ALLOW_NON_MODULAR_INCLUDES_IN_FRAMEWORK_MODULES = YES;
				CLANG_ENABLE_MODULES = YES;
				CLANG_WARN_STRICT_PROTOTYPES = NO;
				CODE_SIGN_ENTITLEMENTS = iOSClient/Brand/Share.entitlements;
				CODE_SIGN_IDENTITY = "iPhone Developer";
				"CODE_SIGN_IDENTITY[sdk=iphoneos*]" = "iPhone Developer";
				DEBUG_INFORMATION_FORMAT = "dwarf-with-dsym";
				DEVELOPMENT_TEAM = 6JLRKY9ZV7;
				FRAMEWORK_SEARCH_PATHS = (
					"$(inherited)",
					"$(PROJECT_DIR)/Carthage/Build/iOS",
				);
				GCC_NO_COMMON_BLOCKS = YES;
				GCC_PREFIX_HEADER = iOSClient/CryptoCloud.pch;
				GCC_PREPROCESSOR_DEFINITIONS = (
					"$(inherited)",
					EXTENSION,
					EXTENSION_SHARE,
					NC,
				);
				HEADER_SEARCH_PATHS = "\"Libraries external\"/**";
				INFOPLIST_FILE = "$(SRCROOT)/iOSClient/Brand/Share.plist";
				IPHONEOS_DEPLOYMENT_TARGET = 10.0;
				LD_RUNPATH_SEARCH_PATHS = "$(inherited) @executable_path/Frameworks @executable_path/../../Frameworks";
				LIBRARY_SEARCH_PATHS = "\"Libraries external\"/**";
				OTHER_LDFLAGS = "-ObjC";
				PRODUCT_BUNDLE_IDENTIFIER = it.twsweb.Nextcloud.Share;
				PRODUCT_NAME = "$(TARGET_NAME)";
				SKIP_INSTALL = YES;
				SWIFT_OBJC_BRIDGING_HEADER = "Share/Share-Bridging-Header.h";
				SWIFT_VERSION = 4.2;
				TARGETED_DEVICE_FAMILY = "1,2";
				USE_HEADERMAP = YES;
			};
			name = Release;
		};
		F72D1015210B6B17009C96B7 /* Debug */ = {
			isa = XCBuildConfiguration;
			buildSettings = {
				ALWAYS_EMBED_SWIFT_STANDARD_LIBRARIES = NO;
				APPLICATION_EXTENSION_API_ONLY = NO;
				CLANG_ANALYZER_NONNULL = YES;
				CLANG_ANALYZER_NUMBER_OBJECT_CONVERSION = YES_AGGRESSIVE;
				CLANG_CXX_LANGUAGE_STANDARD = "gnu++14";
				CLANG_ENABLE_OBJC_WEAK = YES;
				CLANG_WARN_DEPRECATED_OBJC_IMPLEMENTATIONS = YES;
				CLANG_WARN_DOCUMENTATION_COMMENTS = NO;
				CLANG_WARN_OBJC_IMPLICIT_RETAIN_SELF = YES;
				CLANG_WARN_STRICT_PROTOTYPES = NO;
				CLANG_WARN_UNGUARDED_AVAILABILITY = YES_AGGRESSIVE;
				CODE_SIGN_ENTITLEMENTS = "$(SRCROOT)/iOSClient/Brand/Notification_Service_Extension.entitlements";
				CODE_SIGN_IDENTITY = "iPhone Developer";
				"CODE_SIGN_IDENTITY[sdk=iphoneos*]" = "iPhone Developer";
				CODE_SIGN_STYLE = Automatic;
				DEBUG_INFORMATION_FORMAT = dwarf;
				DEVELOPMENT_TEAM = 6JLRKY9ZV7;
				FRAMEWORK_SEARCH_PATHS = (
					"$(inherited)",
					"$(PROJECT_DIR)/Carthage/Build/iOS",
				);
				GCC_C_LANGUAGE_STANDARD = gnu11;
				GCC_PREFIX_HEADER = iOSClient/CryptoCloud.pch;
				GCC_PREPROCESSOR_DEFINITIONS = (
					"$(inherited)",
					EXTENSION,
					EXTENSION_NOTIFICATION_SERVICE,
					NC,
				);
				HEADER_SEARCH_PATHS = "\"Libraries external\"/**";
				INFOPLIST_FILE = "$(SRCROOT)/iOSClient/Brand/Notification_Service_Extension.plist";
				IPHONEOS_DEPLOYMENT_TARGET = 10.0;
				LD_RUNPATH_SEARCH_PATHS = "$(inherited) @executable_path/Frameworks @executable_path/../../Frameworks";
				LIBRARY_SEARCH_PATHS = (
					"$(inherited)",
					"\"Libraries external\"/**",
				);
				OTHER_LDFLAGS = "-ObjC";
				PRODUCT_BUNDLE_IDENTIFIER = "it.twsweb.Nextcloud.Notification-Service-Extension";
				PRODUCT_NAME = "$(TARGET_NAME)";
				SKIP_INSTALL = YES;
				SWIFT_ACTIVE_COMPILATION_CONDITIONS = DEBUG;
				SWIFT_OBJC_BRIDGING_HEADER = "Notification Service Extension/NotificationServiceExtension-Bridging-Header.h";
				SWIFT_OPTIMIZATION_LEVEL = "-Onone";
				SWIFT_VERSION = 4.2;
				TARGETED_DEVICE_FAMILY = "1,2";
			};
			name = Debug;
		};
		F72D1016210B6B17009C96B7 /* Release */ = {
			isa = XCBuildConfiguration;
			buildSettings = {
				ALWAYS_EMBED_SWIFT_STANDARD_LIBRARIES = NO;
				APPLICATION_EXTENSION_API_ONLY = NO;
				CLANG_ANALYZER_NONNULL = YES;
				CLANG_ANALYZER_NUMBER_OBJECT_CONVERSION = YES_AGGRESSIVE;
				CLANG_CXX_LANGUAGE_STANDARD = "gnu++14";
				CLANG_ENABLE_OBJC_WEAK = YES;
				CLANG_WARN_DEPRECATED_OBJC_IMPLEMENTATIONS = YES;
				CLANG_WARN_DOCUMENTATION_COMMENTS = NO;
				CLANG_WARN_OBJC_IMPLICIT_RETAIN_SELF = YES;
				CLANG_WARN_STRICT_PROTOTYPES = NO;
				CLANG_WARN_UNGUARDED_AVAILABILITY = YES_AGGRESSIVE;
				CODE_SIGN_ENTITLEMENTS = "$(SRCROOT)/iOSClient/Brand/Notification_Service_Extension.entitlements";
				CODE_SIGN_IDENTITY = "iPhone Developer";
				"CODE_SIGN_IDENTITY[sdk=iphoneos*]" = "iPhone Developer";
				CODE_SIGN_STYLE = Automatic;
				DEBUG_INFORMATION_FORMAT = "dwarf-with-dsym";
				DEVELOPMENT_TEAM = 6JLRKY9ZV7;
				FRAMEWORK_SEARCH_PATHS = (
					"$(inherited)",
					"$(PROJECT_DIR)/Carthage/Build/iOS",
				);
				GCC_C_LANGUAGE_STANDARD = gnu11;
				GCC_PREFIX_HEADER = iOSClient/CryptoCloud.pch;
				GCC_PREPROCESSOR_DEFINITIONS = (
					EXTENSION,
					EXTENSION_NOTIFICATION_SERVICE,
					NC,
				);
				HEADER_SEARCH_PATHS = "\"Libraries external\"/**";
				INFOPLIST_FILE = "$(SRCROOT)/iOSClient/Brand/Notification_Service_Extension.plist";
				IPHONEOS_DEPLOYMENT_TARGET = 10.0;
				LD_RUNPATH_SEARCH_PATHS = "$(inherited) @executable_path/Frameworks @executable_path/../../Frameworks";
				LIBRARY_SEARCH_PATHS = (
					"$(inherited)",
					"\"Libraries external\"/**",
				);
				OTHER_LDFLAGS = "-ObjC";
				PRODUCT_BUNDLE_IDENTIFIER = "it.twsweb.Nextcloud.Notification-Service-Extension";
				PRODUCT_NAME = "$(TARGET_NAME)";
				SKIP_INSTALL = YES;
				SWIFT_OBJC_BRIDGING_HEADER = "Notification Service Extension/NotificationServiceExtension-Bridging-Header.h";
				SWIFT_VERSION = 4.2;
				TARGETED_DEVICE_FAMILY = "1,2";
			};
			name = Release;
		};
		F771E3F020E2392E00AFB62D /* Debug */ = {
			isa = XCBuildConfiguration;
			buildSettings = {
				ALWAYS_EMBED_SWIFT_STANDARD_LIBRARIES = NO;
				APPLICATION_EXTENSION_API_ONLY = NO;
				CLANG_ANALYZER_NONNULL = YES;
				CLANG_ANALYZER_NUMBER_OBJECT_CONVERSION = YES_AGGRESSIVE;
				CLANG_CXX_LANGUAGE_STANDARD = "gnu++14";
				CLANG_ENABLE_OBJC_WEAK = YES;
				CLANG_WARN_DEPRECATED_OBJC_IMPLEMENTATIONS = NO;
				CLANG_WARN_DOCUMENTATION_COMMENTS = NO;
				CLANG_WARN_OBJC_IMPLICIT_RETAIN_SELF = NO;
				CLANG_WARN_STRICT_PROTOTYPES = NO;
				CLANG_WARN_UNGUARDED_AVAILABILITY = YES_AGGRESSIVE;
				CODE_SIGN_ENTITLEMENTS = "$(SRCROOT)/iOSClient/Brand/File_Provider_Extension.entitlements";
				CODE_SIGN_IDENTITY = "iPhone Developer";
				"CODE_SIGN_IDENTITY[sdk=iphoneos*]" = "iPhone Developer";
				CODE_SIGN_STYLE = Automatic;
				DEBUG_INFORMATION_FORMAT = dwarf;
				DEVELOPMENT_TEAM = 6JLRKY9ZV7;
				FRAMEWORK_SEARCH_PATHS = (
					"$(inherited)",
					"$(PROJECT_DIR)/Carthage/Build/iOS",
				);
				GCC_C_LANGUAGE_STANDARD = gnu11;
				GCC_PREFIX_HEADER = iOSClient/CryptoCloud.pch;
				GCC_PREPROCESSOR_DEFINITIONS = (
					"$(inherited)",
					EXTENSION,
					EXTENSION_FILE_PROVIDER_EXTENSION,
					NC,
				);
				HEADER_SEARCH_PATHS = "\"Libraries external\"/**";
				INFOPLIST_FILE = "$(SRCROOT)/iOSClient/Brand/File_Provider_Extension.plist";
				IPHONEOS_DEPLOYMENT_TARGET = 11.0;
				LD_RUNPATH_SEARCH_PATHS = "$(inherited) @executable_path/Frameworks @executable_path/../../Frameworks";
				LIBRARY_SEARCH_PATHS = "\"Libraries external\"/**";
				OTHER_LDFLAGS = "-ObjC";
				PRODUCT_BUNDLE_IDENTIFIER = "it.twsweb.Nextcloud.File-Provider-Extension";
				PRODUCT_NAME = "$(TARGET_NAME)";
				SKIP_INSTALL = YES;
				SWIFT_ACTIVE_COMPILATION_CONDITIONS = DEBUG;
				SWIFT_OBJC_BRIDGING_HEADER = "File Provider Extension/FileProviderExtension-Bridging-Header.h";
				SWIFT_OPTIMIZATION_LEVEL = "-Onone";
				SWIFT_VERSION = 4.2;
				TARGETED_DEVICE_FAMILY = "1,2";
			};
			name = Debug;
		};
		F771E3F120E2392E00AFB62D /* Release */ = {
			isa = XCBuildConfiguration;
			buildSettings = {
				ALWAYS_EMBED_SWIFT_STANDARD_LIBRARIES = NO;
				APPLICATION_EXTENSION_API_ONLY = NO;
				CLANG_ANALYZER_NONNULL = YES;
				CLANG_ANALYZER_NUMBER_OBJECT_CONVERSION = YES_AGGRESSIVE;
				CLANG_CXX_LANGUAGE_STANDARD = "gnu++14";
				CLANG_ENABLE_OBJC_WEAK = YES;
				CLANG_WARN_DEPRECATED_OBJC_IMPLEMENTATIONS = NO;
				CLANG_WARN_DOCUMENTATION_COMMENTS = NO;
				CLANG_WARN_OBJC_IMPLICIT_RETAIN_SELF = NO;
				CLANG_WARN_STRICT_PROTOTYPES = NO;
				CLANG_WARN_UNGUARDED_AVAILABILITY = YES_AGGRESSIVE;
				CODE_SIGN_ENTITLEMENTS = "$(SRCROOT)/iOSClient/Brand/File_Provider_Extension.entitlements";
				CODE_SIGN_IDENTITY = "iPhone Developer";
				"CODE_SIGN_IDENTITY[sdk=iphoneos*]" = "iPhone Developer";
				CODE_SIGN_STYLE = Automatic;
				DEBUG_INFORMATION_FORMAT = "dwarf-with-dsym";
				DEVELOPMENT_TEAM = 6JLRKY9ZV7;
				FRAMEWORK_SEARCH_PATHS = (
					"$(inherited)",
					"$(PROJECT_DIR)/Carthage/Build/iOS",
				);
				GCC_C_LANGUAGE_STANDARD = gnu11;
				GCC_PREFIX_HEADER = iOSClient/CryptoCloud.pch;
				GCC_PREPROCESSOR_DEFINITIONS = (
					EXTENSION,
					EXTENSION_FILE_PROVIDER_EXTENSION,
					NC,
				);
				HEADER_SEARCH_PATHS = "\"Libraries external\"/**";
				INFOPLIST_FILE = "$(SRCROOT)/iOSClient/Brand/File_Provider_Extension.plist";
				IPHONEOS_DEPLOYMENT_TARGET = 11.0;
				LD_RUNPATH_SEARCH_PATHS = "$(inherited) @executable_path/Frameworks @executable_path/../../Frameworks";
				LIBRARY_SEARCH_PATHS = "\"Libraries external\"/**";
				OTHER_LDFLAGS = "-ObjC";
				PRODUCT_BUNDLE_IDENTIFIER = "it.twsweb.Nextcloud.File-Provider-Extension";
				PRODUCT_NAME = "$(TARGET_NAME)";
				SKIP_INSTALL = YES;
				SWIFT_OBJC_BRIDGING_HEADER = "File Provider Extension/FileProviderExtension-Bridging-Header.h";
				SWIFT_VERSION = 4.2;
				TARGETED_DEVICE_FAMILY = "1,2";
			};
			name = Release;
		};
		F77B0F9B1D118A16002130FE /* Debug */ = {
			isa = XCBuildConfiguration;
			buildSettings = {
				ALWAYS_EMBED_SWIFT_STANDARD_LIBRARIES = YES;
				ASSETCATALOG_COMPILER_APPICON_NAME = AppIcon;
				CLANG_ALLOW_NON_MODULAR_INCLUDES_IN_FRAMEWORK_MODULES = YES;
				CLANG_ENABLE_MODULES = YES;
				CLANG_WARN_STRICT_PROTOTYPES = NO;
				CODE_SIGN_ENTITLEMENTS = iOSClient/Brand/iOSClient.entitlements;
				CODE_SIGN_IDENTITY = "iPhone Developer";
				"CODE_SIGN_IDENTITY[sdk=iphoneos*]" = "iPhone Developer";
				CURRENT_PROJECT_VERSION = "";
				DEVELOPMENT_TEAM = 6JLRKY9ZV7;
				ENABLE_BITCODE = YES;
				FRAMEWORK_SEARCH_PATHS = (
					"$(inherited)",
					"$(PROJECT_DIR)\"/Libraries external/Firebase\"/**",
					"$(PROJECT_DIR)\"/Libraries external/Fabric\"",
					"$(PROJECT_DIR)/Carthage/Build/iOS",
				);
				GCC_PRECOMPILE_PREFIX_HEADER = YES;
				GCC_PREFIX_HEADER = iOSClient/CryptoCloud.pch;
				GCC_PREPROCESSOR_DEFINITIONS = (
					"$(inherited)",
					NC,
				);
				HEADER_SEARCH_PATHS = "\"Libraries external\"/**";
				INFOPLIST_FILE = "$(SRCROOT)/iOSClient/Brand/iOSClient.plist";
				IPHONEOS_DEPLOYMENT_TARGET = 10.0;
				LD_RUNPATH_SEARCH_PATHS = "$(inherited) @executable_path/Frameworks @executable_path/../../Frameworks";
				LIBRARY_SEARCH_PATHS = "\"Libraries external/openssl\"";
				OTHER_LDFLAGS = "-ObjC";
				OTHER_SWIFT_FLAGS = "-DDEBUG";
				PRODUCT_BUNDLE_IDENTIFIER = "it.twsweb.$(PRODUCT_NAME:rfc1034identifier)";
				PRODUCT_NAME = "$(TARGET_NAME)";
				PROVISIONING_PROFILE = "";
				PROVISIONING_PROFILE_SPECIFIER = "";
				SWIFT_OBJC_BRIDGING_HEADER = "iOSClient/Nextcloud-Bridging-Header.h";
				SWIFT_OPTIMIZATION_LEVEL = "-Onone";
				SWIFT_VERSION = 4.2;
				TARGETED_DEVICE_FAMILY = "1,2";
				USE_HEADERMAP = YES;
				VERSIONING_SYSTEM = "";
			};
			name = Debug;
		};
		F77B0F9C1D118A16002130FE /* Release */ = {
			isa = XCBuildConfiguration;
			buildSettings = {
				ALWAYS_EMBED_SWIFT_STANDARD_LIBRARIES = YES;
				ASSETCATALOG_COMPILER_APPICON_NAME = AppIcon;
				CLANG_ALLOW_NON_MODULAR_INCLUDES_IN_FRAMEWORK_MODULES = YES;
				CLANG_ENABLE_MODULES = YES;
				CLANG_WARN_STRICT_PROTOTYPES = NO;
				CODE_SIGN_ENTITLEMENTS = iOSClient/Brand/iOSClient.entitlements;
				CODE_SIGN_IDENTITY = "iPhone Developer";
				"CODE_SIGN_IDENTITY[sdk=iphoneos*]" = "iPhone Developer";
				COPY_PHASE_STRIP = NO;
				CURRENT_PROJECT_VERSION = "";
				DEVELOPMENT_TEAM = 6JLRKY9ZV7;
				ENABLE_BITCODE = YES;
				FRAMEWORK_SEARCH_PATHS = (
					"$(inherited)",
					"$(PROJECT_DIR)\"/Libraries external/Firebase\"/**",
					"$(PROJECT_DIR)\"/Libraries external/Fabric\"",
					"$(PROJECT_DIR)/Carthage/Build/iOS",
				);
				GCC_PRECOMPILE_PREFIX_HEADER = YES;
				GCC_PREFIX_HEADER = iOSClient/CryptoCloud.pch;
				GCC_PREPROCESSOR_DEFINITIONS = (
					"$(inherited)",
					NC,
				);
				HEADER_SEARCH_PATHS = "\"Libraries external\"/**";
				INFOPLIST_FILE = "$(SRCROOT)/iOSClient/Brand/iOSClient.plist";
				IPHONEOS_DEPLOYMENT_TARGET = 10.0;
				LD_RUNPATH_SEARCH_PATHS = "$(inherited) @executable_path/Frameworks @executable_path/../../Frameworks";
				LIBRARY_SEARCH_PATHS = "\"Libraries external/openssl\"";
				OTHER_LDFLAGS = "-ObjC";
				PRODUCT_BUNDLE_IDENTIFIER = "it.twsweb.$(PRODUCT_NAME:rfc1034identifier)";
				PRODUCT_NAME = "$(TARGET_NAME)";
				PROVISIONING_PROFILE = "";
				PROVISIONING_PROFILE_SPECIFIER = "";
				SWIFT_OBJC_BRIDGING_HEADER = "iOSClient/Nextcloud-Bridging-Header.h";
				SWIFT_VERSION = 4.2;
				TARGETED_DEVICE_FAMILY = "1,2";
				USE_HEADERMAP = YES;
				VERSIONING_SYSTEM = "";
			};
			name = Release;
		};
		F7F67BC91A24D27800EE80DA /* Debug */ = {
			isa = XCBuildConfiguration;
			buildSettings = {
				ALWAYS_EMBED_SWIFT_STANDARD_LIBRARIES = YES;
				ALWAYS_SEARCH_USER_PATHS = NO;
				CLANG_ANALYZER_LOCALIZABILITY_NONLOCALIZED = YES;
				CLANG_CXX_LANGUAGE_STANDARD = "gnu++0x";
				CLANG_CXX_LIBRARY = "libc++";
				CLANG_ENABLE_MODULES = YES;
				CLANG_ENABLE_OBJC_ARC = YES;
				CLANG_WARN_BLOCK_CAPTURE_AUTORELEASING = YES;
				CLANG_WARN_BOOL_CONVERSION = YES;
				CLANG_WARN_COMMA = YES;
				CLANG_WARN_CONSTANT_CONVERSION = YES;
				CLANG_WARN_DIRECT_OBJC_ISA_USAGE = YES_ERROR;
				CLANG_WARN_EMPTY_BODY = YES;
				CLANG_WARN_ENUM_CONVERSION = YES;
				CLANG_WARN_INFINITE_RECURSION = YES;
				CLANG_WARN_INT_CONVERSION = YES;
				CLANG_WARN_NON_LITERAL_NULL_CONVERSION = YES;
				CLANG_WARN_OBJC_LITERAL_CONVERSION = YES;
				CLANG_WARN_OBJC_ROOT_CLASS = YES_ERROR;
				CLANG_WARN_RANGE_LOOP_ANALYSIS = YES;
				CLANG_WARN_STRICT_PROTOTYPES = YES;
				CLANG_WARN_SUSPICIOUS_MOVE = YES;
				CLANG_WARN_UNREACHABLE_CODE = YES;
				CLANG_WARN__DUPLICATE_METHOD_MATCH = YES;
				"CODE_SIGN_IDENTITY[sdk=iphoneos*]" = "iPhone Developer";
				COPY_PHASE_STRIP = NO;
				DEFINES_MODULE = YES;
				ENABLE_STRICT_OBJC_MSGSEND = YES;
				ENABLE_TESTABILITY = YES;
				GCC_C_LANGUAGE_STANDARD = gnu99;
				GCC_DYNAMIC_NO_PIC = NO;
				GCC_NO_COMMON_BLOCKS = YES;
				GCC_OPTIMIZATION_LEVEL = 0;
				GCC_PREPROCESSOR_DEFINITIONS = (
					"DEBUG=1",
					"$(inherited)",
				);
				GCC_SYMBOLS_PRIVATE_EXTERN = NO;
				GCC_WARN_64_TO_32_BIT_CONVERSION = YES;
				GCC_WARN_ABOUT_RETURN_TYPE = YES_ERROR;
				GCC_WARN_UNDECLARED_SELECTOR = YES;
				GCC_WARN_UNINITIALIZED_AUTOS = YES_AGGRESSIVE;
				GCC_WARN_UNUSED_FUNCTION = YES;
				GCC_WARN_UNUSED_VARIABLE = YES;
				IPHONEOS_DEPLOYMENT_TARGET = 10.0;
				MTL_ENABLE_DEBUG_INFO = YES;
				ONLY_ACTIVE_ARCH = YES;
				OTHER_LDFLAGS = (
					"-Obj-C",
					"-all_load",
				);
				SDKROOT = iphoneos;
				SWIFT_SWIFT3_OBJC_INFERENCE = Off;
			};
			name = Debug;
		};
		F7F67BCA1A24D27800EE80DA /* Release */ = {
			isa = XCBuildConfiguration;
			buildSettings = {
				ALWAYS_EMBED_SWIFT_STANDARD_LIBRARIES = YES;
				ALWAYS_SEARCH_USER_PATHS = NO;
				CLANG_ANALYZER_LOCALIZABILITY_NONLOCALIZED = YES;
				CLANG_CXX_LANGUAGE_STANDARD = "gnu++0x";
				CLANG_CXX_LIBRARY = "libc++";
				CLANG_ENABLE_MODULES = YES;
				CLANG_ENABLE_OBJC_ARC = YES;
				CLANG_WARN_BLOCK_CAPTURE_AUTORELEASING = YES;
				CLANG_WARN_BOOL_CONVERSION = YES;
				CLANG_WARN_COMMA = YES;
				CLANG_WARN_CONSTANT_CONVERSION = YES;
				CLANG_WARN_DIRECT_OBJC_ISA_USAGE = YES_ERROR;
				CLANG_WARN_EMPTY_BODY = YES;
				CLANG_WARN_ENUM_CONVERSION = YES;
				CLANG_WARN_INFINITE_RECURSION = YES;
				CLANG_WARN_INT_CONVERSION = YES;
				CLANG_WARN_NON_LITERAL_NULL_CONVERSION = YES;
				CLANG_WARN_OBJC_LITERAL_CONVERSION = YES;
				CLANG_WARN_OBJC_ROOT_CLASS = YES_ERROR;
				CLANG_WARN_RANGE_LOOP_ANALYSIS = YES;
				CLANG_WARN_STRICT_PROTOTYPES = YES;
				CLANG_WARN_SUSPICIOUS_MOVE = YES;
				CLANG_WARN_UNREACHABLE_CODE = YES;
				CLANG_WARN__DUPLICATE_METHOD_MATCH = YES;
				"CODE_SIGN_IDENTITY[sdk=iphoneos*]" = "iPhone Developer";
				COPY_PHASE_STRIP = NO;
				DEFINES_MODULE = YES;
				ENABLE_NS_ASSERTIONS = NO;
				ENABLE_STRICT_OBJC_MSGSEND = YES;
				GCC_C_LANGUAGE_STANDARD = gnu99;
				GCC_NO_COMMON_BLOCKS = YES;
				GCC_WARN_64_TO_32_BIT_CONVERSION = YES;
				GCC_WARN_ABOUT_RETURN_TYPE = YES_ERROR;
				GCC_WARN_UNDECLARED_SELECTOR = YES;
				GCC_WARN_UNINITIALIZED_AUTOS = YES_AGGRESSIVE;
				GCC_WARN_UNUSED_FUNCTION = YES;
				GCC_WARN_UNUSED_VARIABLE = YES;
				IPHONEOS_DEPLOYMENT_TARGET = 10.0;
				MTL_ENABLE_DEBUG_INFO = NO;
				OTHER_LDFLAGS = (
					"-Obj-C",
					"-all_load",
				);
				SDKROOT = iphoneos;
				SWIFT_OPTIMIZATION_LEVEL = "-Owholemodule";
				SWIFT_SWIFT3_OBJC_INFERENCE = Off;
				VALIDATE_PRODUCT = YES;
			};
			name = Release;
		};
/* End XCBuildConfiguration section */

/* Begin XCConfigurationList section */
		F7145A251D12E3B700CAFEEC /* Build configuration list for PBXNativeTarget "Share" */ = {
			isa = XCConfigurationList;
			buildConfigurations = (
				F7145A261D12E3B700CAFEEC /* Debug */,
				F7145A271D12E3B700CAFEEC /* Release */,
			);
			defaultConfigurationIsVisible = 0;
			defaultConfigurationName = Release;
		};
		F72D1014210B6B17009C96B7 /* Build configuration list for PBXNativeTarget "Notification Service Extension" */ = {
			isa = XCConfigurationList;
			buildConfigurations = (
				F72D1015210B6B17009C96B7 /* Debug */,
				F72D1016210B6B17009C96B7 /* Release */,
			);
			defaultConfigurationIsVisible = 0;
			defaultConfigurationName = Release;
		};
		F771E3EF20E2392E00AFB62D /* Build configuration list for PBXNativeTarget "File Provider Extension" */ = {
			isa = XCConfigurationList;
			buildConfigurations = (
				F771E3F020E2392E00AFB62D /* Debug */,
				F771E3F120E2392E00AFB62D /* Release */,
			);
			defaultConfigurationIsVisible = 0;
			defaultConfigurationName = Release;
		};
		F77B0F9A1D118A16002130FE /* Build configuration list for PBXNativeTarget "Nextcloud" */ = {
			isa = XCConfigurationList;
			buildConfigurations = (
				F77B0F9B1D118A16002130FE /* Debug */,
				F77B0F9C1D118A16002130FE /* Release */,
			);
			defaultConfigurationIsVisible = 0;
			defaultConfigurationName = Release;
		};
		F7F67BA31A24D27800EE80DA /* Build configuration list for PBXProject "Nextcloud" */ = {
			isa = XCConfigurationList;
			buildConfigurations = (
				F7F67BC91A24D27800EE80DA /* Debug */,
				F7F67BCA1A24D27800EE80DA /* Release */,
			);
			defaultConfigurationIsVisible = 0;
			defaultConfigurationName = Release;
		};
/* End XCConfigurationList section */
	};
	rootObject = F7F67BA01A24D27800EE80DA /* Project object */;
}<|MERGE_RESOLUTION|>--- conflicted
+++ resolved
@@ -1389,11 +1389,7 @@
 		F7DFB7F1219C5C0000680748 /* NCCreateFormUploadFileText.swift */ = {isa = PBXFileReference; lastKnownFileType = sourcecode.swift; path = NCCreateFormUploadFileText.swift; sourceTree = "<group>"; };
 		F7DFB7F3219C5CA800680748 /* NCCreateFormUploadScanDocument.swift */ = {isa = PBXFileReference; lastKnownFileType = sourcecode.swift; path = NCCreateFormUploadScanDocument.swift; sourceTree = "<group>"; };
 		F7DFB7F5219C5F2300680748 /* NCCreateFormUploadRichdocuments.storyboard */ = {isa = PBXFileReference; lastKnownFileType = file.storyboard; path = NCCreateFormUploadRichdocuments.storyboard; sourceTree = "<group>"; };
-<<<<<<< HEAD
-		F7E45E6C21E75A8700579249 /* ja-JP */ = {isa = PBXFileReference; lastKnownFileType = text.plist.strings; name = "ja-JP"; path = "ja-JP.lproj/Localizable.strings"; sourceTree = "<group>"; };
-=======
 		F7E45E6D21E75BF200579249 /* ja-JP */ = {isa = PBXFileReference; lastKnownFileType = text.plist.strings; name = "ja-JP"; path = "ja-JP.lproj/Localizable.strings"; sourceTree = "<group>"; };
->>>>>>> e65d4a86
 		F7E9C41520F4CA870040CF18 /* CCTransfers.h */ = {isa = PBXFileReference; fileEncoding = 4; lastKnownFileType = sourcecode.c.h; path = CCTransfers.h; sourceTree = "<group>"; };
 		F7E9C41820F4CA870040CF18 /* CCTransfers.m */ = {isa = PBXFileReference; fileEncoding = 4; lastKnownFileType = sourcecode.c.objc; path = CCTransfers.m; sourceTree = "<group>"; };
 		F7EC9CBA21185F2000F1C5CE /* CCMedia.h */ = {isa = PBXFileReference; fileEncoding = 4; lastKnownFileType = sourcecode.c.h; path = CCMedia.h; sourceTree = "<group>"; };
@@ -3993,11 +3989,7 @@
 				F7320934201B812F008A0888 /* ko */,
 				F732093B201B81E4008A0888 /* es-419 */,
 				F70A07C8205285FB00DC1231 /* pt-PT */,
-<<<<<<< HEAD
-				F7E45E6C21E75A8700579249 /* ja-JP */,
-=======
 				F7E45E6D21E75BF200579249 /* ja-JP */,
->>>>>>> e65d4a86
 			);
 			name = Localizable.strings;
 			path = "Supporting Files";
