{
  "object": {
    "pins": [
      {
        "package": "Alamofire",
        "repositoryURL": "https://github.com/Alamofire/Alamofire",
        "state": {
          "branch": null,
          "revision": "9e0328127dfb801cefe8ac53a13c0c90a7770448",
          "version": "5.4.0"
        }
      },
      {
        "package": "NCCommunication",
        "repositoryURL": "https://github.com/nextcloud/ios-communication-library/",
        "state": {
          "branch": null,
<<<<<<< HEAD
          "revision": "3abaa65cf70f7dfa8a7d0df2277d4eda14d7cfd1",
          "version": "0.84.0"
=======
          "revision": "2adb1b594afd7c48eea57b30c987297c1fe7b8bc",
          "version": "0.85.0"
>>>>>>> b26f9312
        }
      },
      {
        "package": "Parchment",
        "repositoryURL": "https://github.com/rechsteiner/Parchment",
        "state": {
          "branch": null,
          "revision": "af4c9773ad7833df93b3f6226ccd78acad6f5735",
          "version": "2.4.0"
        }
      },
      {
        "package": "Realm",
        "repositoryURL": "https://github.com/realm/realm-cocoa",
        "state": {
          "branch": null,
          "revision": "7094961907423ae3f0050c21b91d871393cb3f1f",
          "version": "10.2.0"
        }
      },
      {
        "package": "RealmCore",
        "repositoryURL": "https://github.com/realm/realm-core",
        "state": {
          "branch": null,
          "revision": "596fe8985a2bcdf3c6ecb0a7a8712b9ac5480c79",
          "version": "10.1.3"
        }
      },
      {
        "package": "SwiftyJSON",
        "repositoryURL": "https://github.com/SwiftyJSON/SwiftyJSON",
        "state": {
          "branch": null,
          "revision": "2b6054efa051565954e1d2b9da831680026cd768",
          "version": "5.0.0"
        }
      },
      {
        "package": "SwiftyXMLParser",
        "repositoryURL": "https://github.com/yahoojapan/SwiftyXMLParser",
        "state": {
          "branch": null,
          "revision": "ec7f183642adf429babd867d1a38c5c6912408ba",
          "version": "5.3.0"
        }
      }
    ]
  },
  "version": 1
}<|MERGE_RESOLUTION|>--- conflicted
+++ resolved
@@ -15,13 +15,8 @@
         "repositoryURL": "https://github.com/nextcloud/ios-communication-library/",
         "state": {
           "branch": null,
-<<<<<<< HEAD
-          "revision": "3abaa65cf70f7dfa8a7d0df2277d4eda14d7cfd1",
-          "version": "0.84.0"
-=======
           "revision": "2adb1b594afd7c48eea57b30c987297c1fe7b8bc",
           "version": "0.85.0"
->>>>>>> b26f9312
         }
       },
       {
